--- conflicted
+++ resolved
@@ -7,10 +7,6 @@
 	remote = git@github.com:ag-grid/ag-website-shared.git
 	branch = latest
 	commit = faf69c86a9cd2d30de4f66c2f172e303732be300
-<<<<<<< HEAD
-	parent = 808cb188e13b8b9bf863079e367c2b51b61094ff
-=======
 	parent = bc53e043753cf7283f951ac3c230e4c00d958521
->>>>>>> 6f963c65
 	method = rebase
 	cmdver = 0.4.6