{
  "name": "ag-charts-test",
<<<<<<< HEAD
  "version": "9.1.0-beta.20240219",
=======
  "version": "9.1.0-beta.20240219.1344",
>>>>>>> 52415d81
  "dependencies": {
    "canvas": "^2.10.2",
    "tslib": "^2.3.0"
  },
  "type": "commonjs",
  "main": "./dist/src/index.js",
  "types": "./dist/src/index.d.ts"
}<|MERGE_RESOLUTION|>--- conflicted
+++ resolved
@@ -1,10 +1,6 @@
 {
   "name": "ag-charts-test",
-<<<<<<< HEAD
-  "version": "9.1.0-beta.20240219",
-=======
   "version": "9.1.0-beta.20240219.1344",
->>>>>>> 52415d81
   "dependencies": {
     "canvas": "^2.10.2",
     "tslib": "^2.3.0"
