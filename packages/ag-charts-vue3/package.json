{
  "name": "ag-charts-vue3",
  "description": "AG Charts Vue 3 Component",
<<<<<<< HEAD
  "version": "10.0.1-beta.20240708",
=======
  "version": "10.0.1-beta.20240709",
>>>>>>> 7f87f64c
  "author": "AG Grid <info@ag-grid.com>",
  "license": "MIT",
  "main": "./dist/package/index.cjs.js",
  "module": "./dist/package/index.esm.mjs",
  "type": "module",
  "types": "./dist/types/src/index.d.ts",
  "exports": {
    "import": "./dist/package/index.esm.mjs",
    "require": "./dist/package/index.cjs.js",
    "types": "./dist/types/src/index.d.ts",
    "default": "./dist/package/index.cjs.js"
  },
  "repository": {
    "type": "git",
    "url": "https://github.com/ag-grid/ag-charts.git"
  },
  "bugs": {
    "url": "https://github.com/ag-grid/ag-charts/issues"
  },
  "homepage": "https://charts.ag-grid.com/",
  "keywords": [
    "chart",
    "data",
    "charts",
    "graph",
    "vue",
    "vuejs"
  ],
  "scripts": {
    "clean": "rimraf dist lib",
    "build": "npx tsc -p tsconfig-lib.json && NODE_OPTIONS=--openssl-legacy-provider vue-cli-service build --target lib src/index.ts",
    "lint": "# vue-cli-service lint"
  },
  "devDependencies": {
<<<<<<< HEAD
    "ag-charts-community": "10.0.1-beta.20240708",
=======
    "ag-charts-community": "10.0.1-beta.20240709",
>>>>>>> 7f87f64c
    "@types/node": "18.18.11",
    "typescript": "^5.4.5",
    "vue": "^3.0.0",
    "@babel/types": "7.17.12",
    "rimraf": "3.0.2"
  },
  "peerDependencies": {
<<<<<<< HEAD
    "ag-charts-community": "10.0.1-beta.20240708",
=======
    "ag-charts-community": "10.0.1-beta.20240709",
>>>>>>> 7f87f64c
    "vue": "^3.0.0"
  },
  "publishConfig": {
    "access": "public"
  }
}<|MERGE_RESOLUTION|>--- conflicted
+++ resolved
@@ -1,11 +1,7 @@
 {
   "name": "ag-charts-vue3",
   "description": "AG Charts Vue 3 Component",
-<<<<<<< HEAD
-  "version": "10.0.1-beta.20240708",
-=======
   "version": "10.0.1-beta.20240709",
->>>>>>> 7f87f64c
   "author": "AG Grid <info@ag-grid.com>",
   "license": "MIT",
   "main": "./dist/package/index.cjs.js",
@@ -40,11 +36,7 @@
     "lint": "# vue-cli-service lint"
   },
   "devDependencies": {
-<<<<<<< HEAD
-    "ag-charts-community": "10.0.1-beta.20240708",
-=======
     "ag-charts-community": "10.0.1-beta.20240709",
->>>>>>> 7f87f64c
     "@types/node": "18.18.11",
     "typescript": "^5.4.5",
     "vue": "^3.0.0",
@@ -52,11 +44,7 @@
     "rimraf": "3.0.2"
   },
   "peerDependencies": {
-<<<<<<< HEAD
-    "ag-charts-community": "10.0.1-beta.20240708",
-=======
     "ag-charts-community": "10.0.1-beta.20240709",
->>>>>>> 7f87f64c
     "vue": "^3.0.0"
   },
   "publishConfig": {
