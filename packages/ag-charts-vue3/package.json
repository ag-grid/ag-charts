{
  "name": "ag-charts-vue3",
  "description": "AG Charts Vue 3 Component",
<<<<<<< HEAD
  "version": "10.3.0-beta.20241021.1635",
=======
  "version": "10.3.0-beta.20241022",
>>>>>>> 709264d9
  "author": "AG Grid <info@ag-grid.com>",
  "license": "MIT",
  "main": "./dist/package/index.cjs.js",
  "module": "./dist/package/index.esm.mjs",
  "type": "module",
  "types": "./dist/types/src/index.d.ts",
  "exports": {
    "import": "./dist/package/index.esm.mjs",
    "require": "./dist/package/index.cjs.js",
    "types": "./dist/types/src/index.d.ts",
    "default": "./dist/package/index.cjs.js"
  },
  "repository": {
    "type": "git",
    "url": "https://github.com/ag-grid/ag-charts.git"
  },
  "bugs": {
    "url": "https://github.com/ag-grid/ag-charts/issues"
  },
  "homepage": "https://ag-grid.com/charts/",
  "keywords": [
    "charts",
    "graphs",
    "chart",
    "graph",
    "data",
    "vue charts",
    "vue graphs",
    "data visualization",
    "vue-component",
    "vue",
    "vuejs"
  ],
  "scripts": {
    "clean": "rimraf dist lib",
    "build": "npx tsc -p tsconfig-lib.json && NODE_OPTIONS=--openssl-legacy-provider vue-cli-service build --target lib src/index.ts",
    "lint": "# vue-cli-service lint"
  },
  "devDependencies": {
<<<<<<< HEAD
    "ag-charts-community": "10.3.0-beta.20241021.1635",
=======
    "ag-charts-community": "10.3.0-beta.20241022",
>>>>>>> 709264d9
    "@types/node": "18.18.11",
    "typescript": "^5.4.5",
    "vue": "^3.0.0",
    "@babel/types": "7.17.12",
    "rimraf": "3.0.2"
  },
  "peerDependencies": {
<<<<<<< HEAD
    "ag-charts-community": "10.3.0-beta.20241021.1635",
=======
    "ag-charts-community": "10.3.0-beta.20241022",
>>>>>>> 709264d9
    "vue": "^3.0.0"
  },
  "publishConfig": {
    "access": "public"
  }
}<|MERGE_RESOLUTION|>--- conflicted
+++ resolved
@@ -1,11 +1,7 @@
 {
   "name": "ag-charts-vue3",
   "description": "AG Charts Vue 3 Component",
-<<<<<<< HEAD
-  "version": "10.3.0-beta.20241021.1635",
-=======
   "version": "10.3.0-beta.20241022",
->>>>>>> 709264d9
   "author": "AG Grid <info@ag-grid.com>",
   "license": "MIT",
   "main": "./dist/package/index.cjs.js",
@@ -45,11 +41,7 @@
     "lint": "# vue-cli-service lint"
   },
   "devDependencies": {
-<<<<<<< HEAD
-    "ag-charts-community": "10.3.0-beta.20241021.1635",
-=======
     "ag-charts-community": "10.3.0-beta.20241022",
->>>>>>> 709264d9
     "@types/node": "18.18.11",
     "typescript": "^5.4.5",
     "vue": "^3.0.0",
@@ -57,11 +49,7 @@
     "rimraf": "3.0.2"
   },
   "peerDependencies": {
-<<<<<<< HEAD
-    "ag-charts-community": "10.3.0-beta.20241021.1635",
-=======
     "ag-charts-community": "10.3.0-beta.20241022",
->>>>>>> 709264d9
     "vue": "^3.0.0"
   },
   "publishConfig": {
