{
  "name": "ag-charts-vue",
  "description": "AG Charts Vue Component",
<<<<<<< HEAD
  "version": "9.0.0-beta.5",
=======
  "version": "9.0.0-beta.1",
>>>>>>> bacd9a12
  "author": "Sean Landsman <sean@thelandsmans.com>",
  "license": "MIT",
  "main": "main.js",
  "typings": "main.d.ts",
  "repository": {
    "type": "git",
    "url": "https://github.com/ag-grid/ag-charts.git"
  },
  "bugs": {
    "url": "https://github.com/ag-grid/ag-charts/issues"
  },
  "homepage": "https://charts.ag-grid.com/",
  "keywords": [
    "chart",
    "data",
    "charts",
    "graph",
    "vue",
    "vuejs"
  ],
  "scripts": {
    "clean": "rimraf dist lib",
    "build": "tsc -p tsconfig-lib.json && NODE_OPTIONS=--openssl-legacy-provider vue-cli-service build --target lib src/AgChartsVue.ts",
    "lint": "# npx vue-cli-service lint"
  },
  "devDependencies": {
    "@types/node": "12.20.20",
    "@vue/cli-plugin-typescript": "3.12.1",
    "@vue/cli-service": "3.12.1",
    "ag-charts-community": "9.0.0-beta.1",
    "rimraf": "3.0.2",
    "typescript": "^5.1.6",
    "vue": "2.6.10",
    "vue-class-component": "7.0.0",
    "vue-property-decorator": "9.1.2",
    "vue-template-compiler": "2.6.10"
  },
  "peerDependencies": {
    "ag-charts-community": "9.0.0-beta.1",
    "vue": ">= 2.2 <= 2.5.17 || >= 2.5.20",
    "vue-property-decorator": "^7.2.0 || ^8.0.0 || ^9.1.2"
  },
  "publishConfig": {
    "access": "public"
  }
}<|MERGE_RESOLUTION|>--- conflicted
+++ resolved
@@ -1,11 +1,7 @@
 {
   "name": "ag-charts-vue",
   "description": "AG Charts Vue Component",
-<<<<<<< HEAD
   "version": "9.0.0-beta.5",
-=======
-  "version": "9.0.0-beta.1",
->>>>>>> bacd9a12
   "author": "Sean Landsman <sean@thelandsmans.com>",
   "license": "MIT",
   "main": "main.js",
@@ -35,7 +31,7 @@
     "@types/node": "12.20.20",
     "@vue/cli-plugin-typescript": "3.12.1",
     "@vue/cli-service": "3.12.1",
-    "ag-charts-community": "9.0.0-beta.1",
+    "ag-charts-community": "9.0.0-beta.5",
     "rimraf": "3.0.2",
     "typescript": "^5.1.6",
     "vue": "2.6.10",
