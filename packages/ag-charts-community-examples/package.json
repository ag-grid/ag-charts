{
  "name": "ag-charts-community-examples",
  "version": "9.0.1-beta.20231211",
  "type": "commonjs",
  "private": true,
  "dependencies": {
<<<<<<< HEAD
    "ag-charts-community": "10.1.0-beta.20240804",
=======
    "ag-charts-community": "10.1.0-beta.20240807.1338",
>>>>>>> e245f35c
    "react": "^18.2.0",
    "react-dom": "^18.2.0",
    "tslib": "^2.3.0"
  }
}<|MERGE_RESOLUTION|>--- conflicted
+++ resolved
@@ -4,11 +4,7 @@
   "type": "commonjs",
   "private": true,
   "dependencies": {
-<<<<<<< HEAD
-    "ag-charts-community": "10.1.0-beta.20240804",
-=======
     "ag-charts-community": "10.1.0-beta.20240807.1338",
->>>>>>> e245f35c
     "react": "^18.2.0",
     "react-dom": "^18.2.0",
     "tslib": "^2.3.0"
