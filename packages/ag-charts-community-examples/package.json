--- conflicted
+++ resolved
@@ -4,11 +4,7 @@
   "type": "commonjs",
   "private": true,
   "dependencies": {
-<<<<<<< HEAD
-    "ag-charts-community": "9.1.0-beta.20240219",
-=======
     "ag-charts-community": "9.1.0-beta.20240219.1344",
->>>>>>> 52415d81
     "react": "^18.2.0",
     "react-dom": "^18.2.0",
     "tslib": "^2.3.0"
