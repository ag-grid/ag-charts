{
  "name": "ag-charts-community",
<<<<<<< HEAD
  "version": "10.0.1-beta.20240708",
=======
  "version": "10.0.1-beta.20240709",
>>>>>>> 7f87f64c
  "description": "Advanced Charting / Charts supporting Javascript / Typescript / React / Angular / Vue",
  "main": "./dist/package/main.cjs.js",
  "types": "./dist/types/src/main.d.ts",
  "module": "./dist/package/main.esm.mjs",
  "exports": {
    "import": "./dist/package/main.esm.mjs",
    "require": "./dist/package/main.cjs.js",
    "types": "./dist/types/src/main.d.ts",
    "default": "./dist/package/main.cjs.js"
  },
  "scripts": {
    "lint:circular": "npx madge --circular --extensions ts src/",
    "lint:prune": "npx ts-prune -p tsconfig.lib.json"
  },
  "repository": {
    "type": "git",
    "url": "https://github.com/ag-grid/ag-charts.git"
  },
  "keywords": [
    "chart",
    "charts",
    "data",
    "angular",
    "angular-component",
    "react",
    "react-component",
    "reactjs",
    "vue",
    "vuejs"
  ],
  "author": "AG Grid <info@ag-grid.com>",
  "license": "MIT",
  "bugs": {
    "url": "https://github.com/ag-grid/ag-charts/issues"
  },
  "browserslist": [
    "> 1%",
    "last 2 versions",
    "not ie >= 0",
    "not ie_mob >= 0",
    "not blackberry > 0",
    "not op_mini all",
    "not operamobile >= 0"
  ],
  "homepage": "https://charts.ag-grid.com/",
  "dependencies": {
<<<<<<< HEAD
    "ag-charts-types": "10.0.1-beta.20240708",
    "ag-charts-locale": "10.0.1-beta.20240708"
=======
    "ag-charts-types": "10.0.1-beta.20240709",
    "ag-charts-locale": "10.0.1-beta.20240709"
>>>>>>> 7f87f64c
  },
  "devDependencies": {
    "@babel/types": "7.12.7",
    "@jest/globals": "29.6.1",
    "@types/jest": "^29.5.0",
    "@types/jest-image-snapshot": "^5.1.0",
    "@types/node": "^16.0.0",
    "@types/pixelmatch": "^5.2.4",
    "@types/pngjs": "^6.0.1",
    "@types/ws": "8.5.3",
    "@typescript-eslint/eslint-plugin": "^5.51.0",
    "@typescript-eslint/parser": "^5.51.0",
<<<<<<< HEAD
    "ag-charts-test": "10.0.1-beta.20240708",
=======
    "ag-charts-test": "10.0.1-beta.20240709",
>>>>>>> 7f87f64c
    "assert": "2.0.0",
    "canvas": "^2.10.2",
    "del": "^6.0.0",
    "jest": "^29.5.0",
    "jest-environment-jsdom": "^29.5.0",
    "jest-image-snapshot": "^6.0.0",
    "jest-runner": "^29.5.0",
    "jest-serial-runner": "^1.2.1",
    "madge": "6.0.0",
    "path2d": "^0.2.0",
    "pixelmatch": "^5.2.1",
    "pngjs": "3.4.0",
    "raf": "3.4.1",
    "rimraf": "3.0.2",
    "timezone-mock": "^1.3.6",
    "ts-jest": "^29.1.0",
    "typescript": "^5.4.5",
    "ws": "8.9.0"
  },
  "publishConfig": {
    "access": "public"
  }
}<|MERGE_RESOLUTION|>--- conflicted
+++ resolved
@@ -1,10 +1,6 @@
 {
   "name": "ag-charts-community",
-<<<<<<< HEAD
-  "version": "10.0.1-beta.20240708",
-=======
   "version": "10.0.1-beta.20240709",
->>>>>>> 7f87f64c
   "description": "Advanced Charting / Charts supporting Javascript / Typescript / React / Angular / Vue",
   "main": "./dist/package/main.cjs.js",
   "types": "./dist/types/src/main.d.ts",
@@ -51,13 +47,8 @@
   ],
   "homepage": "https://charts.ag-grid.com/",
   "dependencies": {
-<<<<<<< HEAD
-    "ag-charts-types": "10.0.1-beta.20240708",
-    "ag-charts-locale": "10.0.1-beta.20240708"
-=======
     "ag-charts-types": "10.0.1-beta.20240709",
     "ag-charts-locale": "10.0.1-beta.20240709"
->>>>>>> 7f87f64c
   },
   "devDependencies": {
     "@babel/types": "7.12.7",
@@ -70,11 +61,7 @@
     "@types/ws": "8.5.3",
     "@typescript-eslint/eslint-plugin": "^5.51.0",
     "@typescript-eslint/parser": "^5.51.0",
-<<<<<<< HEAD
-    "ag-charts-test": "10.0.1-beta.20240708",
-=======
     "ag-charts-test": "10.0.1-beta.20240709",
->>>>>>> 7f87f64c
     "assert": "2.0.0",
     "canvas": "^2.10.2",
     "del": "^6.0.0",
