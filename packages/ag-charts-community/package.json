--- conflicted
+++ resolved
@@ -1,10 +1,6 @@
 {
   "name": "ag-charts-community",
-<<<<<<< HEAD
-  "version": "9.0.0-beta.20231205",
-=======
   "version": "9.0.1",
->>>>>>> 6f002922
   "description": "Advanced Charting / Charts supporting Javascript / Typescript / React / Angular / Vue",
   "main": "./dist/package/main.cjs.js",
   "types": "./dist/package/main.cjs.d.ts",
