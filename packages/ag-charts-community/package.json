{
  "name": "ag-charts-community",
<<<<<<< HEAD
  "version": "9.3.0-beta.20240429.1233",
=======
  "version": "9.3.0-beta.20240429.1350",
>>>>>>> 5025e580
  "description": "Advanced Charting / Charts supporting Javascript / Typescript / React / Angular / Vue",
  "main": "./dist/package/main.cjs.js",
  "types": "./dist/types/src/main.d.ts",
  "module": "./dist/package/main.esm.mjs",
  "exports": {
    "import": "./dist/package/main.esm.mjs",
    "require": "./dist/package/main.cjs.js",
    "types": "./dist/types/src/main.d.ts",
    "default": "./dist/package/main.cjs.js"
  },
  "scripts": {
    "lint:circular": "npx madge --circular --extensions ts src/",
    "lint:prune": "npx ts-prune -p tsconfig.lib.json"
  },
  "repository": {
    "type": "git",
    "url": "https://github.com/ag-grid/ag-charts.git"
  },
  "keywords": [
    "chart",
    "charts",
    "data",
    "angular",
    "angular-component",
    "react",
    "react-component",
    "reactjs",
    "vue",
    "vuejs"
  ],
  "author": "AG Grid <info@ag-grid.com>",
  "license": "MIT",
  "bugs": {
    "url": "https://github.com/ag-grid/ag-charts/issues"
  },
  "browserslist": [
    "> 1%",
    "last 2 versions",
    "not ie >= 0",
    "not ie_mob >= 0",
    "not blackberry > 0",
    "not op_mini all",
    "not operamobile >= 0"
  ],
  "homepage": "https://charts.ag-grid.com/",
  "dependencies": {},
  "devDependencies": {
    "@babel/types": "7.12.7",
    "@jest/globals": "29.6.1",
    "@types/jest": "^29.5.0",
    "@types/jest-image-snapshot": "^5.1.0",
    "@types/node": "^16.0.0",
    "@types/pixelmatch": "^5.2.4",
    "@types/pngjs": "^6.0.1",
    "@types/ws": "8.5.3",
    "@typescript-eslint/eslint-plugin": "^5.51.0",
    "@typescript-eslint/parser": "^5.51.0",
<<<<<<< HEAD
    "ag-charts-test": "9.3.0-beta.20240429.1233",
=======
    "ag-charts-test": "9.3.0-beta.20240429.1350",
>>>>>>> 5025e580
    "assert": "2.0.0",
    "canvas": "^2.10.2",
    "del": "^6.0.0",
    "jest": "^29.5.0",
    "jest-environment-jsdom": "^29.5.0",
    "jest-image-snapshot": "^6.0.0",
    "jest-runner": "^29.5.0",
    "jest-serial-runner": "^1.2.1",
    "madge": "6.0.0",
    "path2d": "^0.2.0",
    "pixelmatch": "^5.2.1",
    "pngjs": "3.4.0",
    "raf": "3.4.1",
    "rimraf": "3.0.2",
    "timezone-mock": "^1.3.6",
    "ts-jest": "^29.1.0",
    "typescript": "~4.3.5",
    "ws": "8.9.0"
  },
  "publishConfig": {
    "access": "public"
  }
}<|MERGE_RESOLUTION|>--- conflicted
+++ resolved
@@ -1,10 +1,6 @@
 {
   "name": "ag-charts-community",
-<<<<<<< HEAD
-  "version": "9.3.0-beta.20240429.1233",
-=======
   "version": "9.3.0-beta.20240429.1350",
->>>>>>> 5025e580
   "description": "Advanced Charting / Charts supporting Javascript / Typescript / React / Angular / Vue",
   "main": "./dist/package/main.cjs.js",
   "types": "./dist/types/src/main.d.ts",
@@ -62,11 +58,7 @@
     "@types/ws": "8.5.3",
     "@typescript-eslint/eslint-plugin": "^5.51.0",
     "@typescript-eslint/parser": "^5.51.0",
-<<<<<<< HEAD
-    "ag-charts-test": "9.3.0-beta.20240429.1233",
-=======
     "ag-charts-test": "9.3.0-beta.20240429.1350",
->>>>>>> 5025e580
     "assert": "2.0.0",
     "canvas": "^2.10.2",
     "del": "^6.0.0",
