import { BBox } from '../bbox';
import { NearestResult, nearestSquared } from '../nearest';

type QuadtreeNearest<V> = NearestResult<QuadtreeElem<V>>;

export type QuadtreeHitTester = {
    getCachedBBox(): BBox;
    distanceSquared(x: number, y: number): number;
    containsPoint(x: number, y: number): boolean;
};

class QuadtreeElem<V> {
    constructor(
        public hitTester: QuadtreeHitTester,
        public value: V
    ) {}

    distanceSquared(x: number, y: number) {
        return this.hitTester.distanceSquared(x, y);
<<<<<<< HEAD
    }
}

function pickNearest<V>(best: QuadtreeNearest<V>, other: QuadtreeNearest<V>): QuadtreeNearest<V> {
    if (other.nearest === undefined || best.distanceSquared < other.distanceSquared) {
        return best;
    } else {
        return other;
=======
>>>>>>> db2ea05f
    }
}

export class Quadtree<V> {
    private readonly exact: QuadtreeNode_Exact<V>;
    private readonly nearest: QuadtreeNode_Nearest<V>;

    constructor(capacity: number, maxdepth: number, boundary?: BBox) {
        this.exact = new QuadtreeNode_Exact<V>(capacity, maxdepth, boundary);
        this.nearest = new QuadtreeNode_Nearest<V>(capacity, maxdepth, boundary);
    }

    clear(boundary: BBox) {
        this.exact.clear(boundary);
        this.nearest.clear(boundary);
    }

    addValue(hitTester: QuadtreeHitTester, value: V): void {
<<<<<<< HEAD
        this.root.addElem(new QuadtreeElem(hitTester, value));
=======
        const elem = new QuadtreeElem(hitTester, value);
        this.exact.addElem(elem);
        this.nearest.addElem(elem);
>>>>>>> db2ea05f
    }

    findExact(x: number, y: number): Iterable<QuadtreeElem<V>> {
        const foundValues: QuadtreeElem<V>[] = [];
        this.exact.find(x, y, foundValues);
        return foundValues;
    }

    findNearest(x: number, y: number): QuadtreeNearest<V> {
<<<<<<< HEAD
        const best = { nearest: undefined, distanceSquared: Infinity };
        return this.root.findNearest(x, y, best);
=======
        const arg = { best: { nearest: undefined, distanceSquared: Infinity } };
        this.nearest.find(x, y, arg);
        return arg.best;
>>>>>>> db2ea05f
    }
}

class QuadtreeSubdivisions<V, FindArg> {
    constructor(
        private readonly nw: QuadtreeNode<V, FindArg>,
        private readonly ne: QuadtreeNode<V, FindArg>,
        private readonly sw: QuadtreeNode<V, FindArg>,
        private readonly se: QuadtreeNode<V, FindArg>
    ) {}

    addElem(elem: QuadtreeElem<V>) {
        this.nw.addElem(elem);
        this.ne.addElem(elem);
        this.sw.addElem(elem);
        this.se.addElem(elem);
    }

<<<<<<< HEAD
    findExact(x: number, y: number, foundElems: QuadtreeElem<V>[]): void {
        this.nw.findExact(x, y, foundElems);
        this.ne.findExact(x, y, foundElems);
        this.sw.findExact(x, y, foundElems);
        this.se.findExact(x, y, foundElems);
    }

    findNearest(x: number, y: number, best: QuadtreeNearest<V>): QuadtreeNearest<V> {
        best = pickNearest(best, this.nw.findNearest(x, y, best));
        best = pickNearest(best, this.ne.findNearest(x, y, best));
        best = pickNearest(best, this.sw.findNearest(x, y, best));
        best = pickNearest(best, this.se.findNearest(x, y, best));
        return best;
=======
    find(x: number, y: number, arg: FindArg): void {
        this.nw.find(x, y, arg);
        this.ne.find(x, y, arg);
        this.sw.find(x, y, arg);
        this.se.find(x, y, arg);
>>>>>>> db2ea05f
    }
}

abstract class QuadtreeNode<V, FindArg> {
    protected boundary: BBox;
    protected readonly elems: Array<QuadtreeElem<V>>;

    private subdivisions?: QuadtreeSubdivisions<V, FindArg>;

    constructor(
        private readonly capacity: number,
        private readonly maxdepth: number,
        boundary?: BBox
    ) {
        this.boundary = boundary ?? BBox.NaN;
        this.elems = [];
        this.subdivisions = undefined;
    }

    clear(boundary: BBox) {
        this.elems.length = 0;
        this.boundary = boundary;
        this.subdivisions = undefined;
    }

    addElem(e: QuadtreeElem<V>) {
<<<<<<< HEAD
        if (!this.boundary.collidesBBox(e.hitTester.getCachedBBox())) {
            return;
        }

        if (this.subdivisions === undefined) {
            if (this.maxdepth === 0 || this.elems.length < this.capacity) {
                this.elems.push(e);
=======
        if (this.addCondition(e)) {
            if (this.subdivisions === undefined) {
                if (this.maxdepth === 0 || this.elems.length < this.capacity) {
                    this.elems.push(e);
                } else {
                    this.subdivide(e);
                }
>>>>>>> db2ea05f
            } else {
                this.subdivisions.addElem(e);
            }
        }
    }

    protected abstract addCondition(e: QuadtreeElem<V>): boolean;

<<<<<<< HEAD
        if (this.subdivisions === undefined) {
            for (const elem of this.elems) {
                if (elem.hitTester.containsPoint(x, y)) {
                    foundElems.push(elem);
                }
=======
    find(x: number, y: number, arg: FindArg): void {
        if (this.findCondition(x, y, arg)) {
            if (this.subdivisions === undefined) {
                this.findAction(x, y, arg);
            } else {
                this.subdivisions.find(x, y, arg);
>>>>>>> db2ea05f
            }
        }
    }

<<<<<<< HEAD
    findNearest(x: number, y: number, best: QuadtreeNearest<V>): QuadtreeNearest<V> {
        if (best.distanceSquared === 0 || this.boundary.distanceSquared(x, y) > best.distanceSquared) {
            return best;
        }

        if (this.subdivisions === undefined) {
            return pickNearest(best, nearestSquared(x, y, this.elems, best.distanceSquared));
        } else {
            return this.subdivisions.findNearest(x, y, best);
        }
    }
=======
    protected abstract findCondition(x: number, y: number, arg: FindArg): boolean;
    protected abstract findAction(x: number, y: number, arg: FindArg): void;
>>>>>>> db2ea05f

    private subdivide(newElem: QuadtreeElem<V>): void {
        this.subdivisions = this.makeSubdivisions();

        for (const e of this.elems) {
            this.subdivisions.addElem(e);
        }
        this.subdivisions.addElem(newElem);
        this.elems.length = 0;
    }

    private makeSubdivisions(): QuadtreeSubdivisions<V, FindArg> {
        const { x, y, width, height } = this.boundary;
        const { capacity } = this;
        const depth = this.maxdepth - 1;
        const halfWidth = width / 2;
        const halfHeight = height / 2;
        const nwBoundary = new BBox(x, y, halfWidth, halfHeight);
        const neBoundary = new BBox(x + halfWidth, y, halfWidth, halfHeight);
        const swBoundary = new BBox(x, y + halfHeight, halfWidth, halfHeight);
        const seBoundary = new BBox(x + halfWidth, y + halfHeight, halfWidth, halfHeight);

        return new QuadtreeSubdivisions(
            this.child(capacity, depth, nwBoundary),
            this.child(capacity, depth, neBoundary),
            this.child(capacity, depth, swBoundary),
            this.child(capacity, depth, seBoundary)
        );
    }

    protected abstract child(capacity: number, depth: number, childBoundary: BBox): QuadtreeNode<V, FindArg>;
}

class QuadtreeNode_Exact<V> extends QuadtreeNode<V, QuadtreeElem<V>[]> {
    override addCondition(e: QuadtreeElem<V>): boolean {
        return this.boundary.collidesBBox(e.hitTester.getCachedBBox());
    }
    override findCondition(x: number, y: number, _foundElems: QuadtreeElem<V>[]): boolean {
        return this.boundary.containsPoint(x, y);
    }
    override findAction(x: number, y: number, foundElems: QuadtreeElem<V>[]): void {
        for (const elem of this.elems) {
            if (elem.hitTester.containsPoint(x, y)) {
                foundElems.push(elem);
            }
        }
    }
    override child(capacity: number, depth: number, boundary: BBox) {
        return new QuadtreeNode_Exact<V>(capacity, depth, boundary);
    }
}

class QuadtreeNode_Nearest<V> extends QuadtreeNode<V, { best: QuadtreeNearest<V> }> {
    override addCondition(e: QuadtreeElem<V>): boolean {
        const bbox = e.hitTester.getCachedBBox();
        const x = bbox.x + bbox.width / 2;
        const y = bbox.y + bbox.height / 2;
        return this.boundary.containsPoint(x, y);
    }
    override findCondition(x: number, y: number, arg: { best: QuadtreeNearest<V> }): boolean {
        const { best } = arg;
        return best.distanceSquared !== 0 && this.boundary.distanceSquared(x, y) < best.distanceSquared;
    }
    override findAction(x: number, y: number, arg: { best: QuadtreeNearest<V> }): void {
        const other = nearestSquared(x, y, this.elems, arg.best.distanceSquared);
        if (other.nearest !== undefined && other.distanceSquared < arg.best.distanceSquared) {
            arg.best = other;
        }
    }
    override child(capacity: number, depth: number, boundary: BBox) {
        return new QuadtreeNode_Nearest<V>(capacity, depth, boundary);
    }
}<|MERGE_RESOLUTION|>--- conflicted
+++ resolved
@@ -17,17 +17,6 @@
 
     distanceSquared(x: number, y: number) {
         return this.hitTester.distanceSquared(x, y);
-<<<<<<< HEAD
-    }
-}
-
-function pickNearest<V>(best: QuadtreeNearest<V>, other: QuadtreeNearest<V>): QuadtreeNearest<V> {
-    if (other.nearest === undefined || best.distanceSquared < other.distanceSquared) {
-        return best;
-    } else {
-        return other;
-=======
->>>>>>> db2ea05f
     }
 }
 
@@ -46,13 +35,9 @@
     }
 
     addValue(hitTester: QuadtreeHitTester, value: V): void {
-<<<<<<< HEAD
-        this.root.addElem(new QuadtreeElem(hitTester, value));
-=======
         const elem = new QuadtreeElem(hitTester, value);
         this.exact.addElem(elem);
         this.nearest.addElem(elem);
->>>>>>> db2ea05f
     }
 
     findExact(x: number, y: number): Iterable<QuadtreeElem<V>> {
@@ -62,14 +47,9 @@
     }
 
     findNearest(x: number, y: number): QuadtreeNearest<V> {
-<<<<<<< HEAD
-        const best = { nearest: undefined, distanceSquared: Infinity };
-        return this.root.findNearest(x, y, best);
-=======
         const arg = { best: { nearest: undefined, distanceSquared: Infinity } };
         this.nearest.find(x, y, arg);
         return arg.best;
->>>>>>> db2ea05f
     }
 }
 
@@ -88,27 +68,11 @@
         this.se.addElem(elem);
     }
 
-<<<<<<< HEAD
-    findExact(x: number, y: number, foundElems: QuadtreeElem<V>[]): void {
-        this.nw.findExact(x, y, foundElems);
-        this.ne.findExact(x, y, foundElems);
-        this.sw.findExact(x, y, foundElems);
-        this.se.findExact(x, y, foundElems);
-    }
-
-    findNearest(x: number, y: number, best: QuadtreeNearest<V>): QuadtreeNearest<V> {
-        best = pickNearest(best, this.nw.findNearest(x, y, best));
-        best = pickNearest(best, this.ne.findNearest(x, y, best));
-        best = pickNearest(best, this.sw.findNearest(x, y, best));
-        best = pickNearest(best, this.se.findNearest(x, y, best));
-        return best;
-=======
     find(x: number, y: number, arg: FindArg): void {
         this.nw.find(x, y, arg);
         this.ne.find(x, y, arg);
         this.sw.find(x, y, arg);
         this.se.find(x, y, arg);
->>>>>>> db2ea05f
     }
 }
 
@@ -135,15 +99,6 @@
     }
 
     addElem(e: QuadtreeElem<V>) {
-<<<<<<< HEAD
-        if (!this.boundary.collidesBBox(e.hitTester.getCachedBBox())) {
-            return;
-        }
-
-        if (this.subdivisions === undefined) {
-            if (this.maxdepth === 0 || this.elems.length < this.capacity) {
-                this.elems.push(e);
-=======
         if (this.addCondition(e)) {
             if (this.subdivisions === undefined) {
                 if (this.maxdepth === 0 || this.elems.length < this.capacity) {
@@ -151,7 +106,6 @@
                 } else {
                     this.subdivide(e);
                 }
->>>>>>> db2ea05f
             } else {
                 this.subdivisions.addElem(e);
             }
@@ -160,40 +114,18 @@
 
     protected abstract addCondition(e: QuadtreeElem<V>): boolean;
 
-<<<<<<< HEAD
-        if (this.subdivisions === undefined) {
-            for (const elem of this.elems) {
-                if (elem.hitTester.containsPoint(x, y)) {
-                    foundElems.push(elem);
-                }
-=======
     find(x: number, y: number, arg: FindArg): void {
         if (this.findCondition(x, y, arg)) {
             if (this.subdivisions === undefined) {
                 this.findAction(x, y, arg);
             } else {
                 this.subdivisions.find(x, y, arg);
->>>>>>> db2ea05f
             }
         }
     }
 
-<<<<<<< HEAD
-    findNearest(x: number, y: number, best: QuadtreeNearest<V>): QuadtreeNearest<V> {
-        if (best.distanceSquared === 0 || this.boundary.distanceSquared(x, y) > best.distanceSquared) {
-            return best;
-        }
-
-        if (this.subdivisions === undefined) {
-            return pickNearest(best, nearestSquared(x, y, this.elems, best.distanceSquared));
-        } else {
-            return this.subdivisions.findNearest(x, y, best);
-        }
-    }
-=======
     protected abstract findCondition(x: number, y: number, arg: FindArg): boolean;
     protected abstract findAction(x: number, y: number, arg: FindArg): void;
->>>>>>> db2ea05f
 
     private subdivide(newElem: QuadtreeElem<V>): void {
         this.subdivisions = this.makeSubdivisions();
