--- conflicted
+++ resolved
@@ -1,9 +1,6 @@
 import { toIterable } from '../util/iterator';
 import type { Node, RenderContext } from './node';
 
-<<<<<<< HEAD
-type RenderSpriteOptions = { translateX: number; translateY: number };
-=======
 type RenderSpriteOptions = { scale: number; translateX: number; translateY: number };
 
 export type SpriteDimensions = {
@@ -13,7 +10,6 @@
     spriteHeight: number;
     markerWidth: number;
 };
->>>>>>> e245f35c
 
 export class SpriteRenderer {
     private readonly offscreenCanvas: OffscreenCanvas;
@@ -44,21 +40,13 @@
             renderCtx: { ctx },
             offscreenCanvas,
         } = this;
-<<<<<<< HEAD
-        const { translateX = 0, translateY = 0 } = opts ?? {};
-=======
         const { scale = 1, translateX = 0, translateY = 0 } = opts ?? {};
->>>>>>> e245f35c
 
         ctx.resetTransform();
         ctx.clearRect(0, 0, offscreenCanvas.width, offscreenCanvas.height);
         ctx.save();
         ctx.beginPath();
-<<<<<<< HEAD
-        ctx.setTransform(1, 0, 0, 1, translateX, translateY);
-=======
         ctx.setTransform(scale, 0, 0, scale, translateX, translateY);
->>>>>>> e245f35c
         for (const node of nodes) {
             node.render(renderCtx);
         }
