--- conflicted
+++ resolved
@@ -160,8 +160,7 @@
         node: mode === 'json' ? nodeProps(node) : node,
         name: node.name ?? node.id,
         dirty: RedrawType[node.dirty],
-<<<<<<< HEAD
-        ...Array.from(node.children(), (c) => buildTree(c)).reduce<Record<string, {}>>((result, childTree) => {
+        ...Array.from(node.children(), (c) => buildTree(c, mode)).reduce<Record<string, {}>>((result, childTree) => {
             let { name: treeNodeName } = childTree;
             const {
                 node: { visible, opacity, zIndex, translationX, translationY, rotation, scalingX, scalingY },
@@ -195,66 +194,6 @@
             result[selectedKey] = childTree;
             return result;
         }, {}),
-=======
-        ...(parentNode?.isVirtual
-            ? {
-                  virtualParentDirty: RedrawType[parentNode.dirty],
-                  virtualParent: parentNode,
-              }
-            : {}),
-        ...Array.from(node.children(false), (c) => buildTree(c, mode)).reduce<Record<string, {}>>(
-            (result, childTree) => {
-                let { name: treeNodeName } = childTree;
-                const {
-                    node: {
-                        visible,
-                        opacity,
-                        zIndex,
-                        zIndexSubOrder,
-                        translationX,
-                        translationY,
-                        rotation,
-                        scalingX,
-                        scalingY,
-                    },
-                    node: childNode,
-                    virtualParent,
-                } = childTree;
-                if (!visible || opacity <= 0) {
-                    treeNodeName = `(${treeNodeName})`;
-                }
-                if (Layer.is(childNode)) {
-                    treeNodeName = `*${treeNodeName}*`;
-                }
-                const subOrder = zIndexSubOrder
-                    ?.map((v: any) => (typeof v === 'function' ? `${v()} (fn)` : v))
-                    .join(' / ');
-                const key = [
-                    `${(order++).toString().padStart(3, '0')}|`,
-                    `${treeNodeName ?? '<unknown>'}`,
-                    `z: ${zIndex}`,
-                    subOrder && `zo: ${subOrder}`,
-                    virtualParent && `(virtual parent)`,
-                    translationX && `x: ${translationX}`,
-                    translationY && `y: ${translationY}`,
-                    rotation && `r: ${rotation}`,
-                    scalingX != null && scalingX !== 1 && `sx: ${scalingX}`,
-                    scalingY != null && scalingY !== 1 && `sy: ${scalingY}`,
-                ]
-                    .filter((v) => !!v)
-                    .join(' ');
-
-                let selectedKey = key;
-                let index = 1;
-                while (result[selectedKey] != null && index < 100) {
-                    selectedKey = `${key} (${index++})`;
-                }
-                result[selectedKey] = childTree;
-                return result;
-            },
-            {}
-        ),
->>>>>>> 83c036ec
     };
 }
 
