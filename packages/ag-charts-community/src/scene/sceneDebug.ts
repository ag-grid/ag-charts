--- conflicted
+++ resolved
@@ -158,13 +158,8 @@
     return {
         node: mode === 'json' ? nodeProps(node) : node,
         name: node.name ?? node.id,
-<<<<<<< HEAD
         dirty: node.dirty,
-        ...Array.from(node.children(), (c) => buildTree(c)).reduce<Record<string, {}>>((result, childTree) => {
-=======
-        dirty: RedrawType[node.dirty],
         ...Array.from(node.children(), (c) => buildTree(c, mode)).reduce<Record<string, {}>>((result, childTree) => {
->>>>>>> f60bcd70
             let { name: treeNodeName } = childTree;
             const {
                 node: { visible, opacity, zIndex, translationX, translationY, rotation, scalingX, scalingY },
