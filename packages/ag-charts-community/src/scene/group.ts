import type { RenderContext, LayerManager, ZIndexSubOrder } from './node';
import { Node, RedrawType, SceneChangeDetection } from './node';
import { BBox } from './bbox';
import type { HdpiCanvas } from '../canvas/hdpiCanvas';
import type { HdpiOffscreenCanvas } from '../canvas/hdpiOffscreenCanvas';
import { compoundAscending, ascendingStringNumberUndefined } from '../util/compare';
import { Logger } from '../util/logger';

type OffscreenCanvasRenderingContext2D = any;

export class Group extends Node {
    static className = 'Group';

    private clipRect?: BBox;
    protected layer?: HdpiCanvas | HdpiOffscreenCanvas;
    readonly name?: string;

    @SceneChangeDetection({
        redraw: RedrawType.MAJOR,
        convertor: (v: number) => Math.min(1, Math.max(0, v)),
    })
    opacity: number = 1;

    protected zIndexChanged() {
        if (this.layer) {
            this._layerManager?.moveLayer(this.layer, this.zIndex, this.zIndexSubOrder);
        }
    }

    isLayer() {
        return this.layer != null;
    }

    public constructor(
        protected readonly opts?: {
            readonly layer?: boolean;
            readonly zIndex?: number;
            readonly zIndexSubOrder?: ZIndexSubOrder;
            readonly isVirtual?: boolean;
            readonly name?: string;
        }
    ) {
        super({ isVirtual: opts?.isVirtual });

        const { zIndex, zIndexSubOrder } = opts ?? {};

        this.isContainerNode = true;
        if (zIndex !== undefined) {
            this.zIndex = zIndex;
        }
        if (zIndexSubOrder !== undefined) {
            this.zIndexSubOrder = zIndexSubOrder;
        }
        this.name = this.opts?.name;
    }

    _setLayerManager(scene?: LayerManager) {
        if (this._layerManager && this.layer) {
            this._layerManager.removeLayer(this.layer);
            this.layer = undefined;
        }

        if (this.layer) {
            throw new Error('AG Charts - unable to deregister scene rendering layer!');
        }

        super._setLayerManager(scene);

        if (scene && this.opts?.layer) {
            const { zIndex, zIndexSubOrder, name } = this.opts ?? {};
            const getComputedOpacity = () => this.getComputedOpacity();
            const getVisibility = () => this.getVisibility();
            this.layer = scene.addLayer({ zIndex, zIndexSubOrder, name, getComputedOpacity, getVisibility });
        }
    }

    protected getComputedOpacity() {
        let opacity = 1;
        let node: Node | undefined = this;
        do {
            if (node instanceof Group) {
                opacity *= node.opacity;
            }
        } while ((node = node.parent));
        return opacity;
    }

    protected getVisibility() {
        let node: Node | undefined = this;
        let visible = this.visible;
        while ((node = node.parent)) {
            if (node.visible) {
                continue;
            }
            visible = node.visible;
        }
        return visible;
    }

    protected visibilityChanged() {
        if (this.layer) {
            this.layer.enabled = this.visible;
        }
    }

    markDirty(source: Node, type = RedrawType.TRIVIAL) {
        if (this.isVirtual) {
            // Always percolate directly for virtual nodes - they don't exist for rendering purposes.
            super.markDirty(source, type);
            return;
        }

        // Downgrade dirty-ness percolated to parent in special cases.
        let parentType = type;
<<<<<<< HEAD
        if (type <= RedrawType.MINOR) {
=======
        if (type < RedrawType.MINOR) {
>>>>>>> 4f602f73
            parentType = RedrawType.TRIVIAL;
        } else if (this.layer != null) {
            parentType = RedrawType.TRIVIAL;
        }

        super.markDirty(source, type, parentType);
    }

    // We consider a group to be boundless, thus any point belongs to it.
    containsPoint(_x: number, _y: number): boolean {
        return true;
    }

    computeBBox(): BBox {
        this.computeTransformMatrix();

        return Group.computeBBox(this.children);
    }

    computeTransformedBBox(): BBox | undefined {
        return this.computeBBox();
    }

    private lastBBox?: BBox = undefined;

    render(renderCtx: RenderContext) {
        const { opts: { name = undefined } = {} } = this;
        const { _debug: { consoleLog = false } = {} } = this;
        const { dirty, dirtyZIndex, layer, children, clipRect, dirtyTransform } = this;
        let { ctx, forceRender, clipBBox } = renderCtx;
        const { resized, stats } = renderCtx;

        const canvasCtxTransform = ctx.getTransform();

        const isDirty = dirty >= RedrawType.MINOR || dirtyZIndex || resized;
        let isChildDirty = isDirty;
        let isChildLayerDirty = false;
        for (const child of children) {
            isChildDirty ||= child.layerManager == null && child.dirty >= RedrawType.TRIVIAL;
            isChildLayerDirty ||= child.layerManager != null && child.dirty >= RedrawType.TRIVIAL;
            if (isChildDirty) {
                break;
            }
        }

        if (name && consoleLog) {
            Logger.debug({ name, group: this, isDirty, isChildDirty, dirtyTransform, renderCtx, forceRender });
        }

        if (dirtyTransform) {
            forceRender = 'dirtyTransform';
        } else if (layer) {
            // If bounding-box of a layer changes, force re-render.
            const currentBBox = this.computeBBox();
            if (this.lastBBox === undefined || !this.lastBBox.equals(currentBBox)) {
                forceRender = 'dirtyTransform';
                this.lastBBox = currentBBox;
            }
        }

        if (!isDirty && !isChildDirty && !isChildLayerDirty && !forceRender) {
            if (name && consoleLog && stats) {
                const counts = this.nodeCount;
                Logger.debug({ name, result: 'skipping', renderCtx, counts, group: this });
            }

            if (layer && stats) {
                stats.layersSkipped++;
                stats.nodesSkipped += this.nodeCount.count;
            }

            this.markClean({ recursive: false });

            // Nothing to do.
            return;
        }

        const groupVisible = this.visible;
        if (layer) {
            // Switch context to the canvas layer we use for this group.
            ctx = layer.context;
            ctx.save();
            ctx.resetTransform();

<<<<<<< HEAD
            forceRender = isChildDirty || dirtyZIndex;
=======
            if (forceRender !== 'dirtyTransform') {
                forceRender = isChildDirty || dirtyZIndex;
            }
>>>>>>> 4f602f73
            if (forceRender) layer.clear();

            if (clipBBox) {
                // clipBBox is in the canvas coordinate space, when we hit a layer we apply the new clipping at which point there are no transforms in play
                const { width, height, x, y } = clipBBox;

                if (consoleLog) {
                    Logger.debug({ name, clipBBox, ctxTransform: ctx.getTransform(), renderCtx, group: this });
                }

                this.clipCtx(ctx, x, y, width, height);
            }

            ctx.setTransform(canvasCtxTransform);
        } else {
            // Only apply opacity if this isn't a distinct layer - opacity will be applied
            // at composition time.
            ctx.globalAlpha *= this.opacity;
        }

        // A group can have `scaling`, `rotation`, `translation` properties
        // that are applied to the canvas context before children are rendered,
        // so all children can be transformed at once.
        this.computeTransformMatrix();
        this.matrix.toContext(ctx);

        if (clipRect) {
            // clipRect is in the group's coordinate space
            const { x, y, width, height } = clipRect;
            ctx.save();

            if (consoleLog) {
                Logger.debug({ name, clipRect, ctxTransform: ctx.getTransform(), renderCtx, group: this });
            }

            this.clipCtx(ctx, x, y, width, height);

            // clipBBox is in the canvas coordinate space, when we hit a layer we apply the new clipping at which point there are no transforms in play
            clipBBox = this.matrix.transformBBox(clipRect);
        }

        const hasVirtualChildren = this.hasVirtualChildren();
        if (dirtyZIndex) {
            this.sortChildren(children);
            if (forceRender !== 'dirtyTransform') forceRender = true;
        } else if (hasVirtualChildren) {
            this.sortChildren(children);
        }

        // Reduce churn if renderCtx is identical.
        const renderContextChanged =
            forceRender !== renderCtx.forceRender || clipBBox !== renderCtx.clipBBox || ctx !== renderCtx.ctx;
        const childRenderContext = renderContextChanged ? { ...renderCtx, ctx, forceRender, clipBBox } : renderCtx;

        // Render visible children.
        let skipped = 0;
        for (const child of children) {
            if (!child.visible || !groupVisible) {
                // Skip invisible children, but make sure their dirty flag is reset.
                child.markClean();
                if (stats) skipped += child.nodeCount.count;
                continue;
            }

            if (!forceRender && child.dirty === RedrawType.NONE) {
                // Skip children that don't need to be redrawn.
                if (stats) skipped += child.nodeCount.count;
                continue;
            }

            // Render marks this node (and children) as clean - no need to explicitly markClean().
            ctx.save();
            child.render(childRenderContext);
            ctx.restore();
        }
        if (stats) stats.nodesSkipped += skipped;

        // Render marks this node as clean - no need to explicitly markClean().
        super.render(renderCtx);

        if (clipRect) {
            ctx.restore();
        }

        if (hasVirtualChildren) {
            // Mark virtual nodes as clean and their virtual children - all other nodes have already
            // been visited and marked clean.
            for (const child of this.virtualChildren) {
                child.markClean({ recursive: 'virtual' });
            }
        }

        if (layer) {
            if (stats) stats.layersRendered++;
            ctx.restore();

            if (forceRender) layer.snapshot();

            // Check for save/restore depth of zero!
            layer.context.verifyDepthZero?.();
        }

        if (name && consoleLog && stats) {
            const counts = this.nodeCount;
            Logger.debug({ name, result: 'rendered', skipped, renderCtx, counts, group: this });
        }
    }

    private sortChildren(children: Node[]) {
        this.dirtyZIndex = false;
        children.sort((a, b) => {
            return compoundAscending(
                [a.zIndex, ...(a.zIndexSubOrder ?? [undefined, undefined]), a.serialNumber],
                [b.zIndex, ...(b.zIndexSubOrder ?? [undefined, undefined]), b.serialNumber],
                ascendingStringNumberUndefined
            );
        });
    }

    private clipCtx(
        ctx: CanvasRenderingContext2D | OffscreenCanvasRenderingContext2D,
        x: number,
        y: number,
        width: number,
        height: number
    ) {
        ctx.beginPath();
        ctx.moveTo(x, y);
        ctx.lineTo(x + width, y);
        ctx.lineTo(x + width, y + height);
        ctx.lineTo(x, y + height);
        ctx.closePath();
        ctx.clip();
    }

    static computeBBox(nodes: Node[]) {
        let left = Infinity;
        let right = -Infinity;
        let top = Infinity;
        let bottom = -Infinity;

        nodes.forEach((n) => {
            if (!n.visible) {
                return;
            }
            const bbox = n.computeTransformedBBox();
            if (!bbox) {
                return;
            }

            const x = bbox.x;
            const y = bbox.y;

            if (x < left) {
                left = x;
            }
            if (y < top) {
                top = y;
            }
            if (x + bbox.width > right) {
                right = x + bbox.width;
            }
            if (y + bbox.height > bottom) {
                bottom = y + bbox.height;
            }
        });

        return new BBox(left, top, right - left, bottom - top);
    }

    /**
     * Transforms bbox given in the canvas coordinate space to bbox in this group's coordinate space and
     * sets this group's clipRect to the transformed bbox.
     * @param bbox clipRect bbox in the canvas coordinate space.
     */
    setClipRectInGroupCoordinateSpace(bbox?: BBox) {
        this.clipRect = bbox ? this.transformBBox(bbox) : undefined;
    }
}<|MERGE_RESOLUTION|>--- conflicted
+++ resolved
@@ -112,11 +112,7 @@
 
         // Downgrade dirty-ness percolated to parent in special cases.
         let parentType = type;
-<<<<<<< HEAD
-        if (type <= RedrawType.MINOR) {
-=======
         if (type < RedrawType.MINOR) {
->>>>>>> 4f602f73
             parentType = RedrawType.TRIVIAL;
         } else if (this.layer != null) {
             parentType = RedrawType.TRIVIAL;
@@ -201,13 +197,9 @@
             ctx.save();
             ctx.resetTransform();
 
-<<<<<<< HEAD
-            forceRender = isChildDirty || dirtyZIndex;
-=======
             if (forceRender !== 'dirtyTransform') {
                 forceRender = isChildDirty || dirtyZIndex;
             }
->>>>>>> 4f602f73
             if (forceRender) layer.clear();
 
             if (clipBBox) {
