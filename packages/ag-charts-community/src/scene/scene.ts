--- conflicted
+++ resolved
@@ -127,12 +127,7 @@
         if (root?.dirty === false && !this.isDirty) {
             if (this.debug.check()) {
                 this.debug('Scene.render() - no-op', {
-<<<<<<< HEAD
-                    tree: buildTree(root),
-=======
-                    redrawType: RedrawType[root.dirty],
                     tree: buildTree(root, 'console'),
->>>>>>> f60bcd70
                 });
             }
 
@@ -166,14 +161,6 @@
         }
 
         if (root && canvasCleared) {
-<<<<<<< HEAD
-            this.debug('Scene.render() - before', {
-                canvasCleared,
-                tree: buildTree(root),
-            });
-
-=======
->>>>>>> f60bcd70
             if (root.visible) {
                 // Pre-render before building debug tree, so state matches that used in rendering.
                 root.preRender();
@@ -182,7 +169,6 @@
             if (this.debug.check()) {
                 const tree = buildTree(root, 'console');
                 this.debug('Scene.render() - before', {
-                    redrawType: RedrawType[root.dirty],
                     canvasCleared,
                     tree,
                 });
@@ -210,12 +196,7 @@
 
         if (root && this.debug.check()) {
             this.debug('Scene.render() - after', {
-<<<<<<< HEAD
-                tree: buildTree(root),
-=======
-                redrawType: RedrawType[root.dirty],
                 tree: buildTree(root, 'console'),
->>>>>>> f60bcd70
                 canvasCleared,
             });
         }
