--- conflicted
+++ resolved
@@ -215,65 +215,7 @@
         if (overflow === 'hide' && result.some((l) => l.endsWith(TextMeasurer.EllipsisChar))) {
             return;
         }
-<<<<<<< HEAD
-
-        cumulativeHeight = wrapResult.cumulativeHeight;
-
-        let { lines } = wrapResult;
-        if (!(wrapResult.wordsBrokenOrTruncated || wrapResult.linesTruncated)) {
-            // If no word breaks or truncations, try the balanced wrapping
-            const linesCount = wrapResult.lines.length;
-            const balanced = Text.wrapLineBalanced(words, maxWidth, measurer, linesCount);
-            if (balanced.length === lines.length) {
-                // Some lines can't be balanced properly because of unusually long words
-                lines = balanced;
-            }
-        }
-
-        const wrappedText = lines.map((ln) => ln.join(' '));
-        return { result: wrappedText, truncated: wrapResult.linesTruncated, cumulativeHeight };
-    }
-
-    private static readonly punctuationMarks = ['.', ',', '-', ':', ';', '!', '?', `'`, '"', '(', ')'];
-
-    private static breakWord(
-        word: string,
-        firstLineWidth: number,
-        maxWidth: number,
-        hyphens: boolean,
-        measurer: TextMeasurer
-    ): string[] {
-        const isPunctuationAt = (index: number) => Text.punctuationMarks.includes(word[index]);
-        const h = hyphens ? measurer.width('-') : 0;
-        const breaks: number[] = [];
-        let partWidth = 0;
-        let p = 0;
-        for (let i = 0; i < word.length; i++) {
-            const c = word[i];
-            const w = measurer.width(c);
-            const limit = p === 0 ? firstLineWidth : maxWidth;
-            if (partWidth + w + h > limit) {
-                breaks.push(i);
-                partWidth = 0;
-                p++;
-            }
-            partWidth += w;
-        }
-        const parts: string[] = [];
-        let start = 0;
-        for (const index of breaks) {
-            let part = word.substring(start, index);
-            if (hyphens && part.length > 0 && !isPunctuationAt(index - 1) && !isPunctuationAt(index)) {
-                part += '-';
-            }
-            parts.push(part);
-            start = index;
-        }
-        parts.push(word.substring(start));
-        return parts;
-=======
         return result;
->>>>>>> eebe900d
     }
 
     static wrap(
@@ -314,24 +256,7 @@
         }
     }
 
-<<<<<<< HEAD
-    // 2D canvas context used for measuring text.
-    private static _textContext: CanvasRenderingContext2D;
-
-    private static get textContext() {
-        if (!this._textContext) {
-            const canvasElement = createElement('canvas');
-            canvasElement.width = 0;
-            canvasElement.height = 0;
-            this._textContext = canvasElement.getContext('2d')!;
-        }
-        return this._textContext;
-    }
-
     private static readonly _measureText = memoizeFunction(
-=======
-    private static _measureText = memoizeFunction(
->>>>>>> eebe900d
         ({
             text,
             font,
@@ -345,25 +270,9 @@
         }) => TextMeasurer.measureText(text, { font, textBaseline, textAlign })
     );
 
-<<<<<<< HEAD
-    private static readonly _getTextSize = memoizeFunction(({ text, font }: { text: string; font: string }) => {
-        const ctx = this.textContext;
-        // optimisation, don't simplify
-        if (ctx.font !== font) {
-            ctx.font = font;
-        }
-        const metrics = ctx.measureText(text);
-
-        return {
-            width: metrics.width,
-            height: metrics.actualBoundingBoxAscent + metrics.actualBoundingBoxDescent,
-        };
-    });
-=======
-    private static _getTextSize = memoizeFunction(({ text, font }: { text: string; font: string }) =>
+    private static readonly _getTextSize = memoizeFunction(({ text, font }: { text: string; font: string }) =>
         TextMeasurer.measureText(text, { font })
     );
->>>>>>> eebe900d
 
     static measureText(text: string, font: string, textBaseline: CanvasTextBaseline, textAlign: CanvasTextAlign) {
         return this._measureText({ text, font, textBaseline, textAlign });
