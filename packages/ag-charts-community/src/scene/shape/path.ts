import type { DistantObject } from '../../util/nearest';
import { ExtendedPath2D } from '../extendedPath2D';
<<<<<<< HEAD
import type { RenderContext } from '../node';
import { SceneChangeDetection } from '../node';
=======
import type { ChildNodeCounts, RenderContext } from '../node';
import { RedrawType, SceneChangeDetection } from '../node';
>>>>>>> 069b4bc4
import { Shape } from './shape';

export function ScenePathChangeDetection(opts?: { convertor?: (o: any) => any; changeCb?: (t: any) => any }) {
    const { changeCb, convertor } = opts ?? {};

    return SceneChangeDetection({ type: 'path', convertor, changeCb });
}

export class Path extends Shape implements DistantObject {
    static readonly className: string = 'Path';

    /**
     * Declare a path to retain for later rendering and hit testing
     * using custom Path2D class. Think of it as a TypeScript version
     * of the native Path2D (with some differences) that works in all browsers.
     */
    readonly path = new ExtendedPath2D();

    private _clipX: number = NaN;
    private _clipY: number = NaN;
    private _clipPath?: ExtendedPath2D;

    @ScenePathChangeDetection()
    clip: boolean = false;

    @ScenePathChangeDetection()
    set clipX(value: number) {
        this._clipX = value;
        this.dirtyPath = true;
    }

    @ScenePathChangeDetection()
    set clipY(value: number) {
        this._clipY = value;
        this.dirtyPath = true;
    }

    /**
     * The path only has to be updated when certain attributes change.
     * For example, if transform attributes (such as `translationX`)
     * are changed, we don't have to update the path. The `dirtyPath` flag
     * is how we keep track if the path has to be updated or not.
     */
    private _dirtyPath = true;
    set dirtyPath(value: boolean) {
        if (this._dirtyPath !== value) {
            this._dirtyPath = value;
            if (value) {
                this.markDirty();
            }
        }
    }
    get dirtyPath(): boolean {
        return this._dirtyPath;
    }

    checkPathDirty() {
        if (this._dirtyPath) {
            return;
        }

        this.dirtyPath =
            this.path.isDirty() || (this.fillShadow?.isDirty() ?? false) || (this._clipPath?.isDirty() ?? false);
    }

    isPointInPath(x: number, y: number): boolean {
        this.updatePathIfDirty();
        return this.path.closedPath && this.path.isPointInPath(x, y);
    }

    distanceSquared(x: number, y: number): number {
        return this.distanceSquaredTransformedPoint(x, y);
    }

    svgPathData(transform?: (x: number, y: number) => { x: number; y: number }): string {
        if (this.dirtyPath) {
            this.updatePath();
            this.dirtyPath = false;
        }
        return this.path.toSVG(transform);
    }

    protected distanceSquaredTransformedPoint(x: number, y: number): number {
        this.updatePathIfDirty();
        if (this.path.closedPath && this.path.isPointInPath(x, y)) {
            return 0;
        }
        return this.path.distanceSquared(x, y);
    }

    protected isDirtyPath(): boolean {
        // Override point for more expensive dirty checks.
        return false;
    }

    updatePath() {
        // Override point for subclasses.
    }

    private updatePathIfDirty() {
        if (this.dirtyPath || this.isDirtyPath()) {
            this.updatePath();
            this.dirtyPath = false;
        }
    }

    override preRender(): ChildNodeCounts {
        this.updatePathIfDirty();
        return super.preRender();
    }

    override render(renderCtx: RenderContext) {
        const { ctx } = renderCtx;

        if (this.clip && !isNaN(this._clipX) && !isNaN(this._clipY)) {
            ctx.save();

            // AG-10477 avoid clipping thick lines that touch the top, bottom and left edges of the clip rect
            const margin = this.strokeWidth / 2;
            this._clipPath ??= new ExtendedPath2D();
            this._clipPath.clear();
            this._clipPath.rect(-margin, -margin, this._clipX + margin, this._clipY + margin + margin);

            // Bound the shape rendered to the clipping path.
            ctx.clip(this._clipPath?.getPath2D());

            if (this._clipX > 0 && this._clipY > 0) {
                this.drawPath(ctx);
            }

            ctx.restore();
        } else {
            this._clipPath = undefined;

            this.drawPath(ctx);
        }

        this.fillShadow?.markClean();
        super.render(renderCtx);
    }

    protected drawPath(ctx: any) {
        this.fillStroke(ctx, this.path.getPath2D());
    }

    override toSVG(): { elements: SVGElement[]; defs?: SVGElement[] } | undefined {
        if (!this.visible) return;

        const element = document.createElementNS('http://www.w3.org/2000/svg', 'path');

        element.setAttribute('d', this.svgPathData());
        element.setAttribute('fill', typeof this.fill === 'string' ? this.fill : 'none');
        element.setAttribute('fill-opacity', String(this.fillOpacity));
        if (this.stroke != null) {
            element.setAttribute('stroke', this.stroke);
            element.setAttribute('stroke-opacity', String(this.strokeOpacity));
            element.setAttribute('stroke-width', String(this.strokeWidth));
        }

        return {
            elements: [element],
        };
    }
}<|MERGE_RESOLUTION|>--- conflicted
+++ resolved
@@ -1,12 +1,7 @@
 import type { DistantObject } from '../../util/nearest';
 import { ExtendedPath2D } from '../extendedPath2D';
-<<<<<<< HEAD
-import type { RenderContext } from '../node';
+import type { ChildNodeCounts, RenderContext } from '../node';
 import { SceneChangeDetection } from '../node';
-=======
-import type { ChildNodeCounts, RenderContext } from '../node';
-import { RedrawType, SceneChangeDetection } from '../node';
->>>>>>> 069b4bc4
 import { Shape } from './shape';
 
 export function ScenePathChangeDetection(opts?: { convertor?: (o: any) => any; changeCb?: (t: any) => any }) {
