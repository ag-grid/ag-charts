--- conflicted
+++ resolved
@@ -1,10 +1,7 @@
-<<<<<<< HEAD
-import { InternalPath2D } from '../internalPath2D';
-=======
 import type { DistantObject } from '../nearest';
->>>>>>> 19d4cb55
 import type { RenderContext } from '../node';
 import { RedrawType, SceneChangeDetection } from '../node';
+import { Path2D } from '../path2D';
 import { Shape } from './shape';
 
 export function ScenePathChangeDetection(opts?: {
@@ -25,11 +22,11 @@
      * using custom Path2D class. Think of it as a TypeScript version
      * of the native Path2D (with some differences) that works in all browsers.
      */
-    readonly path = new InternalPath2D();
+    readonly path = new Path2D();
 
     private _clipX: number = NaN;
     private _clipY: number = NaN;
-    private _clipPath?: InternalPath2D;
+    private _clipPath?: Path2D;
 
     @ScenePathChangeDetection()
     clipMode?: 'normal' | 'punch-out';
@@ -114,13 +111,14 @@
 
             // AG-10477 avoid clipping thick lines that touch the top, bottom and left edges of the clip rect
             const margin = this.strokeWidth / 2;
-            this._clipPath ??= new InternalPath2D();
+            this._clipPath ??= new Path2D();
             this._clipPath.clear();
             this._clipPath.rect(-margin, -margin, this._clipX + margin, this._clipY + margin + margin);
 
             if (this.clipMode === 'normal') {
                 // Bound the shape rendered to the clipping path.
-                ctx.clip(this._clipPath?.getPath2D());
+                this._clipPath?.draw(ctx);
+                ctx.clip();
             }
 
             if (this._clipX > 0 && this._clipY > 0) {
@@ -129,7 +127,8 @@
 
             if (this.clipMode === 'punch-out') {
                 // Bound the shape rendered to the clipping path.
-                ctx.clip(this._clipPath?.getPath2D());
+                this._clipPath?.draw(ctx);
+                ctx.clip();
                 // Fallback values, but practically these should never be used.
                 const { x = -10000, y = -10000, width = 20000, height = 20000 } = this.computeBBox() ?? {};
                 ctx.clearRect(x, y, width, height);
@@ -145,6 +144,7 @@
     }
 
     protected drawPath(ctx: any) {
-        this.fillStroke(ctx, this.path.getPath2D());
+        this.path.draw(ctx);
+        this.fillStroke(ctx);
     }
 }