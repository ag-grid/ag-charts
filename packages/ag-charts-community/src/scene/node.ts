--- conflicted
+++ resolved
@@ -82,13 +82,8 @@
     protected _dirty: RedrawType = RedrawType.MAJOR;
     protected dirtyZIndex: boolean = false;
 
-    parentNode?: Node;
+    private parentNode?: Node;
     private childNodes?: Set<Node>;
-<<<<<<< HEAD
-    private parentNode?: Node;
-=======
-    private virtualChildrenCount: number = 0;
->>>>>>> 8148bad0
 
     private cachedBBox?: BBox;
 
