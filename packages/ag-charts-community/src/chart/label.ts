--- conflicted
+++ resolved
@@ -1,11 +1,5 @@
-<<<<<<< HEAD
-import type { FontStyle, FontWeight } from '../options/agChartOptions';
-import type { Formatter } from '../options/chart/callbackOptions';
-import type { AgChartLabelFormatterParams, AgChartLabelOptions } from '../options/chart/labelOptions';
-=======
-import type { AgChartLabelFormatterParams, AgChartLabelOptions, FontStyle, FontWeight } from 'ag-charts-types';
+import type { AgChartLabelFormatterParams, AgChartLabelOptions, FontStyle, FontWeight, Formatter } from 'ag-charts-types';
 
->>>>>>> 1f2f3f32
 import { BBox } from '../scene/bbox';
 import type { Matrix } from '../scene/matrix';
 import { getFont } from '../scene/shape/text';
