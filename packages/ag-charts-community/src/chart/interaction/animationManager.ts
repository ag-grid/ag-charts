--- conflicted
+++ resolved
@@ -64,11 +64,6 @@
     private interactionManager: InteractionManager;
 
     public defaultOptions: Partial<Pick<AnimationOptions<any>, 'duration'>> = {};
-<<<<<<< HEAD
-    public skipAnimations = false;
-=======
-    public debug = false;
->>>>>>> 3590b09a
 
     constructor(interactionManager: InteractionManager, window: Window) {
         super();
