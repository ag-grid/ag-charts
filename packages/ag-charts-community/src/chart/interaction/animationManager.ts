import type { AnimationOptions, AnimationValue, IAnimation } from '../../motion/animation';
import { Animation } from '../../motion/animation';
import { Debug } from '../../util/debug';
import { BaseManager } from './baseManager';
import type { InteractionManager } from './interactionManager';
<<<<<<< HEAD
=======
import type { AnimationOptions, AnimationValue, IAnimation } from '../../motion/animation';
import { Animation } from '../../motion/animation';
import type { Mutex } from '../../util/mutex';
>>>>>>> eb5bf5b7

type AnimationEventType = 'animation-frame';

interface AnimationEvent {
    type: AnimationEventType;
    deltaMs: number;
}

interface AdditionalAnimationOptions {
    id?: string;
    disableInteractions?: boolean;
    immutable?: boolean;
    shortCircuitId?: string;
}

/**
 * Manage animations across a chart, running all animations through only one `requestAnimationFrame` callback,
 * preventing duplicate animations and handling their lifecycle.
 */
export class AnimationManager extends BaseManager<AnimationEventType, AnimationEvent> {
    private readonly controllers: Map<string, IAnimation<any>> = new Map();
    private readonly shortCircuits: Map<string, number> = new Map();
    private readonly debug = Debug.create(true, 'animation');

    private isPlaying = false;
    private requestId: number | null = null;
    private skipAnimations = false;

    defaultDuration = 1000;

    constructor(private readonly interactionManager: InteractionManager, private readonly chartUpdateMutex: Mutex) {
        super();
    }

    /**
     * Create an animation to tween a value between the `from` and `to` properties. If an animation already exists
     * with the same `id`, immediately stop it.
     */
    public animate<T extends AnimationValue>({
        disableInteractions = true,
        immutable = true,
        ...opts
    }: AnimationOptions<T> & AdditionalAnimationOptions) {
        if (opts.id != null && this.controllers.has(opts.id)) {
            if (!immutable) {
                return this.controllers.get(opts.id)!.reset(opts);
            }
            this.controllers.get(opts.id)!.stop();
        }

        const id = opts.id ?? Math.random().toString();

        if (opts.shortCircuitId) {
            const shortCircuitTime = this.shortCircuits.get(opts.shortCircuitId);
            const isShortCircuited = shortCircuitTime && opts.duration && Date.now() - shortCircuitTime < opts.duration;

            if (isShortCircuited) {
                opts.delay = 0;
                opts.duration = 1;
            }

            this.shortCircuits.set(opts.shortCircuitId, Date.now());
        }

        return new Animation({
            ...opts,
            skip: this.skipAnimations,
            autoplay: this.isPlaying ? opts.autoplay : false,
            duration: opts.duration ?? this.defaultDuration,
            onPlay: (controller) => {
                this.controllers.set(id, controller);
                this.requestAnimation();
                if (disableInteractions) {
                    this.interactionManager.pause(`animation_${id}`);
                }
                opts.onPlay?.(controller);
            },
            onStop: (controller) => {
                this.controllers.delete(id);
                if (this.controllers.size === 0) {
                    this.cancelAnimation();
                }
                if (disableInteractions) {
                    this.interactionManager.resume(`animation_${id}`);
                }
                opts.onStop?.(controller);
            },
        });
    }

    public play() {
        if (this.isPlaying) {
            return;
        }

        this.isPlaying = true;

        this.debug('AnimationManager.play()');

        for (const controller of this.controllers.values()) {
            controller.play();
        }

        this.requestAnimation();
    }

    public pause() {
        if (!this.isPlaying) {
            return;
        }

        this.isPlaying = false;
        this.cancelAnimation();
        this.debug('AnimationManager.pause()');

        for (const controller of this.controllers.values()) {
            controller.pause();
        }
    }

    public stop() {
        this.isPlaying = false;
        this.cancelAnimation();
        this.debug('AnimationManager.stop()');

        for (const controller of this.controllers.values()) {
            controller.stop();
        }
    }

    public reset() {
        if (this.isPlaying) {
            this.stop();
            this.play();
        } else {
            this.stop();
        }
    }

    public skip(skip = true) {
        this.skipAnimations = skip;
    }

    public isSkipped() {
        return this.skipAnimations;
    }

    private requestAnimation() {
        if (this.controllers.size === 0 || this.requestId !== null) return;

        let prevTime: number;
        const onAnimationFrame = (time: number) => {
            this.requestId = requestAnimationFrame(onAnimationFrame);

            const executeAnimationFrame = async () => {
                const deltaTime = time - (prevTime ?? time);

                prevTime = time;

                this.debug('AnimationManager - onAnimationFrame()', { controllersCount: this.controllers.size });

                for (const controller of this.controllers.values()) {
                    controller.update(deltaTime);
                }

                this.listeners.dispatch('animation-frame', { type: 'animation-frame', deltaMs: deltaTime });
            };

            // Only run the animation frame if we can acquire the chart update mutex immediately.
            this.chartUpdateMutex.acquireImmediately(executeAnimationFrame);
        };

        this.requestId = requestAnimationFrame(onAnimationFrame);
    }

    private cancelAnimation() {
        if (this.requestId === null) return;
        cancelAnimationFrame(this.requestId);
        this.requestId = null;
    }
}<|MERGE_RESOLUTION|>--- conflicted
+++ resolved
@@ -1,14 +1,9 @@
-import type { AnimationOptions, AnimationValue, IAnimation } from '../../motion/animation';
-import { Animation } from '../../motion/animation';
 import { Debug } from '../../util/debug';
 import { BaseManager } from './baseManager';
 import type { InteractionManager } from './interactionManager';
-<<<<<<< HEAD
-=======
 import type { AnimationOptions, AnimationValue, IAnimation } from '../../motion/animation';
 import { Animation } from '../../motion/animation';
 import type { Mutex } from '../../util/mutex';
->>>>>>> eb5bf5b7
 
 type AnimationEventType = 'animation-frame';
 
