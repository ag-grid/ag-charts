--- conflicted
+++ resolved
@@ -88,11 +88,7 @@
     const dragTypes: readonly string[] = DRAG_INTERACTION_TYPES;
     if (
         // Handle drag event on the axis 'add horizontal line annotation' button as canvas events.
-<<<<<<< HEAD
-        (classList.contains('ag-charts-annotations__axis-button-icon') && dragTypes.includes(type)) ||
-=======
         (classList.contains('ag-charts-annotations__axis-button-icon') && !dragTypes.includes(type)) ||
->>>>>>> d59e21f0
         className === 'ag-charts-series-area' ||
         className === 'ag-charts-canvas-proxy' ||
         (className === 'ag-charts-proxy-elem' && !id?.toString().startsWith('ag-charts-legend-item-')) || // legend <buttons>
