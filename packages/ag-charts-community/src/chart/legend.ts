import type {
    AgChartLegendClickEvent,
    AgChartLegendContextMenuEvent,
    AgChartLegendDoubleClickEvent,
    AgChartLegendLabelFormatterParams,
    AgChartLegendListeners,
    AgChartLegendOrientation,
    AgChartLegendPosition,
    FontStyle,
    FontWeight,
<<<<<<< HEAD
} from '../options/agChartOptions';
import type { Formatter } from '../options/chart/callbackOptions';
=======
} from 'ag-charts-types';

import type { ModuleContext } from '../module/moduleContext';
>>>>>>> 1f2f3f32
import { BBox } from '../scene/bbox';
import { Group } from '../scene/group';
import { RedrawType } from '../scene/node';
import type { Scene } from '../scene/scene';
import { Selection } from '../scene/selection';
import { Line } from '../scene/shape/line';
import { Text, getFont } from '../scene/shape/text';
import { setElementBBox } from '../util/dom';
import { createId } from '../util/id';
import { initToolbarKeyNav } from '../util/keynavUtil';
import { Logger } from '../util/logger';
import { clamp } from '../util/number';
import { BaseProperties } from '../util/properties';
import { ObserveChanges } from '../util/proxy';
import {
    BOOLEAN,
    COLOR_STRING,
    FONT_STYLE,
    FONT_WEIGHT,
    FUNCTION,
    OBJECT,
    POSITION,
    POSITIVE_NUMBER,
    STRING,
    UNION,
    Validate,
} from '../util/validation';
import { ChartUpdateType } from './chartUpdateType';
import type { Page } from './gridLayout';
import { gridLayout } from './gridLayout';
import { InteractionState, type PointerInteractionEvent } from './interaction/interactionManager';
import { makeKeyboardPointerEvent } from './keyboardUtil';
import { Layers } from './layers';
import type { CategoryLegendDatum, LegendSymbolOptions } from './legendDatum';
import type { Marker } from './marker/marker';
import { type MarkerConstructor, getMarker } from './marker/util';
import { MarkerLabel } from './markerLabel';
import { Pagination } from './pagination/pagination';
import { type TooltipPointerEvent, toTooltipHtml } from './tooltip/tooltip';

class LegendLabel extends BaseProperties {
    @Validate(POSITIVE_NUMBER, { optional: true })
    maxLength?: number = undefined;

    @Validate(COLOR_STRING)
    color: string = 'black';

    @Validate(FONT_STYLE, { optional: true })
    fontStyle?: FontStyle = undefined;

    @Validate(FONT_WEIGHT, { optional: true })
    fontWeight?: FontWeight = undefined;

    @Validate(POSITIVE_NUMBER)
    fontSize: number = 12;

    @Validate(STRING)
    fontFamily: string = 'Verdana, sans-serif';

    @Validate(FUNCTION, { optional: true })
    formatter?: Formatter<AgChartLegendLabelFormatterParams>;
}

class LegendMarker extends BaseProperties {
    /**
     * If the marker type is set, the legend will always use that marker type for all its items,
     * regardless of the type that comes from the `data`.
     */
    @ObserveChanges<LegendMarker>((target) => target.parent?.onMarkerShapeChange())
    shape?: string | MarkerConstructor;

    @Validate(POSITIVE_NUMBER)
    size = 15;

    /**
     * Padding between the marker and the label within each legend item.
     */
    @Validate(POSITIVE_NUMBER)
    padding: number = 8;

    @Validate(POSITIVE_NUMBER, { optional: true })
    strokeWidth?: number;

    @Validate(BOOLEAN)
    enabled?: boolean;

    parent?: { onMarkerShapeChange(): void };
}

class LegendLine extends BaseProperties {
    @Validate(POSITIVE_NUMBER, { optional: true })
    strokeWidth?: number;

    @Validate(POSITIVE_NUMBER, { optional: true })
    length?: number;
}

class LegendItem extends BaseProperties {
    /** Used to constrain the width of legend items. */
    @Validate(POSITIVE_NUMBER, { optional: true })
    maxWidth?: number;
    /**
     * The legend uses grid layout for its items, occupying as few columns as possible when positioned to left or right,
     * and as few rows as possible when positioned to top or bottom. This config specifies the amount of horizontal
     * padding between legend items.
     */
    @Validate(POSITIVE_NUMBER)
    paddingX: number = 16;
    /**
     * The legend uses grid layout for its items, occupying as few columns as possible when positioned to left or right,
     * and as few rows as possible when positioned to top or bottom. This config specifies the amount of vertical
     * padding between legend items.
     */
    @Validate(POSITIVE_NUMBER)
    paddingY: number = 8;

    @Validate(BOOLEAN)
    showSeriesStroke: boolean = false;

    @Validate(OBJECT)
    readonly marker = new LegendMarker();

    @Validate(OBJECT)
    readonly label = new LegendLabel();

    @Validate(OBJECT)
    readonly line = new LegendLine();
}

class LegendListeners extends BaseProperties implements AgChartLegendListeners {
    @Validate(FUNCTION, { optional: true })
    legendItemClick?: (event: AgChartLegendClickEvent) => void;

    @Validate(FUNCTION, { optional: true })
    legendItemDoubleClick?: (event: AgChartLegendDoubleClickEvent) => void;
}

const ID_LEGEND_VISIBILITY = 'legend-visibility';
const ID_LEGEND_OTHER_SERIES = 'legend-other-series';

export class Legend extends BaseProperties {
    static readonly className = 'Legend';

    readonly id = createId(this);

    private readonly group: Group = new Group({ name: 'legend', layer: true, zIndex: Layers.LEGEND_ZINDEX });

    private readonly itemSelection: Selection<MarkerLabel, CategoryLegendDatum> = Selection.select(
        this.group,
        MarkerLabel
    );

    private readonly oldSize: [number, number] = [0, 0];
    private pages: Page[] = [];
    private maxPageSize: [number, number] = [0, 0];
    /** Item index to track on re-pagination, so current page updates appropriately. */
    private paginationTrackingIndex: number = 0;

    private readonly truncatedItems: Set<string> = new Set();

    private _data: CategoryLegendDatum[] = [];
    set data(value: CategoryLegendDatum[]) {
        this._data = value;
        this.updateGroupVisibility();
    }
    get data() {
        return this._data;
    }

    private readonly contextMenuDatum?: CategoryLegendDatum;

    @Validate(BOOLEAN)
    toggleSeries: boolean = true;

    @Validate(OBJECT)
    readonly pagination: Pagination;

    @Validate(OBJECT)
    readonly item = new LegendItem();

    @Validate(OBJECT)
    readonly listeners = new LegendListeners();

    @ObserveChanges<Legend>((target) => target.updateGroupVisibility())
    @Validate(BOOLEAN)
    enabled: boolean = true;

    @Validate(POSITION)
    position: AgChartLegendPosition = 'bottom';

    /** Used to constrain the width of the legend. */
    @Validate(POSITIVE_NUMBER, { optional: true })
    maxWidth?: number;

    /** Used to constrain the height of the legend. */
    @Validate(POSITIVE_NUMBER, { optional: true })
    maxHeight?: number;

    /** Reverse the display order of legend items if `true`. */
    @Validate(BOOLEAN, { optional: true })
    reverseOrder?: boolean;

    @Validate(UNION(['horizontal', 'vertical'], 'an orientation'), { optional: true })
    orientation?: AgChartLegendOrientation;

    @Validate(BOOLEAN, { optional: true })
    preventHidingAll?: boolean;

    /**
     * Spacing between the legend and the edge of the chart's element.
     */
    @Validate(POSITIVE_NUMBER)
    spacing = 20;

    private readonly characterWidths = new Map();

    private readonly destroyFns: Function[] = [];

    private readonly proxyLegendToolbar: HTMLDivElement;
    private readonly proxyLegendPagination: HTMLDivElement;
    private proxyPrevButton?: HTMLButtonElement;
    private proxyNextButton?: HTMLButtonElement;

    constructor(private readonly ctx: ModuleContext) {
        super();

        this.item.marker.parent = this;
        this.pagination = new Pagination(
            (type: ChartUpdateType) => ctx.updateService.update(type),
            (page) => this.updatePageNumber(page),
            ctx.regionManager,
            ctx.cursorManager
        );
        this.pagination.attachPagination(this.group);

        ctx.contextMenuRegistry.registerDefaultAction({
            id: ID_LEGEND_VISIBILITY,
            type: 'legend',
            label: 'contextMenuToggleSeriesVisibility',
            action: (params) => this.contextToggleVisibility(params),
        });
        ctx.contextMenuRegistry.registerDefaultAction({
            id: ID_LEGEND_OTHER_SERIES,
            type: 'legend',
            label: 'contextMenuToggleOtherSeries',
            action: (params) => this.contextToggleOtherSeries(params),
        });

        const { Default, Animation, ContextMenu } = InteractionState;
        const animationState = Default | Animation;
        const contextMenuState = Default | Animation | ContextMenu;
        const region = ctx.regionManager.addRegion('legend', this.group);
        this.destroyFns.push(
            region.addListener('contextmenu', (e) => this.checkContextClick(e), contextMenuState),
            region.addListener('click', (e) => this.checkLegendClick(e), animationState),
            region.addListener('dblclick', (e) => this.checkLegendDoubleClick(e), animationState),
            region.addListener('hover', (e) => this.handleLegendMouseMove(e)),
            region.addListener('leave', (e) => this.handleLegendMouseExit(e), animationState),
            region.addListener('enter', (e) => this.handleLegendMouseEnter(e), animationState),
            ctx.layoutService.addListener('start-layout', (e) => this.positionLegend(e.shrinkRect)),
            () => this.detachLegend()
        );

        this.proxyLegendToolbar = this.ctx.proxyInteractionService.createProxyContainer({
            type: 'toolbar',
            id: `${this.id}-toolbar`,
            classList: ['ag-charts-proxy-legend-toolbar'],
            ariaLabel: { id: 'ariaLabelLegend' },
            ariaOrientation: 'horizontal',
        });
        this.proxyLegendPagination = this.ctx.proxyInteractionService.createProxyContainer({
            type: 'group',
            id: `${this.id}-pagination`,
            classList: ['ag-charts-proxy-legend-pagination'],
            ariaLabel: { id: 'ariaLabelLegendPagination' },
            ariaOrientation: 'horizontal',
        });
    }

    public destroy() {
        this.ctx.domManager.removeChild('canvas-overlay', `${this.id}-toolbar`);
        this.ctx.domManager.removeChild('canvas-overlay', `${this.id}-pagination`);
        this.destroyFns.forEach((f) => f());

        this.pagination.destroy();
        this.itemSelection.clear();
    }

    private initLegendItemToolbar() {
        this.itemSelection.each((markerLabel, _, i) => {
            // Create the hidden CSS button.
            markerLabel.proxyButton ??= this.ctx.proxyInteractionService.createProxyElement({
                type: 'button',
                id: `ag-charts-legend-item-${i}`,
                textContent: this.getItemAriaText(i),
                parent: this.proxyLegendToolbar,
                focusable: markerLabel,
                // Retrieve the datum from the node rather than from the method parameter.
                // The method parameter `datum` gets destroyed when the data is refreshed
                // using Series.getLegendData(). But the scene node will stay the same.
                onclick: () => this.doClick(markerLabel.datum),
                onblur: () => this.doMouseExit(),
                onfocus: () => {
                    const bbox = markerLabel?.computeTransformedBBox();
                    const event = makeKeyboardPointerEvent(this.ctx.focusIndicator, { bbox, showFocusBox: true });
                    this.doHover(event, markerLabel.datum);
                    this.pagination.setPage(markerLabel.pageIndex);
                },
            });
        });

        const buttons: HTMLButtonElement[] = this.itemSelection
            .nodes()
            .map((markerLabel) => markerLabel.proxyButton)
            .filter((button): button is HTMLButtonElement => !!button);
        initToolbarKeyNav({
            orientation: this.getOrientation(),
            buttons,
            toolbar: this.proxyLegendToolbar,
        });
    }

    public onMarkerShapeChange() {
        this.itemSelection.clear();
        this.group.markDirty(this.group, RedrawType.MINOR);
    }

    private getOrientation(): AgChartLegendOrientation {
        if (this.orientation !== undefined) {
            return this.orientation;
        }
        switch (this.position) {
            case 'right':
            case 'left':
                return 'vertical';
            case 'bottom':
            case 'top':
                return 'horizontal';
        }
    }

    private getCharacterWidths(font: string) {
        const { characterWidths } = this;

        if (characterWidths.has(font)) {
            return characterWidths.get(font);
        }

        const cw: { [key: string]: number } = {
            '...': Text.getTextSize('...', font).width,
        };
        characterWidths.set(font, cw);
        return cw;
    }

    readonly size: [number, number] = [0, 0];

    private _visible: boolean = true;
    set visible(value: boolean) {
        this._visible = value;
        this.updateGroupVisibility();
    }
    get visible() {
        return this._visible;
    }

    private updateGroupVisibility() {
        this.group.visible = this.enabled && this.visible && this.data.length > 0;
    }

    attachLegend(scene: Scene) {
        scene.appendChild(this.group);
    }

    detachLegend() {
        this.group.parent?.removeChild(this.group);
    }

    private getItemLabel(datum: CategoryLegendDatum) {
        const {
            ctx: { callbackCache },
        } = this;
        const { formatter } = this.item.label;
        if (formatter) {
            return callbackCache.call(formatter, {
                itemId: datum.itemId,
                value: datum.label.text,
                seriesId: datum.seriesId,
            });
        }
        return datum.label.text;
    }

    /**
     * The method is given the desired size of the legend, which only serves as a hint.
     * The vertically oriented legend will take as much horizontal space as needed, but will
     * respect the height constraints, and the horizontal legend will take as much vertical
     * space as needed in an attempt not to exceed the given width.
     * After the layout is done, the {@link size} will contain the actual size of the legend.
     * If the actual size is not the same as the previous actual size, the legend will fire
     * the 'layoutChange' event to communicate that another layout is needed, and the above
     * process should be repeated.
     * @param width
     * @param height
     */
    private calcLayout(width: number, height: number) {
        const {
            paddingX,
            paddingY,
            label,
            maxWidth,
            label: { maxLength = Infinity, fontStyle, fontWeight, fontSize, fontFamily },
        } = this.item;
        const data = [...this.data];
        if (this.reverseOrder) {
            data.reverse();
        }
        const proxyToolbarNeedsUpdate = this.itemSelection.nodes().length === 0;
        this.itemSelection.update(data);

        if (proxyToolbarNeedsUpdate) {
            this.initLegendItemToolbar();
        }

        // Update properties that affect the size of the legend items and measure them.
        const bboxes: BBox[] = [];

        const font = getFont(label);

        const itemMaxWidthPercentage = 0.8;
        const maxItemWidth = maxWidth ?? width * itemMaxWidthPercentage;

        this.itemSelection.each((markerLabel, datum) => {
            markerLabel.fontStyle = fontStyle;
            markerLabel.fontWeight = fontWeight;
            markerLabel.fontSize = fontSize;
            markerLabel.fontFamily = fontFamily;

            const paddedSymbolWidth = this.updateMarkerLabel(markerLabel, datum);
            const id = datum.itemId ?? datum.id;
            const labelText = this.getItemLabel(datum);
            const text = (labelText ?? '<unknown>').replace(/\r?\n/g, ' ');
            markerLabel.text = this.truncate(text, maxLength, maxItemWidth, paddedSymbolWidth, font, id);

            bboxes.push(markerLabel.computeBBox());
        });

        width = Math.max(1, width);
        height = Math.max(1, height);

        if (!isFinite(width)) {
            return {};
        }

        const size = this.size;
        const oldSize = this.oldSize;
        size[0] = width;
        size[1] = height;

        if (size[0] !== oldSize[0] || size[1] !== oldSize[1]) {
            oldSize[0] = size[0];
            oldSize[1] = size[1];
        }

        const { pages, maxPageHeight, maxPageWidth } = this.updatePagination(bboxes, width, height);
        const oldPages = this.pages;
        this.pages = pages;
        this.maxPageSize = [maxPageWidth - paddingX, maxPageHeight - paddingY];

        const pageNumber = this.pagination.currentPage;
        const page = this.pages[pageNumber];

        if (this.pages.length < 1 || !page) {
            this.visible = false;
            return { oldPages };
        }

        this.visible = true;

        // Position legend items
        this.updatePositions(pageNumber);

        // Update legend item properties that don't affect the layout.
        this.update();

        return { oldPages };
    }

    private updateMarkerLabel(markerLabel: MarkerLabel, datum: CategoryLegendDatum): number {
        const { showSeriesStroke, marker: itemMarker, line: itemLine, paddingX } = this.item;

        const dimensionProps: { length: number; spacing: number }[] = [];
        let paddedSymbolWidth = paddingX;

        if (markerLabel.markers.length !== datum.symbols.length && markerLabel.lines.length !== datum.symbols.length) {
            const markers: Marker[] = [];
            const lines: Line[] = [];

            datum.symbols.forEach((symbol) => {
                const markerEnabled =
                    this.item.marker.enabled ??
                    (showSeriesStroke && symbol.marker.enabled !== undefined ? symbol.marker.enabled : true);
                const lineEnabled = !!(symbol.line && showSeriesStroke);

                if (lineEnabled) {
                    lines.push(new Line());
                }

                const { shape: markerShape = symbol.marker.shape } = itemMarker;

                if (markerEnabled) {
                    const MarkerCtr = getMarker(markerShape);
                    const marker = new MarkerCtr();
                    markers.push(marker);
                }
            });

            markerLabel.markers = markers;
            markerLabel.lines = lines;
        }

        datum.symbols.forEach((symbol, i) => {
            const markerEnabled =
                this.item.marker.enabled ??
                (showSeriesStroke && symbol.marker.enabled !== undefined ? symbol.marker.enabled : true);
            const lineEnabled = !!(symbol.line && showSeriesStroke);

            const spacing = symbol.marker.padding ?? itemMarker.padding;

            const { size: markerSize } = itemMarker;

            if (markerEnabled) {
                const marker = markerLabel.markers[i];
                marker.size = itemMarker.size;
            }

            const lineLength = lineEnabled ? itemLine.length ?? 25 : 0;
            const markerLength = markerEnabled ? markerSize : 0;
            dimensionProps.push({ length: lineLength, spacing });

            if (markerEnabled || lineEnabled) {
                paddedSymbolWidth += spacing + Math.max(lineLength, markerLength);
            }
        });

        markerLabel.update(dimensionProps);

        return paddedSymbolWidth;
    }

    private truncate(
        text: string,
        maxCharLength: number,
        maxItemWidth: number,
        paddedMarkerWidth: number,
        font: string,
        id: string
    ): string {
        const ellipsis = `...`;

        const textChars = text.split('');
        let addEllipsis = false;

        if (text.length > maxCharLength) {
            text = `${text.substring(0, maxCharLength)}`;
            addEllipsis = true;
        }

        const labelWidth = Math.floor(paddedMarkerWidth + Text.getTextSize(text, font).width);
        if (labelWidth > maxItemWidth) {
            let truncatedText = '';
            const characterWidths = this.getCharacterWidths(font);
            let cumulativeWidth = paddedMarkerWidth + characterWidths[ellipsis];

            for (const char of textChars) {
                if (!characterWidths[char]) {
                    characterWidths[char] = Text.getTextSize(char, font).width;
                }

                cumulativeWidth += characterWidths[char];

                if (cumulativeWidth > maxItemWidth) {
                    break;
                }

                truncatedText += char;
            }

            text = truncatedText;
            addEllipsis = true;
        }

        if (addEllipsis) {
            text += ellipsis;
            this.truncatedItems.add(id);
        } else {
            this.truncatedItems.delete(id);
        }

        return text;
    }

    private updatePagination(
        bboxes: BBox[],
        width: number,
        height: number
    ): {
        maxPageHeight: number;
        maxPageWidth: number;
        pages: Page[];
    } {
        const orientation = this.getOrientation();
        const trackingIndex = Math.min(this.paginationTrackingIndex, bboxes.length);

        this.pagination.orientation = orientation;

        this.pagination.translationX = 0;
        this.pagination.translationY = 0;

        const { pages, maxPageHeight, maxPageWidth, paginationBBox, paginationVertical } = this.calculatePagination(
            bboxes,
            width,
            height
        );

        const newCurrentPage = pages.findIndex((p) => p.endIndex >= trackingIndex);
        this.pagination.currentPage = clamp(0, newCurrentPage, pages.length - 1);

        const { paddingX: itemPaddingX, paddingY: itemPaddingY } = this.item;
        const paginationComponentPadding = 8;
        const legendItemsWidth = maxPageWidth - itemPaddingX;
        const legendItemsHeight = maxPageHeight - itemPaddingY;

        let paginationX = 0;
        let paginationY = -paginationBBox.y - this.item.marker.size / 2;
        if (paginationVertical) {
            paginationY += legendItemsHeight + paginationComponentPadding;
        } else {
            paginationX += -paginationBBox.x + legendItemsWidth + paginationComponentPadding;
            paginationY += (legendItemsHeight - paginationBBox.height) / 2;
        }

        this.pagination.translationX = paginationX;
        this.pagination.translationY = paginationY;
        this.pagination.update();
        this.pagination.updateMarkers();

        let pageIndex = 0;
        this.itemSelection.each((markerLabel, _, nodeIndex) => {
            if (nodeIndex > (pages[pageIndex]?.endIndex ?? Infinity)) {
                pageIndex++;
            }
            markerLabel.pageIndex = pageIndex;
        });
        return {
            maxPageHeight,
            maxPageWidth,
            pages,
        };
    }

    private updatePaginationProxyButtons(oldPages: Page[] | undefined) {
        this.proxyLegendPagination.style.display = this.pagination.visible ? 'absolute' : 'none';

        const oldNeedsButtons = (oldPages?.length ?? this.pages.length) > 1;
        const newNeedsButtons = this.pages.length > 1;
        if (oldNeedsButtons === newNeedsButtons) return;

        if (newNeedsButtons) {
            this.proxyPrevButton = this.ctx.proxyInteractionService.createProxyElement({
                type: 'button',
                id: `${this.id}-prev-page`,
                textContent: { id: 'ariaLabelLegendPagePrevious' },
                tabIndex: 0,
                parent: this.proxyLegendPagination,
                focusable: this.pagination.previousButton,
                onclick: () => this.pagination.clickPrevious(),
            });
            this.proxyNextButton ??= this.ctx.proxyInteractionService.createProxyElement({
                type: 'button',
                id: `${this.id}-next-page`,
                textContent: { id: 'ariaLabelLegendPageNext' },
                tabIndex: 0,
                parent: this.proxyLegendPagination,
                focusable: this.pagination.nextButton,
                onclick: () => this.pagination.clickNext(),
            });

            const { group, prev, next } = this.pagination.computeCSSBounds();
            setElementBBox(this.proxyLegendPagination, group);
            setElementBBox(this.proxyPrevButton, prev);
            setElementBBox(this.proxyNextButton, next);
        } else {
            this.proxyNextButton?.remove();
            this.proxyPrevButton?.remove();
            [this.proxyNextButton, this.proxyPrevButton] = [undefined, undefined];
        }
    }

    private calculatePagination(bboxes: BBox[], width: number, height: number) {
        const { paddingX: itemPaddingX, paddingY: itemPaddingY } = this.item;

        const orientation = this.getOrientation();
        const paginationVertical = ['left', 'right'].includes(this.position);

        let paginationBBox: BBox = this.pagination.computeBBox();
        let lastPassPaginationBBox: BBox = new BBox(0, 0, 0, 0);
        let pages: Page[] = [];
        let maxPageWidth = 0;
        let maxPageHeight = 0;
        let count = 0;

        const stableOutput = (bbox: BBox) => {
            return bbox.width === paginationBBox.width && bbox.height === paginationBBox.height;
        };

        const forceResult = this.maxWidth !== undefined && this.maxHeight !== undefined;

        do {
            if (count++ > 10) {
                Logger.warn('unable to find stable legend layout.');
                break;
            }

            paginationBBox = lastPassPaginationBBox;
            const maxWidth = width - (paginationVertical ? 0 : paginationBBox.width);
            const maxHeight = height - (paginationVertical ? paginationBBox.height : 0);

            const layout = gridLayout({
                orientation,
                bboxes,
                maxHeight,
                maxWidth,
                itemPaddingY,
                itemPaddingX,
                forceResult,
            });

            pages = layout?.pages ?? [];
            maxPageWidth = layout?.maxPageWidth ?? 0;
            maxPageHeight = layout?.maxPageHeight ?? 0;

            const totalPages = pages.length;
            this.pagination.visible = totalPages > 1;
            this.pagination.totalPages = totalPages;

            this.pagination.update();
            lastPassPaginationBBox = this.pagination.computeBBox();

            if (!this.pagination.visible) {
                break;
            }
        } while (!stableOutput(lastPassPaginationBBox));

        return { maxPageWidth, maxPageHeight, pages, paginationBBox, paginationVertical };
    }

    private updatePositions(pageNumber: number = 0) {
        const {
            item: { paddingY },
            itemSelection,
            pages,
        } = this;

        if (pages.length < 1 || !pages[pageNumber]) {
            return;
        }

        const { columns, startIndex: visibleStart, endIndex: visibleEnd } = pages[pageNumber];

        // Position legend items using the layout computed above.
        let x = 0;
        let y = 0;

        const columnCount = columns.length;
        const rowCount = columns[0].indices.length;
        const horizontal = this.getOrientation() === 'horizontal';

        const itemHeight = columns[0].bboxes[0].height + paddingY;

        const rowSumColumnWidths: number[] = [];

        itemSelection.each((markerLabel, _, i) => {
            if (i < visibleStart || i > visibleEnd) {
                markerLabel.visible = false;
                return;
            }

            const pageIndex = i - visibleStart;
            let columnIndex = 0;
            let rowIndex = 0;
            if (horizontal) {
                columnIndex = pageIndex % columnCount;
                rowIndex = Math.floor(pageIndex / columnCount);
            } else {
                columnIndex = Math.floor(pageIndex / rowCount);
                rowIndex = pageIndex % rowCount;
            }

            markerLabel.visible = true;
            const column = columns[columnIndex];

            if (!column) {
                return;
            }

            // Round off for pixel grid alignment to work properly.
            y = Math.floor(itemHeight * rowIndex);
            x = Math.floor(rowSumColumnWidths[rowIndex] ?? 0);

            rowSumColumnWidths[rowIndex] = (rowSumColumnWidths[rowIndex] ?? 0) + column.columnWidth;

            markerLabel.translationX = x;
            markerLabel.translationY = y;

            // Update the hidden CSS button.
            const { width, height } = markerLabel.computeBBox();
            setElementBBox(markerLabel.proxyButton, { x, y, width, height });
        });
    }

    private updatePageNumber(pageNumber: number) {
        const { pages } = this;

        // Track an item on the page in re-pagination cases (e.g. resize).
        const { startIndex, endIndex } = pages[pageNumber];
        if (startIndex === 0) {
            // Stay on first page on pagination update.
            this.paginationTrackingIndex = 0;
        } else if (pageNumber === pages.length - 1) {
            // Stay on last page on pagination update.
            this.paginationTrackingIndex = endIndex;
        } else {
            // Track the middle item on the page).
            this.paginationTrackingIndex = Math.floor((startIndex + endIndex) / 2);
        }

        this.pagination.update();
        this.pagination.updateMarkers();

        this.updatePositions(pageNumber);
        this.ctx.updateService.update(ChartUpdateType.SCENE_RENDER);
    }

    update() {
        const {
            label: { color },
        } = this.item;
        this.itemSelection.each((markerLabel, datum) => {
            datum.symbols.forEach((symbol, index) => {
                const marker = markerLabel.markers[index];
                const line = markerLabel.lines[index];

                if (marker) {
                    const { strokeWidth, fill, stroke, fillOpacity, strokeOpacity } = this.getMarkerStyles(symbol);

                    marker.fill = fill;
                    marker.stroke = stroke;
                    marker.strokeWidth = strokeWidth;
                    marker.fillOpacity = fillOpacity;
                    marker.strokeOpacity = strokeOpacity;
                }

                if (line) {
                    const lineStyles = this.getLineStyles(symbol);

                    line.stroke = lineStyles.stroke;
                    line.strokeOpacity = lineStyles.strokeOpacity;
                    line.strokeWidth = lineStyles.strokeWidth;
                    line.lineDash = lineStyles.lineDash;
                }
            });

            markerLabel.opacity = datum.enabled ? 1 : 0.5;
            markerLabel.color = color;
        });

        this.updateContextMenu();
    }

    private updateContextMenu() {
        const { toggleSeries } = this;
        this.ctx.contextMenuRegistry.setActionVisiblity(ID_LEGEND_VISIBILITY, toggleSeries);
        this.ctx.contextMenuRegistry.setActionVisiblity(ID_LEGEND_OTHER_SERIES, toggleSeries);
    }

    private getLineStyles(datum: LegendSymbolOptions) {
        const { stroke, strokeOpacity = 1, strokeWidth, lineDash } = datum.line ?? {};

        const defaultLineStrokeWidth = Math.min(2, strokeWidth ?? 1);

        return {
            stroke,
            strokeOpacity,
            strokeWidth: this.item.line.strokeWidth ?? defaultLineStrokeWidth,
            lineDash,
        };
    }
    private getMarkerStyles(datum: LegendSymbolOptions) {
        const { fill, stroke, strokeOpacity = 1, fillOpacity = 1, strokeWidth } = datum.marker;
        const defaultLineStrokeWidth = Math.min(2, strokeWidth ?? 1);

        return {
            fill,
            stroke,
            strokeOpacity,
            fillOpacity,
            strokeWidth: this.item.marker.strokeWidth ?? defaultLineStrokeWidth,
        };
    }
    private getDatumForPoint(x: number, y: number): CategoryLegendDatum | undefined {
        const visibleChildBBoxes: BBox[] = [];
        const closestLeftTop = { dist: Infinity, datum: undefined as any };
        for (const child of this.group.children) {
            if (!child.visible) continue;
            if (!(child instanceof MarkerLabel)) continue;

            const childBBox = child.computeBBox();
            childBBox.grow(this.item.paddingX / 2, 'horizontal');
            childBBox.grow(this.item.paddingY / 2, 'vertical');
            if (childBBox.containsPoint(x, y)) {
                return child.datum;
            }

            const distX = x - childBBox.x - this.item.paddingX / 2;
            const distY = y - childBBox.y - this.item.paddingY / 2;
            const dist = distX ** 2 + distY ** 2;
            const toTheLeftTop = distX >= 0 && distY >= 0;
            if (toTheLeftTop && dist < closestLeftTop.dist) {
                closestLeftTop.dist = dist;
                closestLeftTop.datum = child.datum;
            }

            visibleChildBBoxes.push(childBBox);
        }

        const pageBBox = BBox.merge(visibleChildBBoxes);
        if (!pageBBox.containsPoint(x, y)) {
            // We're not in-between legend items.
            return;
        }

        // Fallback to returning closest match to the left/up.
        return closestLeftTop.datum;
    }

    private computePagedBBox(): BBox {
        const actualBBox = this.group.computeBBox();
        if (this.pages.length <= 1) {
            return actualBBox;
        }

        const [maxPageWidth, maxPageHeight] = this.maxPageSize;
        actualBBox.height = Math.max(maxPageHeight, actualBBox.height);
        actualBBox.width = Math.max(maxPageWidth, actualBBox.width);

        return actualBBox;
    }

    private contextToggleVisibility(params: AgChartLegendContextMenuEvent) {
        const datum = this.data.find((v) => v.itemId === params.itemId);
        this.doClick(datum);
    }

    private contextToggleOtherSeries(params: AgChartLegendContextMenuEvent) {
        const datum = this.data.find((v) => v.itemId === params.itemId);
        this.doDoubleClick(datum);
    }

    private checkContextClick(event: PointerInteractionEvent<'contextmenu'>) {
        const legendItem = this.getDatumForPoint(event.offsetX, event.offsetY);

        if (this.preventHidingAll && this.contextMenuDatum?.enabled && this.getVisibleItemCount() <= 1) {
            this.ctx.contextMenuRegistry.disableAction(ID_LEGEND_VISIBILITY);
        } else {
            this.ctx.contextMenuRegistry.enableAction(ID_LEGEND_VISIBILITY);
        }

        this.ctx.contextMenuRegistry.dispatchContext('legend', event, { legendItem });
    }

    private checkLegendClick(event: PointerInteractionEvent<'click'>) {
        const datum = this.getDatumForPoint(event.offsetX, event.offsetY);
        if (this.doClick(datum)) {
            event.preventDefault();
        }
    }

    private getVisibleItemCount(): number {
        return this.ctx.chartService.series.flatMap((s) => s.getLegendData('category')).filter((d) => d.enabled).length;
    }

    private doClick(datum: CategoryLegendDatum | undefined): boolean {
        const {
            listeners: { legendItemClick },
            ctx: { chartService, highlightManager },
            preventHidingAll,
            toggleSeries,
        } = this;

        if (!datum) {
            return false;
        }

        const { id, itemId, enabled } = datum;
        const series = chartService.series.find((s) => s.id === id);
        if (!series) {
            return false;
        }

        let newEnabled = enabled;
        if (toggleSeries) {
            newEnabled = !enabled;

            if (preventHidingAll && !newEnabled) {
                const numVisibleItems = this.getVisibleItemCount();
                if (numVisibleItems < 2) {
                    newEnabled = true;
                }
            }

            const status: string = newEnabled ? 'ariaAnnounceVisible' : 'ariaAnnounceHidden';
            this.ctx.ariaAnnouncementService.announceValue(status);
            this.ctx.chartEventManager.legendItemClick(series, itemId, newEnabled, datum.legendItemName);
        }

        if (newEnabled) {
            highlightManager.updateHighlight(this.id, {
                series,
                itemId,
                datum: undefined,
            });
        } else {
            highlightManager.updateHighlight(this.id);
        }

        this.ctx.updateService.update(ChartUpdateType.PROCESS_DATA, { forceNodeDataRefresh: true });

        legendItemClick?.({ type: 'click', enabled: newEnabled, itemId, seriesId: series.id });
        return true;
    }

    private checkLegendDoubleClick(event: PointerInteractionEvent<'dblclick'>) {
        const datum = this.getDatumForPoint(event.offsetX, event.offsetY);
        if (this.doDoubleClick(datum)) {
            event.preventDefault();
        }
    }

    private doDoubleClick(datum: CategoryLegendDatum | undefined): boolean {
        const {
            listeners: { legendItemDoubleClick },
            ctx: { chartService },
            toggleSeries,
        } = this;
        // Integrated charts do not handle double click behaviour correctly due to multiple instances of the
        // chart being created. See https://ag-grid.atlassian.net/browse/RTI-1381
        if (chartService.mode === 'integrated') {
            return false;
        }

        if (!datum) {
            return false;
        }

        const { id, itemId, seriesId } = datum;
        const series = chartService.series.find((s) => s.id === id);
        if (!series) {
            return false;
        }

        if (toggleSeries) {
            const legendData = chartService.series.flatMap((s) => s.getLegendData('category'));
            const numVisibleItems = legendData.filter((d) => d.enabled).length;

            const clickedItem = legendData.find((d) => d.itemId === itemId && d.seriesId === seriesId);

            this.ctx.chartEventManager.legendItemDoubleClick(
                series,
                itemId,
                clickedItem?.enabled ?? false,
                numVisibleItems,
                clickedItem?.legendItemName
            );
        }

        this.ctx.updateService.update(ChartUpdateType.PROCESS_DATA, { forceNodeDataRefresh: true });

        legendItemDoubleClick?.({ type: 'dblclick', enabled: true, itemId, seriesId: series.id });
        return true;
    }

    private handleLegendMouseMove(event: PointerInteractionEvent<'hover'>) {
        if (!this.enabled) {
            return;
        }

        const { offsetX, offsetY } = event;
        event.preventDefault();

        const datum = this.getDatumForPoint(offsetX, offsetY);
        this.doHover(event, datum);
    }

    private doHover(
        event: TooltipPointerEvent<'hover' | 'keyboard'> | undefined,
        datum: CategoryLegendDatum | undefined
    ) {
        const { toggleSeries, listeners } = this;

        if (event === undefined || datum === undefined) {
            this.ctx.cursorManager.updateCursor(this.id);
            this.ctx.highlightManager.updateHighlight(this.id);
            return;
        }

        const series = datum ? this.ctx.chartService.series.find((s) => s.id === datum?.id) : undefined;
        if (datum && this.truncatedItems.has(datum.itemId ?? datum.id)) {
            const { offsetX, offsetY } = event;
            this.ctx.tooltipManager.updateTooltip(
                this.id,
                { offsetX, offsetY, lastPointerEvent: event, showArrow: false },
                toTooltipHtml({ content: this.getItemLabel(datum) })
            );
        } else {
            this.ctx.tooltipManager.removeTooltip(this.id);
        }

        if (toggleSeries || listeners.legendItemClick != null || listeners.legendItemDoubleClick != null) {
            this.ctx.cursorManager.updateCursor(this.id, 'pointer');
        }

        if (datum?.enabled && series) {
            this.ctx.highlightManager.updateHighlight(this.id, {
                series,
                itemId: datum?.itemId,
                datum: undefined,
            });
        } else {
            this.ctx.highlightManager.updateHighlight(this.id);
        }
    }

    private handleLegendMouseExit(_event: PointerInteractionEvent<'leave'>) {
        this.doMouseExit();
    }

    private doMouseExit() {
        this.ctx.cursorManager.updateCursor(this.id);
        this.ctx.tooltipManager.removeTooltip(this.id);
        // Updating the highlight can interrupt animations, so only clear the highlight if the chart
        // is in a state when highlighting is possible.
        if (this.ctx.interactionManager.getState() === InteractionState.Default) {
            this.ctx.highlightManager.updateHighlight(this.id);
        }
    }

    private handleLegendMouseEnter(event: PointerInteractionEvent<'enter'>) {
        const {
            enabled,
            toggleSeries,
            listeners: { legendItemClick: clickListener, legendItemDoubleClick: dblclickListener },
        } = this;
        const datum = this.getDatumForPoint(event.offsetX, event.offsetY);
        if (enabled && datum !== undefined && (toggleSeries || clickListener != null || dblclickListener != null)) {
            this.ctx.cursorManager.updateCursor(this.id, 'pointer');
        }
    }

    private getItemAriaText(nodeIndex: number): { id: string; params?: Record<string, any> } {
        const datum = this.data[nodeIndex];
        const label = datum && this.getItemLabel(datum);
        if (nodeIndex >= 0 && label && datum) {
            return {
                id: 'ariaLabelLegendItem',
                params: {
                    label,
                    visibility: datum.enabled ? 'visible' : 'hidden',
                    index: nodeIndex + 1,
                    count: this.data.length,
                },
            };
        }
        return { id: 'ariaLabelLegendItemUnknown' };
    }

    private positionLegend(shrinkRect: BBox) {
        const newShrinkRect = shrinkRect.clone();

        if (!this.enabled || !this.data.length) {
            return { shrinkRect: newShrinkRect };
        }

        const [legendWidth, legendHeight] = this.calculateLegendDimensions(shrinkRect);

        this.group.translationX = 0;
        this.group.translationY = 0;
        const { oldPages } = this.calcLayout(legendWidth, legendHeight);
        const legendBBox = this.computePagedBBox();

        const calculateTranslationPerpendicularDimension = () => {
            switch (this.position) {
                case 'top':
                case 'left':
                    return 0;
                case 'bottom':
                    return shrinkRect.height - legendBBox.height;
                case 'right':
                default:
                    return shrinkRect.width - legendBBox.width;
            }
        };
        if (this.visible) {
            let translationX;
            let translationY;

            switch (this.position) {
                case 'top':
                case 'bottom':
                    translationX = (shrinkRect.width - legendBBox.width) / 2;
                    translationY = calculateTranslationPerpendicularDimension();
                    newShrinkRect.shrink(legendBBox.height, this.position);
                    break;

                case 'left':
                case 'right':
                default:
                    translationX = calculateTranslationPerpendicularDimension();
                    translationY = (shrinkRect.height - legendBBox.height) / 2;
                    newShrinkRect.shrink(legendBBox.width, this.position);
            }

            // Round off for pixel grid alignment to work properly.
            this.group.translationX = Math.floor(-legendBBox.x + shrinkRect.x + translationX);
            this.group.translationY = Math.floor(-legendBBox.y + shrinkRect.y + translationY);

            const proxyBBox = this.group.computeTransformedBBox();
            if (proxyBBox) {
                setElementBBox(this.proxyLegendToolbar, proxyBBox);
                this.proxyLegendToolbar.style.removeProperty('display');
            }
            this.proxyLegendToolbar.ariaOrientation = this.getOrientation();
        } else {
            this.proxyLegendToolbar.style.display = 'none';
        }

        this.updatePaginationProxyButtons(oldPages);

        if (this.visible && this.enabled && this.data.length) {
            const legendPadding = this.spacing;
            newShrinkRect.shrink(legendPadding, this.position);

            const legendPositionedBBox = legendBBox.clone();
            legendPositionedBBox.x += this.group.translationX;
            legendPositionedBBox.y += this.group.translationY;
        }

        return { shrinkRect: newShrinkRect };
    }

    private calculateLegendDimensions(shrinkRect: BBox): [number, number] {
        const { width, height } = shrinkRect;

        const aspectRatio = width / height;
        const maxCoefficient = 0.5;
        const minHeightCoefficient = 0.2;
        const minWidthCoefficient = 0.25;

        let legendWidth, legendHeight;

        switch (this.position) {
            case 'top':
            case 'bottom':
                // A horizontal legend should take maximum between 20 to 50 percent of the chart height if height is larger than width
                // and maximum 20 percent of the chart height if height is smaller than width.
                const heightCoefficient =
                    aspectRatio < 1
                        ? Math.min(maxCoefficient, minHeightCoefficient * (1 / aspectRatio))
                        : minHeightCoefficient;
                legendWidth = this.maxWidth ? Math.min(this.maxWidth, width) : width;
                legendHeight = this.maxHeight
                    ? Math.min(this.maxHeight, height)
                    : Math.round(height * heightCoefficient);
                break;

            case 'left':
            case 'right':
            default:
                // A vertical legend should take maximum between 25 to 50 percent of the chart width if width is larger than height
                // and maximum 25 percent of the chart width if width is smaller than height.
                const widthCoefficient =
                    aspectRatio > 1 ? Math.min(maxCoefficient, minWidthCoefficient * aspectRatio) : minWidthCoefficient;
                legendWidth = this.maxWidth ? Math.min(this.maxWidth, width) : Math.round(width * widthCoefficient);
                legendHeight = this.maxHeight ? Math.min(this.maxHeight, height) : height;
        }

        return [legendWidth, legendHeight];
    }
}<|MERGE_RESOLUTION|>--- conflicted
+++ resolved
@@ -8,14 +8,10 @@
     AgChartLegendPosition,
     FontStyle,
     FontWeight,
-<<<<<<< HEAD
-} from '../options/agChartOptions';
-import type { Formatter } from '../options/chart/callbackOptions';
-=======
+    Formatter,
 } from 'ag-charts-types';
 
 import type { ModuleContext } from '../module/moduleContext';
->>>>>>> 1f2f3f32
 import { BBox } from '../scene/bbox';
 import { Group } from '../scene/group';
 import { RedrawType } from '../scene/node';
