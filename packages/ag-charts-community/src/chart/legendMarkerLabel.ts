--- conflicted
+++ resolved
@@ -195,12 +195,8 @@
         // not want to include this padding in the layout bounds. So just compute the bounds for the Line
         // and Marker nodes directly rather than Group's default behaviour of computing this.bitmap's BBox.
         const { label, lines, markers } = this;
-<<<<<<< HEAD
-        return Group.computeBBox(iterate([label], lines, markers), { skipInvisible: false });
-=======
         return this.transformBBox(
-            Group.computeChildrenBBox(arraysIterable([label], lines, markers), { skipInvisible: false })
+            Group.computeChildrenBBox(iterate([label], lines, markers), { skipInvisible: false })
         );
->>>>>>> 2687d2bc
     }
 }