--- conflicted
+++ resolved
@@ -40,18 +40,11 @@
     protected override getTemplateParameters() {
         const result = super.getTemplateParameters();
 
-<<<<<<< HEAD
-        result.properties.set(DEFAULT_LABEL_COLOUR, 'rgb(200, 200, 200)');
-        result.properties.set(DEFAULT_MUTED_LABEL_COLOUR, 'rgb(150, 150, 150)');
-        result.properties.set(DEFAULT_AXIS_GRID_COLOUR, 'rgb(88, 88, 88)');
-        result.properties.set(DEFAULT_INSIDE_SERIES_LABEL_COLOUR, 'rgb(34, 38, 41)');
-        result.properties.set(DEFAULT_BACKGROUND_COLOUR, 'rgb(34, 38, 41)');
-=======
         result.properties.set(DEFAULT_LABEL_COLOUR, 'white');
         result.properties.set(DEFAULT_MUTED_LABEL_COLOUR, '#7D91A0');
         result.properties.set(DEFAULT_AXIS_GRID_COLOUR, '#545A6E');
         result.properties.set(DEFAULT_BACKGROUND_COLOUR, '#15181c');
->>>>>>> 5a188305
+        result.properties.set(DEFAULT_INSIDE_SERIES_LABEL_COLOUR, '#15181c');
         result.properties.set(DEFAULT_TREEMAP_TILE_BORDER_COLOUR, 'white');
 
         return result;
