--- conflicted
+++ resolved
@@ -170,11 +170,8 @@
                 position: POSITION.BOTTOM,
                 reverseOrder: false,
                 spacing: 30,
-<<<<<<< HEAD
-=======
                 listeners: {},
                 toggleSeries: true,
->>>>>>> 763a01cf
                 item: {
                     paddingX: 16,
                     paddingY: 8,
@@ -195,11 +192,6 @@
             },
             tooltip: {
                 darkTheme: IS_DARK_THEME,
-<<<<<<< HEAD
-                range: 'nearest',
-=======
-                range: undefined,
->>>>>>> 763a01cf
                 delay: 0,
             },
             overlays: {
