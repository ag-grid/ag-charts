import type {
    AgChartTheme,
    AgChartThemeOptions,
    AgChartThemeOverrides,
    AgChartThemePalette,
    AgCommonThemeableChartOptions,
    InteractionRange,
} from '../../options/agChartOptions';
<<<<<<< HEAD
import { deepClone, jsonWalk } from '../../util/json';
import { mergeDefaults } from '../../util/object';
import { isArray } from '../../util/type-guards';
=======
import { jsonClone, jsonWalk } from '../../util/json';
import { deepMerge, mergeDefaults } from '../../util/object';
import { isObject } from '../../util/type-guards';
>>>>>>> 1a5e0248
import { AXIS_TYPES, getAxisThemeTemplate } from '../factory/axisTypes';
import { CHART_TYPES, type ChartType, getChartDefaults } from '../factory/chartTypes';
import { getLegendThemeTemplates } from '../factory/legendTypes';
import { getSeriesThemeTemplate } from '../factory/seriesTypes';
import { FONT_SIZE, FONT_WEIGHT, POSITION } from './constants';
import { DEFAULT_FILLS, DEFAULT_STROKES } from './defaultColors';
import {
    DEFAULT_AXIS_GRID_COLOUR,
    DEFAULT_AXIS_LINE_COLOUR,
    DEFAULT_BACKGROUND_COLOUR,
    DEFAULT_CROSS_LINES_COLOUR,
    DEFAULT_DIVERGING_SERIES_COLOUR_RANGE,
    DEFAULT_FONT_FAMILY,
    DEFAULT_HIERARCHY_FILLS,
    DEFAULT_HIERARCHY_STROKES,
    DEFAULT_INSIDE_SERIES_LABEL_COLOUR,
    DEFAULT_INVERTED_LABEL_COLOUR,
    DEFAULT_LABEL_COLOUR,
    DEFAULT_MUTED_LABEL_COLOUR,
    DEFAULT_POLAR_SERIES_STROKE,
    DEFAULT_SHADOW_COLOUR,
    DEFAULT_WATERFALL_SERIES_CONNECTOR_LINE_STROKE,
    DEFAULT_WATERFALL_SERIES_NEGATIVE_COLOURS,
    DEFAULT_WATERFALL_SERIES_POSITIVE_COLOURS,
    DEFAULT_WATERFALL_SERIES_TOTAL_COLOURS,
    EXTENDS_AXES_DEFAULTS,
    EXTENDS_AXES_GRID_LINE_DEFAULTS,
    EXTENDS_AXES_LABEL_DEFAULTS,
    EXTENDS_AXES_LINE_DEFAULTS,
    EXTENDS_AXES_TICK_DEFAULTS,
    EXTENDS_CARTESIAN_MARKER_DEFAULTS,
    EXTENDS_CHART_DEFAULTS,
    EXTENDS_LEGEND_DEFAULTS,
    EXTENDS_LEGEND_ITEM_DEFAULTS,
    EXTENDS_LEGEND_ITEM_MARKER_DEFAULTS,
    EXTENDS_SERIES_DEFAULTS,
    OVERRIDE_SERIES_LABEL_DEFAULTS,
} from './symbols';

// If this changes, update plugins/ag-charts-generate-chart-thumbnail/src/executors/generate/generator/constants.ts
const DEFAULT_BACKGROUND_FILL = 'white';

const palette: AgChartThemePalette = {
    fills: Array.from(Object.values(DEFAULT_FILLS)),
    strokes: Array.from(Object.values(DEFAULT_STROKES)),
};

type ChartTypeConfig = {
    seriesTypes: string[];
    commonOptions: (keyof AgCommonThemeableChartOptions)[];
};
const CHART_TYPE_CONFIG: { [k in ChartType]: ChartTypeConfig } = {
    get cartesian(): ChartTypeConfig {
        return { seriesTypes: CHART_TYPES.cartesianTypes, commonOptions: ['zoom', 'navigator'] };
    },
    get polar(): ChartTypeConfig {
        return { seriesTypes: CHART_TYPES.polarTypes, commonOptions: [] };
    },
    get hierarchy(): ChartTypeConfig {
        return { seriesTypes: CHART_TYPES.hierarchyTypes, commonOptions: [] };
    },
};
const CHART_TYPE_SPECIFIC_COMMON_OPTIONS = Object.values(CHART_TYPE_CONFIG).reduce<
    (keyof AgCommonThemeableChartOptions)[]
>((r, { commonOptions }) => [...r, ...commonOptions], []);

export function resolvePartialPalette(
    partialPalette: Partial<AgChartThemePalette> | null | undefined,
    basePalette: AgChartThemePalette
): AgChartThemePalette | null {
    if (partialPalette == null) return null;
    return {
        fills: partialPalette.fills ?? basePalette.fills,
        strokes: partialPalette.strokes ?? basePalette.strokes,
    };
}

export class ChartTheme {
    readonly palette: AgChartThemePalette;

    protected getPalette(): AgChartThemePalette {
        return palette;
    }

    readonly config: any;

    private static getAxisDefaults() {
        return {
            top: {},
            right: {},
            bottom: {},
            left: {},
            title: {
                enabled: false,
                text: 'Axis Title',
                spacing: 25,
                fontStyle: undefined,
                fontWeight: FONT_WEIGHT.NORMAL,
                fontSize: FONT_SIZE.MEDIUM,
                fontFamily: DEFAULT_FONT_FAMILY,
                color: DEFAULT_LABEL_COLOUR,
            },
            label: {
                fontStyle: undefined,
                fontWeight: undefined,
                fontSize: FONT_SIZE.SMALL,
                fontFamily: DEFAULT_FONT_FAMILY,
                padding: 5,
                rotation: undefined,
                color: DEFAULT_LABEL_COLOUR,
                formatter: undefined,
                avoidCollisions: true,
            },
            line: {
                enabled: true,
                width: 1,
                color: DEFAULT_AXIS_LINE_COLOUR,
            },
            tick: {
                enabled: false,
                width: 1,
                color: DEFAULT_AXIS_LINE_COLOUR,
            },
            gridLine: {
                enabled: true,
                style: [
                    {
                        stroke: DEFAULT_AXIS_GRID_COLOUR,
                        lineDash: [],
                    },
                ],
            },
            crossLines: {
                enabled: false,
                fill: DEFAULT_CROSS_LINES_COLOUR,
                stroke: DEFAULT_CROSS_LINES_COLOUR,
                fillOpacity: 0.1,
                strokeWidth: 1,
                label: {
                    enabled: false,
                    fontStyle: undefined,
                    fontWeight: undefined,
                    fontSize: FONT_SIZE.SMALL,
                    fontFamily: DEFAULT_FONT_FAMILY,
                    padding: 5,
                    color: DEFAULT_LABEL_COLOUR,
                },
            },
        };
    }

    private static getSeriesDefaults() {
        return {
            tooltip: {
                enabled: true,
                renderer: undefined,
            },
            visible: true,
            showInLegend: true,
            highlightStyle: {
                item: {
                    fill: 'rgba(255,255,255, 0.33)',
                    stroke: `rgba(0, 0, 0, 0.4)`,
                    strokeWidth: 2,
                },
                series: {
                    dimOpacity: 1,
                },
                text: {
                    color: 'black',
                },
            },
            nodeClickRange: 'exact' as InteractionRange,
        };
    }

    private static getCartesianSeriesMarkerDefaults() {
        return {
            enabled: true,
            shape: 'circle',
            size: 7,
            strokeWidth: 1,
            formatter: undefined,
        };
    }

    private static getLegendItemMarkerDefaults() {
        return {
            shape: undefined,
            size: 15,
            padding: 8,
        };
    }

    private static getCaptionWrappingDefaults() {
        return 'hyphenate' as const;
    }

    private static getChartDefaults() {
        return {
            background: {
                visible: true,
                fill: DEFAULT_BACKGROUND_COLOUR,
            },
            padding: {
                top: 20,
                right: 20,
                bottom: 20,
                left: 20,
            },
            title: {
                enabled: false,
                text: 'Title',
                fontStyle: undefined,
                fontWeight: FONT_WEIGHT.NORMAL,
                fontSize: FONT_SIZE.LARGE,
                fontFamily: DEFAULT_FONT_FAMILY,
                color: DEFAULT_LABEL_COLOUR,
                wrapping: ChartTheme.getCaptionWrappingDefaults(),
            },
            subtitle: {
                enabled: false,
                text: 'Subtitle',
                spacing: 20,
                fontStyle: undefined,
                fontWeight: undefined,
                fontSize: FONT_SIZE.MEDIUM,
                fontFamily: DEFAULT_FONT_FAMILY,
                color: DEFAULT_MUTED_LABEL_COLOUR,
                wrapping: ChartTheme.getCaptionWrappingDefaults(),
            },
            footnote: {
                enabled: false,
                text: 'Footnote',
                spacing: 20,
                fontStyle: undefined,
                fontWeight: undefined,
                fontSize: FONT_SIZE.MEDIUM,
                fontFamily: DEFAULT_FONT_FAMILY,
                color: 'rgb(140, 140, 140)',
                wrapping: ChartTheme.getCaptionWrappingDefaults(),
            },
            legend: {
                position: POSITION.BOTTOM,
                spacing: 30,
                listeners: {},
                item: {
                    paddingX: 16,
                    paddingY: 8,
                    marker: ChartTheme.getLegendItemMarkerDefaults(),
                    label: {
                        color: DEFAULT_LABEL_COLOUR,
                        fontStyle: undefined,
                        fontWeight: undefined,
                        fontSize: FONT_SIZE.SMALL,
                        fontFamily: DEFAULT_FONT_FAMILY,
                        formatter: undefined,
                    },
                },
                reverseOrder: false,
                pagination: {
                    marker: {
                        size: 12,
                    },
                    activeStyle: {
                        fill: DEFAULT_LABEL_COLOUR,
                    },
                    inactiveStyle: {
                        fill: DEFAULT_MUTED_LABEL_COLOUR,
                    },
                    highlightStyle: {
                        fill: DEFAULT_LABEL_COLOUR,
                    },
                    label: {
                        color: DEFAULT_LABEL_COLOUR,
                    },
                },
            },
            tooltip: {
                enabled: true,
                range: 'nearest' as InteractionRange,
                delay: 0,
            },
            listeners: {},
        };
    }

    private static readonly cartesianAxisDefault = {
        number: {
            ...ChartTheme.getAxisDefaults(),
            line: {
                ...ChartTheme.getAxisDefaults().line,
                enabled: false,
            },
        },
        log: {
            ...ChartTheme.getAxisDefaults(),
            base: 10,
            line: {
                ...ChartTheme.getAxisDefaults().line,
                enabled: false,
            },
        },
        category: {
            ...ChartTheme.getAxisDefaults(),
            groupPaddingInner: 0.1,
            label: {
                ...ChartTheme.getAxisDefaults().label,
                autoRotate: true,
            },
            gridLine: {
                ...ChartTheme.getAxisDefaults().gridLine,
                enabled: false,
            },
        },
        'grouped-category': {
            ...ChartTheme.getAxisDefaults(),
        },
        time: {
            ...ChartTheme.getAxisDefaults(),
            gridLine: {
                ...ChartTheme.getAxisDefaults().gridLine,
                enabled: false,
            },
        },
    };

    constructor(options?: AgChartTheme) {
        options = deepClone(options ?? {}) as AgChartThemeOptions;
        const { overrides = null, palette = null } = options;

        const defaults = this.createChartConfigPerChartType(this.getDefaults());

        if (overrides) {
            const { common } = overrides;

            const applyOverrides = (
                seriesTypes: string[],
                overrideOpts: AgChartThemeOverrides[keyof AgChartThemeOverrides]
            ) => {
                if (!overrideOpts) return;
                for (const s of seriesTypes) {
                    const seriesType = s as keyof AgChartThemeOverrides;
                    defaults[seriesType] = mergeDefaults(overrideOpts, defaults[seriesType]);
                }
            };
            for (const [, { seriesTypes, commonOptions }] of Object.entries(CHART_TYPE_CONFIG)) {
                const cleanedCommon = { ...common };
                for (const commonKey of CHART_TYPE_SPECIFIC_COMMON_OPTIONS) {
                    if (!commonOptions.includes(commonKey)) {
                        delete cleanedCommon[commonKey];
                    }
                }
                applyOverrides(seriesTypes, cleanedCommon);
            }

            CHART_TYPES.seriesTypes.forEach((s) => {
                const seriesType = s as keyof AgChartThemeOverrides;
                if (overrides[seriesType]) {
                    defaults[seriesType] = mergeDefaults(overrides[seriesType], defaults[seriesType]);
                }
            });
        }

        const basePalette = this.getPalette();
        this.palette = resolvePartialPalette(palette, basePalette) ?? basePalette;

        this.config = Object.freeze(this.templateTheme(defaults));
    }

    private createChartConfigPerChartType(config: AgChartThemeOverrides) {
        Object.entries(CHART_TYPE_CONFIG).forEach(([nextType, { seriesTypes }]) => {
            const typeDefaults = getChartDefaults(nextType as ChartType) as any;

            seriesTypes.forEach((seriesType) => {
                const alias = seriesType as keyof AgChartThemeOverrides;
                config[alias] ||= deepClone(typeDefaults);
            });
        });

        return config;
    }

    private getDefaults(): AgChartThemeOverrides {
        const getChartTypeDefaults = (chartType: ChartType) => {
            return {
                ...getLegendThemeTemplates(),
                ...ChartTheme.getChartDefaults(),
                ...getChartDefaults(chartType),
            };
        };

        const getOverridesByType = (chartType: ChartType, seriesTypes: string[]) => {
            const chartDefaults = getChartTypeDefaults(chartType) as any;
            const result: Record<string, { series?: {}; axes?: {} }> = {};
            for (const seriesType of seriesTypes) {
                result[seriesType] ??= deepClone(chartDefaults);
                const axes: Record<string, {}> = (result[seriesType].axes ??= {});

                result[seriesType].series = mergeDefaults(
                    getSeriesThemeTemplate(seriesType),
                    result[seriesType].series
                );

                for (const axisType of AXIS_TYPES.axesTypes) {
                    axes[axisType] = mergeDefaults(
                        getAxisThemeTemplate(axisType),
                        chartType === 'cartesian' && (ChartTheme.cartesianAxisDefault as any)[axisType],
                        axes[axisType]
                    );
                }
            }

            return result;
        };

        return mergeDefaults(
            getOverridesByType('cartesian', CHART_TYPES.cartesianTypes),
            getOverridesByType('polar', CHART_TYPES.polarTypes),
            getOverridesByType('hierarchy', CHART_TYPES.hierarchyTypes)
        );
    }

    templateTheme<T>(themeTemplate: T): T {
        const themeInstance = deepClone(themeTemplate);
        const { extensions, properties } = this.getTemplateParameters();

        jsonWalk(themeInstance, (node: any) => {
            if (node['__extends__']) {
                const key = node['__extends__'];
                const source = extensions.get(key);
                if (source == null) {
                    throw new Error(`AG Charts - no template variable provided for: ${key}`);
                }
                Object.keys(source).forEach((key) => {
                    if (!(key in node)) {
                        node[key] = source[key];
                    } else if (isObject(node[key])) {
                        node[key] = mergeDefaults(node[key], source[key]);
                    }
                });
                delete node['__extends__'];
            }
            if (node['__overrides__']) {
                const key = node['__overrides__'];
                const source = extensions.get(key);
                if (source == null) {
                    throw new Error(`AG Charts - no template variable provided for: ${key}`);
                }
                Object.assign(node, source);
                delete node['__overrides__'];
            }

            if (isArray(node)) {
                for (let i = 0; i < node.length; i++) {
                    const symbol = node[i];
                    if (properties.has(symbol)) {
                        node[i] = properties.get(symbol);
                    }
                }
            } else {
                for (const [name, value] of Object.entries(node)) {
                    if (properties.has(value)) {
                        node[name] = properties.get(value);
                    }
                }
            }
        });

        return deepClone(themeInstance);
    }

    protected static getWaterfallSeriesDefaultPositiveColors() {
        return {
            fill: DEFAULT_FILLS.BLUE,
            stroke: DEFAULT_STROKES.BLUE,
            label: {
                color: DEFAULT_LABEL_COLOUR,
            },
        };
    }

    protected static getWaterfallSeriesDefaultNegativeColors() {
        return {
            fill: DEFAULT_FILLS.ORANGE,
            stroke: DEFAULT_STROKES.ORANGE,
            label: {
                color: DEFAULT_LABEL_COLOUR,
            },
        };
    }

    protected static getWaterfallSeriesDefaultTotalColors() {
        return {
            fill: DEFAULT_FILLS.GRAY,
            stroke: DEFAULT_STROKES.GRAY,
            label: {
                color: DEFAULT_LABEL_COLOUR,
            },
        };
    }

    getTemplateParameters() {
        const extensions = new Map();
        extensions.set(EXTENDS_CHART_DEFAULTS, ChartTheme.getChartDefaults());
        extensions.set(EXTENDS_AXES_DEFAULTS, ChartTheme.getAxisDefaults());
        extensions.set(EXTENDS_LEGEND_DEFAULTS, ChartTheme.getChartDefaults().legend);
        extensions.set(EXTENDS_LEGEND_ITEM_DEFAULTS, ChartTheme.getChartDefaults().legend.item);
        extensions.set(EXTENDS_LEGEND_ITEM_MARKER_DEFAULTS, ChartTheme.getLegendItemMarkerDefaults());
        extensions.set(EXTENDS_AXES_LABEL_DEFAULTS, ChartTheme.getAxisDefaults().label);
        extensions.set(EXTENDS_AXES_LINE_DEFAULTS, ChartTheme.getAxisDefaults().line);
        extensions.set(EXTENDS_AXES_TICK_DEFAULTS, ChartTheme.getAxisDefaults().tick);
        extensions.set(EXTENDS_AXES_GRID_LINE_DEFAULTS, ChartTheme.getAxisDefaults().gridLine);
        extensions.set(EXTENDS_SERIES_DEFAULTS, ChartTheme.getSeriesDefaults());
        extensions.set(OVERRIDE_SERIES_LABEL_DEFAULTS, {});
        extensions.set(EXTENDS_CARTESIAN_MARKER_DEFAULTS, ChartTheme.getCartesianSeriesMarkerDefaults());

        const properties = new Map();
        properties.set(DEFAULT_FONT_FAMILY, 'Verdana, sans-serif');
        properties.set(DEFAULT_LABEL_COLOUR, 'rgb(70, 70, 70)');
        properties.set(DEFAULT_INVERTED_LABEL_COLOUR, 'white');
        properties.set(DEFAULT_MUTED_LABEL_COLOUR, 'rgb(140, 140, 140)');
        properties.set(DEFAULT_AXIS_GRID_COLOUR, 'rgb(224,234,241)');
        properties.set(DEFAULT_AXIS_LINE_COLOUR, 'rgb(195, 195, 195)');
        properties.set(DEFAULT_CROSS_LINES_COLOUR, 'rgb(70, 70, 70)');
        properties.set(DEFAULT_INSIDE_SERIES_LABEL_COLOUR, DEFAULT_BACKGROUND_FILL);
        properties.set(DEFAULT_BACKGROUND_COLOUR, DEFAULT_BACKGROUND_FILL);
        properties.set(DEFAULT_SHADOW_COLOUR, 'rgba(0, 0, 0, 0.5)');
        properties.set(DEFAULT_DIVERGING_SERIES_COLOUR_RANGE, [
            DEFAULT_FILLS.ORANGE,
            DEFAULT_FILLS.YELLOW,
            DEFAULT_FILLS.GREEN,
        ]);
        properties.set(DEFAULT_HIERARCHY_FILLS, ['#ffffff', '#e0e5ea', '#c1ccd5', '#a3b4c1', '#859cad']);
        properties.set(DEFAULT_HIERARCHY_STROKES, ['#ffffff', '#c5cbd1', '#a4b1bd', '#8498a9', '#648096']);
        properties.set(DEFAULT_POLAR_SERIES_STROKE, DEFAULT_BACKGROUND_FILL);
        properties.set(DEFAULT_WATERFALL_SERIES_POSITIVE_COLOURS, ChartTheme.getWaterfallSeriesDefaultPositiveColors());
        properties.set(DEFAULT_WATERFALL_SERIES_NEGATIVE_COLOURS, ChartTheme.getWaterfallSeriesDefaultNegativeColors());
        properties.set(DEFAULT_WATERFALL_SERIES_TOTAL_COLOURS, ChartTheme.getWaterfallSeriesDefaultTotalColors());
        properties.set(
            DEFAULT_WATERFALL_SERIES_CONNECTOR_LINE_STROKE,
            ChartTheme.getWaterfallSeriesDefaultTotalColors().stroke
        );

        return {
            extensions,
            properties,
        };
    }
}<|MERGE_RESOLUTION|>--- conflicted
+++ resolved
@@ -6,15 +6,9 @@
     AgCommonThemeableChartOptions,
     InteractionRange,
 } from '../../options/agChartOptions';
-<<<<<<< HEAD
 import { deepClone, jsonWalk } from '../../util/json';
 import { mergeDefaults } from '../../util/object';
-import { isArray } from '../../util/type-guards';
-=======
-import { jsonClone, jsonWalk } from '../../util/json';
-import { deepMerge, mergeDefaults } from '../../util/object';
-import { isObject } from '../../util/type-guards';
->>>>>>> 1a5e0248
+import { isArray, isObject } from '../../util/type-guards';
 import { AXIS_TYPES, getAxisThemeTemplate } from '../factory/axisTypes';
 import { CHART_TYPES, type ChartType, getChartDefaults } from '../factory/chartTypes';
 import { getLegendThemeTemplates } from '../factory/legendTypes';
