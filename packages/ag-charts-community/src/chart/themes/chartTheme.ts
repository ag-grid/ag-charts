--- conflicted
+++ resolved
@@ -158,10 +158,7 @@
         return {
             background: { visible: true, fill: DEFAULT_BACKGROUND_COLOUR },
             padding: { top: 20, right: 20, bottom: 20, left: 20 },
-<<<<<<< HEAD
-=======
             keyboard: { enabled: true },
->>>>>>> 0e689a66
             title: {
                 enabled: false,
                 text: 'Title',
