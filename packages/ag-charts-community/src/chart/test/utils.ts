import { expect, beforeEach, afterEach, jest } from '@jest/globals';
import type { PngConfig } from 'canvas';
import { Canvas, createCanvas } from 'canvas';
import * as pixelmatch from 'pixelmatch';
import { PNG } from 'pngjs';
import * as fs from 'fs';

import type {
    AgCartesianChartOptions,
    AgChartInstance,
    AgChartOptions,
    AgPolarChartOptions,
} from '../../options/agChartOptions';
import { _ModuleSupport, type _Scene } from '../../main';
import * as mockCanvas from './mock-canvas';

const { Animation, AnimationManager, resetIds } = _ModuleSupport;

type Chart = {
    autoSize: boolean;
    width: number;
    height: number;
    data: any[] | null;
    scene: _Scene.Scene;
    axes: { type: 'string' }[];
    series: { type: 'string'; data: any[] | null }[];
    waitForUpdate: (timeoutMs: number) => Promise<void>;
};

export interface TestCase {
    options: AgChartOptions;
    assertions: (chart: AgChartInstance) => Promise<void>;
    extraScreenshotActions?: (chart: AgChartInstance) => Promise<void>;
}

export interface CartesianTestCase extends TestCase {
    options: AgCartesianChartOptions;
}

export interface PolarTestCase extends TestCase {
    options: AgPolarChartOptions;
}

const FAILURE_THRESHOLD = Number(process.env.SNAPSHOT_FAILURE_THRESHOLD ?? 0.001);
export const IMAGE_SNAPSHOT_DEFAULTS = { failureThreshold: FAILURE_THRESHOLD, failureThresholdType: 'percent' };
export const CANVAS_TO_BUFFER_DEFAULTS: PngConfig = { compressionLevel: 6, filters: (Canvas as any).PNG_NO_FILTERS };

const CANVAS_WIDTH = 800;
const CANVAS_HEIGHT = 600;

export function prepareTestOptions<T extends AgChartOptions>(options: T, container = document.body) {
    options.autoSize = false;
    options.width = CANVAS_WIDTH;
    options.height = CANVAS_HEIGHT;
    options.container = container;
    return options;
}

export function deproxy(chartOrProxy: Chart | AgChartInstance): Chart {
    const isChartInstance =
        chartOrProxy?.constructor?.name !== 'AgChartInstanceProxy' || (chartOrProxy as any)?.className != null;
    return isChartInstance ? (chartOrProxy as any) : (chartOrProxy as any).chart;
}

export function repeat<T>(value: T, count: number): T[] {
    const result = new Array(count);
    for (let idx = 0; idx < count; idx++) {
        result[idx] = value;
    }
    return result;
}

export function range(start: number, end: number, step = 1): number[] {
    const result = new Array(Math.floor((end - start) / step));

    let resultIndex = 0;
    for (let index = start; index <= end; index += step) {
        result[resultIndex++] = index;
    }

    return result;
}

export function dateRange(start: Date, end: Date, step = 24 * 60 * 60 * 1000): Date[] {
    const result: Date[] = [];

    let next = start.getTime();
    const endTime = end.getTime();
    while (next <= endTime) {
        result.push(new Date(next));

        next += step;
    }

    return result;
}

export async function waitForChartStability(chartOrProxy: Chart | AgChartInstance, timeoutMs = 5000): Promise<void> {
    const chart = deproxy(chartOrProxy);
    const chartAny = chart as any;
    await chart.waitForUpdate(timeoutMs);
    if (chart.autoSize === true && !chartAny._lastAutoSize) {
        // Bypass wait for SizeObservable callback - it's never going to be invoked.
        const width = chart.width ?? chart.scene.canvas.width;
        const height = chart.height ?? chart.scene.canvas.height;
        chartAny._lastAutoSize = [width, height];
        chartAny.resize(width, height);
        await chart.waitForUpdate(timeoutMs);
    }
}

export function mouseMoveEvent({ offsetX, offsetY }: { offsetX: number; offsetY: number }): MouseEvent {
    const event = new MouseEvent('mousemove', { bubbles: true } as any);
    Object.assign(event, { offsetX, offsetY, pageX: offsetX, pageY: offsetY });
    return event;
}

export function clickEvent({ offsetX, offsetY }: { offsetX: number; offsetY: number }): MouseEvent {
    const event = new MouseEvent('click', { bubbles: true } as any);
    Object.assign(event, { offsetX, offsetY, pageX: offsetX, pageY: offsetY });
    return event;
}

export function doubleClickEvent({ offsetX, offsetY }: { offsetX: number; offsetY: number }): MouseEvent {
    const event = new MouseEvent('dblclick', { bubbles: true } as any);
    Object.assign(event, { offsetX, offsetY, pageX: offsetX, pageY: offsetY });
    return event;
}

export function wheelEvent({
    clientX,
    clientY,
    deltaY,
}: {
    clientX: number;
    clientY: number;
    deltaY: number;
}): WheelEvent {
    return new WheelEvent('wheel', { bubbles: true, clientX, clientY, deltaY } as any);
}

export function cartesianChartAssertions(params?: { type?: string; axisTypes?: string[]; seriesTypes?: string[] }) {
    const { axisTypes = ['category', 'number'], seriesTypes = ['bar', 'bar'] } = params ?? {};

    return async (chartOrProxy: Chart | AgChartInstance) => {
        const chart = deproxy(chartOrProxy);
        expect(chart?.constructor?.name).toEqual('CartesianChart');
        expect(chart.axes).toHaveLength(axisTypes.length);
        expect(chart.axes.map((a) => a.type)).toEqual(axisTypes);
        expect(chart.series.map((s) => s.type)).toEqual(seriesTypes);
    };
}

export function polarChartAssertions(params?: { seriesTypes?: string[] }) {
    const { seriesTypes = ['pie'] } = params ?? {};

    return async (chartOrProxy: Chart | AgChartInstance) => {
        const chart = deproxy(chartOrProxy);
        expect(chart?.constructor?.name).toEqual('PolarChart');
        expect(chart.axes).toHaveLength(0);
        expect(chart.series.map((s) => s.type)).toEqual(seriesTypes);
    };
}

export function hierarchyChartAssertions(params?: { seriesTypes?: string[] }) {
    const { seriesTypes = ['treemap'] } = params ?? {};

    return async (chartOrProxy: Chart | AgChartInstance) => {
        const chart = deproxy(chartOrProxy);
        expect(chart?.constructor?.name).toEqual('HierarchyChart');
        expect(chart.axes).toHaveLength(0);
        expect(chart.series.map((s) => s.type)).toEqual(seriesTypes);
    };
}

const checkTargetValid = (target: HTMLElement) => {
    if (!target.isConnected) throw new Error('Chart must be configured with a container for event testing to work');
};

export function hoverAction(x: number, y: number): (chart: Chart | AgChartInstance) => Promise<void> {
    return async (chartOrProxy) => {
        const chart = deproxy(chartOrProxy);
        const target = chart.scene.canvas.element as HTMLElement;
        checkTargetValid(target);

        // Reveal tooltip.
        target?.dispatchEvent(mouseMoveEvent({ offsetX: x - 1, offsetY: y - 1 }));
        target?.dispatchEvent(mouseMoveEvent({ offsetX: x, offsetY: y }));

        return new Promise((resolve) => {
            setTimeout(resolve, 50);
        });
    };
}

export function clickAction(x: number, y: number): (chart: Chart | AgChartInstance) => Promise<void> {
    return async (chartOrProxy) => {
        const chart = deproxy(chartOrProxy);
        const target = chart.scene.canvas.element;
        checkTargetValid(target);

        target?.dispatchEvent(clickEvent({ offsetX: x, offsetY: y }));
        return new Promise((resolve) => {
            setTimeout(resolve, 50);
        });
    };
}

export function doubleClickAction(x: number, y: number): (chart: Chart | AgChartInstance) => Promise<void> {
    return async (chartOrProxy) => {
        const chart = deproxy(chartOrProxy);
        const target = chart.scene.canvas.element;
        // A double click is always preceeded by two single clicks, simulate here to ensure correct handling
        target?.dispatchEvent(clickEvent({ offsetX: x, offsetY: y }));
        target?.dispatchEvent(clickEvent({ offsetX: x, offsetY: y }));
        await new Promise((resolve) => {
            setTimeout(resolve, 50);
        });
        await waitForChartStability(chart);
        target?.dispatchEvent(doubleClickEvent({ offsetX: x, offsetY: y }));
        return new Promise((resolve) => {
            setTimeout(resolve, 50);
        });
    };
}

export function scrollAction(x: number, y: number, delta: number): Promise<void> {
    window.dispatchEvent(wheelEvent({ clientX: x, clientY: y, deltaY: delta }));
    return new Promise((resolve) => {
        setTimeout(resolve, 50);
    });
}

export function extractImageData({
    nodeCanvas,
    bbox,
}: {
    nodeCanvas: Canvas;
    bbox?: { x: number; y: number; width: number; height: number };
}) {
    let sourceCanvas = nodeCanvas;
    if (bbox && nodeCanvas) {
        const { x, y, width, height } = bbox;
        sourceCanvas = createCanvas(width, height);
        sourceCanvas
            ?.getContext('2d')
            .drawImage(
                nodeCanvas,
                Math.round(x),
                Math.round(y),
                Math.round(width),
                Math.round(height),
                0,
                0,
                Math.round(width),
                Math.round(height)
            );
    }

    return sourceCanvas?.toBuffer('image/png', CANVAS_TO_BUFFER_DEFAULTS);
}

export function setupMockCanvas(): { nodeCanvas: Canvas } {
    const mockCtx: mockCanvas.MockContext = new mockCanvas.MockContext(CANVAS_WIDTH, CANVAS_HEIGHT, document);

    beforeEach(() => {
        resetIds();

        mockCanvas.setup({ mockCtx, width: CANVAS_WIDTH, height: CANVAS_HEIGHT, mockText: true });
    });

    afterEach(() => {
        mockCanvas.teardown(mockCtx);
    });

    return mockCtx?.ctx;
}

export function toMatchImage(this: any, actual: Buffer, expected: Buffer, { writeDiff = true } = {}) {
    // Grab values from enclosing Jest scope.
    const { testPath, currentTestName } = this;

    const width = CANVAS_WIDTH;
    const height = CANVAS_HEIGHT;
    const diff = new PNG({ width, height });
    const result = pixelmatch(actual, expected, diff.data, width, height, { threshold: 0.01 });

    const diffOutputFilename = `${testPath.substring(
        0,
        testPath.lastIndexOf('/')
    )}/__image_snapshots__/${currentTestName}-diff.png`;
    const diffPercentage = (result * 100) / (width * height);
    const pass = diffPercentage <= 0.05;

    if (!pass && writeDiff) {
        fs.writeFileSync(diffOutputFilename, (PNG as any).sync.write(diff));
    } else if (fs.existsSync(diffOutputFilename)) {
        fs.unlinkSync(diffOutputFilename);
    }

    return { message: () => `Images were ${result} (${diffPercentage.toFixed(2)}%) pixels different`, pass };
}

export function spyOnAnimationManager(totalDuration: number, ratio: number) {
<<<<<<< HEAD
    jest.spyOn(AnimationManager.prototype, 'animate').mockImplementation(({ delay = 0, ...opts }) => {
        const controller = new Animation({ ...opts, delay, duration: Math.max(0, totalDuration - (delay ?? 0)) });
        // console.log(opts, { ratio });
        if (totalDuration * ratio < delay) {
            opts.onUpdate?.(opts.from, controller);
        } else {
            const delayRatio = delay ? delay / totalDuration : 0;
            const squashedRatio = Math.max(0, Math.min(1, (ratio - delayRatio) / (1 - delayRatio)));
            controller.update(totalDuration * squashedRatio);
        }
=======
    let sumDuration = 0;

    jest.spyOn(AnimationManager.prototype, 'isSkipped').mockImplementation(() => false);

    jest.spyOn(AnimationManager.prototype, 'animate').mockImplementation(
        (_id, { from, to, delay, duration, onUpdate, onComplete }) => {
            const delayRatio = delay ? delay / totalDuration : 0;

            const elapsed = ratio * totalDuration;

            if (elapsed >= sumDuration + duration + (delay ?? 0)) {
                sumDuration += duration + (delay ?? 0);
                onUpdate?.(to as number);
                onComplete?.();
            } else if (ratio < delayRatio) {
                onUpdate?.(from as number);
            } else {
                const squashedRatio = Math.max(0, Math.min(1, (ratio - delayRatio) / (1 - delayRatio)));
                onUpdate?.(((to as number) - (from as number)) * squashedRatio + (from as number));
            }

            return Promise.resolve() as any;
        }
    );

    jest.spyOn(AnimationManager.prototype, 'animateMany').mockImplementation((_id, props, { onUpdate }) => {
        const ratioProps = props.map(({ from, to }) => ((to as number) - (from as number)) * ratio + (from as number));
        onUpdate?.(ratioProps);
>>>>>>> 347b9d00
        return Promise.resolve() as any;
    });
}<|MERGE_RESOLUTION|>--- conflicted
+++ resolved
@@ -302,47 +302,12 @@
 }
 
 export function spyOnAnimationManager(totalDuration: number, ratio: number) {
-<<<<<<< HEAD
+    jest.spyOn(AnimationManager.prototype, 'isSkipped').mockImplementation(() => false);
     jest.spyOn(AnimationManager.prototype, 'animate').mockImplementation(({ delay = 0, ...opts }) => {
         const controller = new Animation({ ...opts, delay, duration: Math.max(0, totalDuration - (delay ?? 0)) });
-        // console.log(opts, { ratio });
-        if (totalDuration * ratio < delay) {
-            opts.onUpdate?.(opts.from, controller);
-        } else {
-            const delayRatio = delay ? delay / totalDuration : 0;
-            const squashedRatio = Math.max(0, Math.min(1, (ratio - delayRatio) / (1 - delayRatio)));
-            controller.update(totalDuration * squashedRatio);
-        }
-=======
-    let sumDuration = 0;
-
-    jest.spyOn(AnimationManager.prototype, 'isSkipped').mockImplementation(() => false);
-
-    jest.spyOn(AnimationManager.prototype, 'animate').mockImplementation(
-        (_id, { from, to, delay, duration, onUpdate, onComplete }) => {
-            const delayRatio = delay ? delay / totalDuration : 0;
-
-            const elapsed = ratio * totalDuration;
-
-            if (elapsed >= sumDuration + duration + (delay ?? 0)) {
-                sumDuration += duration + (delay ?? 0);
-                onUpdate?.(to as number);
-                onComplete?.();
-            } else if (ratio < delayRatio) {
-                onUpdate?.(from as number);
-            } else {
-                const squashedRatio = Math.max(0, Math.min(1, (ratio - delayRatio) / (1 - delayRatio)));
-                onUpdate?.(((to as number) - (from as number)) * squashedRatio + (from as number));
-            }
-
-            return Promise.resolve() as any;
-        }
-    );
-
-    jest.spyOn(AnimationManager.prototype, 'animateMany').mockImplementation((_id, props, { onUpdate }) => {
-        const ratioProps = props.map(({ from, to }) => ((to as number) - (from as number)) * ratio + (from as number));
-        onUpdate?.(ratioProps);
->>>>>>> 347b9d00
+        const delayRatio = delay ? delay / totalDuration : 0;
+        const squashedRatio = Math.max(0, Math.min(1, (ratio - delayRatio) / (1 - delayRatio)));
+        controller.update(totalDuration * squashedRatio);
         return Promise.resolve() as any;
     });
 }