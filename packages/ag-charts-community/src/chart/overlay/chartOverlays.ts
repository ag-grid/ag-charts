import { PHASE_METADATA } from '../../motion/animation';
import { injectStyle } from '../../util/dom';
import type { AnimationManager } from '../interaction/animationManager';
import { DEFAULT_OVERLAY_CLASS, DEFAULT_OVERLAY_DARK_CLASS, Overlay } from './overlay';

const defaultOverlayCss = `
.${DEFAULT_OVERLAY_CLASS} {
    color: #181d1f;
}

.${DEFAULT_OVERLAY_CLASS}.${DEFAULT_OVERLAY_DARK_CLASS} {
    color: #ffffff;
}

.${DEFAULT_OVERLAY_CLASS}--loading {
    color: rgb(140, 140, 140); /* DEFAULT_MUTED_LABEL_COLOUR */
}

.${DEFAULT_OVERLAY_CLASS}__loading-background {
    background: white; /* DEFAULT_BACKGROUND_FILL */
}

.${DEFAULT_OVERLAY_CLASS}.${DEFAULT_OVERLAY_DARK_CLASS} .${DEFAULT_OVERLAY_CLASS}__loading-background {
    background: #192232; /* DEFAULT_DARK_BACKGROUND_FILL */
}
`;

export class ChartOverlays {
    private static overlayDocuments: Document[] = [];

    constructor(parent: HTMLElement, animationManager: AnimationManager) {
        this.loading = new Overlay('ag-chart-loading-overlay', parent, animationManager);
        this.loading.text = 'Loading data...';
        this.loading.renderer = () => this.renderLoadingSpinner(parent, animationManager);

        this.noData = new Overlay('ag-chart-no-data-overlay', parent, animationManager);

        this.noVisibleSeries = new Overlay('ag-chart-no-visible-series', parent, animationManager);
        this.noVisibleSeries.text = 'No visible series';

        if (ChartOverlays.overlayDocuments.indexOf(parent.ownerDocument) < 0) {
            injectStyle(parent.ownerDocument, defaultOverlayCss);
            ChartOverlays.overlayDocuments.push(parent.ownerDocument);
        }
    }

    loading: Overlay;
    noData: Overlay;
    noVisibleSeries: Overlay;

    public destroy() {
        this.loading.hide();
        this.noData.hide();
        this.noVisibleSeries.hide();
    }

    private renderLoadingSpinner(parent: HTMLElement, animationManager: AnimationManager) {
        const { animationDuration, animationDelay } = PHASE_METADATA['add'];
        const duration = animationDuration * animationManager.defaultDuration;
        const delay = animationDelay * animationManager.defaultDuration;

        const container = this.createElement(parent, 'div');
        container.className = `${DEFAULT_OVERLAY_CLASS}--loading`;
        container.style.display = 'flex';
        container.style.alignItems = 'center';
        container.style.justifyContent = 'center';
        container.style.flexDirection = 'column';
        container.style.height = '100%';
        container.style.boxSizing = 'border-box';
        container.style.font = '13px Verdana, sans-serif'; // FONT_SIZE.MEDIUM
        container.style.userSelect = 'none';
<<<<<<< HEAD
        container.style.animation = `ag-charts-loading ${duration}ms linear ${delay}ms both`;
=======
        container.style.animation = `ag-charts-loading ${
            ADD_PHASE.animationDuration * animationManager.defaultDuration
        }ms linear 50ms both`;
>>>>>>> ab4c375e

        const matrix = this.createElement(container, 'span');
        matrix.style.width = '45px';
        matrix.style.height = '40px';
        matrix.style.backgroundImage = `${[
            'linear-gradient(#0000 calc(1 * 100% / 6), #ccc 0 calc(3 * 100% / 6), #0000 0), ',
            'linear-gradient(#0000 calc(2 * 100% / 6), #ccc 0 calc(4 * 100% / 6), #0000 0), ',
            'linear-gradient(#0000 calc(3 * 100% / 6), #ccc 0 calc(5 * 100% / 6), #0000 0)',
        ].join('')}`;
        matrix.style.backgroundSize = '10px 400%';
        matrix.style.backgroundRepeat = 'no-repeat';
        matrix.style.animation = 'ag-charts-loading-matrix 1s infinite linear';

        const label = this.createElement(container, 'p');
        label.style.marginTop = '1em';
        label.innerText = this.loading.text ?? 'Loading data...';

        const background = this.createElement(parent, 'div');
        background.className = `${DEFAULT_OVERLAY_CLASS}__loading-background`;
        background.style.position = 'absolute';
        background.style.top = '0';
        background.style.right = '0';
        background.style.bottom = '0';
        background.style.left = '0';
        background.style.opacity = '0.5';
        background.style.zIndex = '-1';

        const animationStyles = this.createElement(container, 'style');
        animationStyles.innerText = [
            '@keyframes ag-charts-loading { from { opacity: 0 } to { opacity: 1 } }',
            '@keyframes ag-charts-loading-matrix {',
            '0% { background-position: 0% 0%, 50% 0%, 100% 0%; }',
            '100% { background-position: 0% 100%, 50% 100%, 100% 100%; }',
            '}',
        ].join(' ');

        container.replaceChildren(animationStyles, matrix, label, background);

        return container.outerHTML;
    }

    protected createElement(parent: HTMLElement, tagName: string, options?: ElementCreationOptions) {
        return parent.ownerDocument.createElement(tagName, options);
    }
}<|MERGE_RESOLUTION|>--- conflicted
+++ resolved
@@ -69,13 +69,7 @@
         container.style.boxSizing = 'border-box';
         container.style.font = '13px Verdana, sans-serif'; // FONT_SIZE.MEDIUM
         container.style.userSelect = 'none';
-<<<<<<< HEAD
-        container.style.animation = `ag-charts-loading ${duration}ms linear ${delay}ms both`;
-=======
-        container.style.animation = `ag-charts-loading ${
-            ADD_PHASE.animationDuration * animationManager.defaultDuration
-        }ms linear 50ms both`;
->>>>>>> ab4c375e
+        container.style.animation = `ag-charts-loading ${duration}ms linear 50ms both`;
 
         const matrix = this.createElement(container, 'span');
         matrix.style.width = '45px';
