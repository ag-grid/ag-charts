<<<<<<< HEAD
import type { AgAxisLabelFormatterParams } from '../options/chart/axisOptions';
import type { FontStyle, FontWeight } from '../options/chart/types';
import type { AgCartesianAxisPosition } from '../options/series/cartesian/cartesianOptions';
=======
import type { ModuleMap } from '../module/moduleMap';
import type {
    AgAxisLabelFormatterParams,
    AgCartesianAxisPosition,
    FontStyle,
    FontWeight,
} from '../options/agChartOptions';
>>>>>>> ba8a5aac
import type { Scale } from '../scale/scale';
import type { BBox } from '../scene/bbox';
import type { Node } from '../scene/node';
import type { ChartAxisDirection } from './chartAxisDirection';
import type { AxisLayout } from './layout/layoutService';

export interface BoundSeries {
    getBandScalePadding?(): { inner: number; outer: number };
    getDomain(direction: ChartAxisDirection): any[];
    getKeys(direction: ChartAxisDirection): string[];
    getNames(direction: ChartAxisDirection): (string | undefined)[];
    isEnabled(): boolean;
    type: string;
    visible: boolean;
}

export type ChartAxisLabelFlipFlag = 1 | -1;

export interface ChartAxis {
    attachAxis(axisGroup: Node, gridGroup: Node): void;
    boundSeries: BoundSeries[];
    calculatePadding(min: number, _max: number): [number, number];
    clipGrid(x: number, y: number, width: number, height: number): void;
    clipTickLines(x: number, y: number, width: number, height: number): void;
    computeBBox(): BBox;
    crossLines?: any[];
    dataDomain: { domain: any[]; clipped: boolean };
    destroy(): void;
    detachAxis(naxisGroup: Node, gridGroup: Node): void;
    direction: ChartAxisDirection;
    formatDatum(datum: any): string;
    getLayoutState(): AxisLayout;
    getModuleMap(): ModuleMap<any, any, any>;
    gridLength: number;
    gridPadding: number;
    id: string;
    inRange(x: number, width?: number, tolerance?: number): boolean;
    keys: string[];
    label: ChartAxisLabel;
    linkedTo?: ChartAxis;
    maxThickness: number;
    nice: boolean;
    position?: AgCartesianAxisPosition;
    range: number[];
    rotation: number;
    scale: Scale<any, any, any>;
    seriesAreaPadding: number;
    setCrossLinesVisible(visible: boolean): void;
    thickness?: number;
    translation: { x: number; y: number };
    type: string;
    update(primaryTickCount?: number): number | undefined;
    updateScale(): void;
    updatePosition(position: { rotation: number; sideFlag: ChartAxisLabelFlipFlag }): void;
    visibleRange: number[];
}

export interface ChartAxisLabel {
    autoRotate?: boolean;
    autoRotateAngle?: number;
    autoWrap?: boolean;
    avoidCollisions: boolean;
    color?: string;
    enabled: boolean;
    fontFamily: string;
    fontSize: number;
    fontStyle?: FontStyle;
    fontWeight?: FontWeight;
    format?: string;
    formatter?: (params: AgAxisLabelFormatterParams) => string;
    getFont(): string;
    getSideFlag(): ChartAxisLabelFlipFlag;
    maxHeight?: number;
    maxWidth?: number;
    minSpacing: number;
    mirrored: boolean;
    padding: number;
    parallel: boolean;
    rotation?: number;
}<|MERGE_RESOLUTION|>--- conflicted
+++ resolved
@@ -1,21 +1,13 @@
-<<<<<<< HEAD
+import type { ModuleMap } from '../module/moduleMap';
 import type { AgAxisLabelFormatterParams } from '../options/chart/axisOptions';
 import type { FontStyle, FontWeight } from '../options/chart/types';
 import type { AgCartesianAxisPosition } from '../options/series/cartesian/cartesianOptions';
-=======
-import type { ModuleMap } from '../module/moduleMap';
-import type {
-    AgAxisLabelFormatterParams,
-    AgCartesianAxisPosition,
-    FontStyle,
-    FontWeight,
-} from '../options/agChartOptions';
->>>>>>> ba8a5aac
 import type { Scale } from '../scale/scale';
 import type { BBox } from '../scene/bbox';
 import type { Node } from '../scene/node';
 import type { ChartAxisDirection } from './chartAxisDirection';
 import type { AxisLayout } from './layout/layoutService';
+
 
 export interface BoundSeries {
     getBandScalePadding?(): { inner: number; outer: number };
