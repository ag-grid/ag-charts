--- conflicted
+++ resolved
@@ -46,9 +46,6 @@
         return 'cartesian' as const;
     }
 
-<<<<<<< HEAD
-    async performLayout(ctx: LayoutContext) {
-=======
     private setRootClipRects(clipRect: BBox | undefined) {
         const { seriesRoot, annotationRoot, highlightRoot } = this;
         seriesRoot.setClipRectInGroupCoordinateSpace(clipRect);
@@ -57,9 +54,8 @@
     }
 
     private lastUpdateClipRect: BBox | undefined = undefined;
-    override async performLayout() {
-        const shrinkRect = await super.performLayout();
->>>>>>> 95862b01
+
+    async performLayout(ctx: LayoutContext) {
         const { firstSeriesTranslation, seriesRoot, annotationRoot, highlightRoot } = this;
         const { animationRect, seriesRect, visibility, clipSeries } = this.updateAxes(ctx.layoutBox);
 
