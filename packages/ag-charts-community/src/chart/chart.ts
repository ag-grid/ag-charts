--- conflicted
+++ resolved
@@ -346,15 +346,8 @@
         this.container = container;
 
         const { All } = InteractionState;
-<<<<<<< HEAD
-        const seriesRegion = this.regionManager.addRegion('series', this.seriesRoot);
-
-=======
         const seriesRegion = this.regionManager.addRegion('series', this.seriesRoot, this.axisGroup);
-        const sizeMonitor = new SizeMonitor(window, document);
-        this.sizeMonitor = sizeMonitor;
-        sizeMonitor.observe(this.element, (size) => this.rawResize(size));
->>>>>>> f63228a9
+
         this._destroyFns.push(
             this.dataService.addListener('data-load', (event) => {
                 this.data = event.data;
