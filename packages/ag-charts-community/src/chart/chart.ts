import type { ModuleInstance } from '../module/baseModule';
import type { LegendModule, RootModule } from '../module/coreModules';
import { type Module, REGISTERED_MODULES } from '../module/module';
import type { ModuleContext } from '../module/moduleContext';
import type { AxisOptionModule, ChartOptions } from '../module/optionsModule';
import type { AgBaseAxisOptions } from '../options/chart/axisOptions';
import type { AgChartInstance, AgChartOptions } from '../options/chart/chartBuilderOptions';
import type { AgChartClickEvent, AgChartDoubleClickEvent } from '../options/chart/eventOptions';
import type { AgBaseSeriesOptions } from '../options/series/seriesOptions';
import { BBox } from '../scene/bbox';
import { Group } from '../scene/group';
import type { Point } from '../scene/point';
import { Scene } from '../scene/scene';
import type { PlacedLabel, PointLabelDatum } from '../scene/util/labelPlacement';
import { isPointLabelDatum, placeLabels } from '../scene/util/labelPlacement';
import { groupBy } from '../util/array';
import { sleep } from '../util/async';
import { CallbackCache } from '../util/callbackCache';
import { Debug } from '../util/debug';
import { createId } from '../util/id';
import { jsonApply, jsonDiff } from '../util/json';
import { Logger } from '../util/logger';
import { Mutex } from '../util/mutex';
import { mergeDefaults } from '../util/object';
import type { TypedEvent, TypedEventListener } from '../util/observable';
import { Observable } from '../util/observable';
import { Padding } from '../util/padding';
import { BaseProperties } from '../util/properties';
import { ActionOnSet, type ActionOnSetOptions } from '../util/proxy';
import { debouncedAnimationFrame, debouncedCallback } from '../util/render';
import { SizeMonitor } from '../util/sizeMonitor';
import { isFiniteNumber } from '../util/type-guards';
import { BOOLEAN, OBJECT, UNION, Validate } from '../util/validation';
import { Caption } from './caption';
import type { ChartAnimationPhase } from './chartAnimationPhase';
import type { ChartAxis } from './chartAxis';
import { ChartAxisDirection } from './chartAxisDirection';
import { ChartHighlight } from './chartHighlight';
import type { ChartMode } from './chartMode';
import { JSON_APPLY_OPTIONS, JSON_APPLY_PLUGINS } from './chartOptions';
import { ChartUpdateType } from './chartUpdateType';
import { DataController } from './data/dataController';
import { DataService } from './data/dataService';
import { getAxis } from './factory/axisTypes';
import { isEnterpriseSeriesType, isEnterpriseSeriesTypeLoaded } from './factory/expectedEnterpriseModules';
import { getLegendKeys } from './factory/legendTypes';
import { createSeries } from './factory/seriesTypes';
import { AnimationManager } from './interaction/animationManager';
import { ChartEventManager } from './interaction/chartEventManager';
import { CursorManager } from './interaction/cursorManager';
import { GestureDetector } from './interaction/gestureDetector';
import type { HighlightChangeEvent } from './interaction/highlightManager';
import { HighlightManager } from './interaction/highlightManager';
import type { InteractionEvent, PointerOffsets } from './interaction/interactionManager';
import { InteractionManager, InteractionState } from './interaction/interactionManager';
import { SyncManager } from './interaction/syncManager';
import { TooltipManager } from './interaction/tooltipManager';
import { ZoomManager } from './interaction/zoomManager';
import { Layers } from './layers';
import { LayoutService } from './layout/layoutService';
import { Legend } from './legend';
import type { CategoryLegendDatum, ChartLegend, ChartLegendType, GradientLegendDatum } from './legendDatum';
import { AxisPositionGuesser } from './mapping/prepareAxis';
import { matchSeriesOptions } from './mapping/prepareSeries';
import {
    type SeriesOptionsTypes,
    isAgCartesianChartOptions,
    isAgHierarchyChartOptions,
    isAgPolarChartOptions,
} from './mapping/types';
import { ChartOverlays } from './overlay/chartOverlays';
import { type Series, SeriesGroupingChangedEvent, SeriesNodePickMode } from './series/series';
import { SeriesLayerManager } from './series/seriesLayerManager';
import { type SeriesGrouping, SeriesStateManager } from './series/seriesStateManager';
import type { ISeries, SeriesNodeDatum } from './series/seriesTypes';
import { Tooltip } from './tooltip/tooltip';
import { BaseLayoutProcessor } from './update/baseLayoutProcessor';
import { DataWindowProcessor } from './update/dataWindowProcessor';
import { OverlaysProcessor } from './update/overlaysProcessor';
import type { UpdateProcessor } from './update/processor';
import { UpdateOpts, UpdateService } from './updateService';

const debug = Debug.create(true, 'opts');

type OptionalHTMLElement = HTMLElement | undefined | null;

export type TransferableResources = { container?: OptionalHTMLElement; scene: Scene; element: HTMLElement };

type SyncModule = ModuleInstance & { enabled?: boolean; syncAxes: (skipSync: boolean) => void };

type PickedNode = {
    series: Series<any>;
    datum: SeriesNodeDatum;
    distance: number;
};

type SeriesChangeType = 'no-op' | 'no-change' | 'replaced' | 'data-change' | 'series-count-changed' | 'updated';

type ObservableLike = {
    addEventListener(key: string, cb: TypedEventListener): void;
    clearEventListeners(): void;
};

export interface ChartSpecialOverrides {
    document?: Document;
    window?: Window;
    overrideDevicePixelRatio?: number;
    sceneMode?: 'simple';
}

export type ChartExtendedOptions = AgChartOptions & ChartSpecialOverrides;

class SeriesArea extends BaseProperties {
    @Validate(BOOLEAN, { optional: true })
    clip?: boolean;

    @Validate(OBJECT)
    padding = new Padding(0);
}

export abstract class Chart extends Observable implements AgChartInstance {
    static chartsInstances = new WeakMap<HTMLElement, Chart>();

    static getInstance(element: HTMLElement): Chart | undefined {
        return Chart.chartsInstances.get(element);
    }

    readonly id = createId(this);

    className?: string;

    processedOptions: AgChartOptions & { type?: SeriesOptionsTypes['type'] } = {};
    userOptions: AgChartOptions = {};
    chartOptions: ChartOptions;
    queuedUserOptions: AgChartOptions[] = [];

    getOptions() {
        return this.queuedUserOptions.at(-1) ?? this.userOptions;
    }

    readonly scene: Scene;
    readonly seriesRoot = new Group({ name: `${this.id}-Series-root` });

    readonly tooltip: Tooltip;
    readonly overlays: ChartOverlays;
    readonly highlight: ChartHighlight;

    private readonly debug = Debug.create();

    private extraDebugStats: Record<string, number> = {};

    @ActionOnSet<Chart>({
        newValue(value: HTMLElement) {
            if (this.destroyed) return;

            value.setAttribute('data-ag-charts', '');
            value.appendChild(this.element);
            Chart.chartsInstances.set(value, this);
        },
        oldValue(value: HTMLElement) {
            value.removeAttribute('data-ag-charts');
            value.removeChild(this.element);
            Chart.chartsInstances.delete(value);
        },
    })
    container: OptionalHTMLElement;

    public data: any = [];

    @ActionOnSet<Chart>({
        newValue(value) {
            this.resize(value, undefined, 'width option');
        },
    })
    width?: number;

    @ActionOnSet<Chart>({
        newValue(value) {
            this.resize(undefined, value, 'height option');
        },
    })
    height?: number;

    @ActionOnSet<Chart>({
        newValue(value) {
            this.onAutoSizeChange(value);
        },
    })
    @Validate(BOOLEAN)
    autoSize;

    private _lastAutoSize?: [number, number];
    private _firstAutoSize = true;

    private onAutoSizeChange(value: boolean) {
        const { style } = this.element;
        if (value) {
            style.display = 'block';
            style.width = '100%';
            style.height = '100%';

            if (!this._lastAutoSize) {
                return;
            }
            this.resize(undefined, undefined, 'autoSize option');
        } else {
            style.display = 'inline-block';
            style.width = 'auto';
            style.height = 'auto';
        }
    }

    download(fileName?: string, fileFormat?: string) {
        this.scene.download(fileName, fileFormat);
    }

    @Validate(OBJECT)
    readonly padding = new Padding(20);

    @Validate(OBJECT)
    readonly seriesArea = new SeriesArea();

    @ActionOnSet(Chart.NodeValueChangeOptions)
    public title?: Caption;

    @ActionOnSet(Chart.NodeValueChangeOptions)
    public subtitle?: Caption;

    @ActionOnSet(Chart.NodeValueChangeOptions)
    public footnote?: Caption;

    @Validate(UNION(['standalone', 'integrated'], 'a chart mode'))
    mode: ChartMode = 'standalone';

    static NodeValueChangeOptions: ActionOnSetOptions<Chart> = {
        newValue(value) {
            this.scene.root?.appendChild(value.node);
        },
        oldValue(oldValue) {
            this.scene.root?.removeChild(oldValue.node);
        },
    };

    public destroyed = false;

    private _skipSync = false;
    private readonly _destroyFns: (() => void)[] = [];

    chartAnimationPhase: ChartAnimationPhase = 'initial';

    public readonly highlightManager = new HighlightManager();
    public readonly syncManager = new SyncManager(this);
    public readonly zoomManager = new ZoomManager();

    protected readonly modules: Map<string, ModuleInstance> = new Map();

    protected readonly animationManager: AnimationManager;
    protected readonly chartEventManager: ChartEventManager;
    protected readonly cursorManager: CursorManager;
    protected readonly interactionManager: InteractionManager;
    protected readonly gestureDetector: GestureDetector;
    protected readonly tooltipManager: TooltipManager;
    protected readonly dataService: DataService<any>;
    protected readonly layoutService: LayoutService;
    protected readonly updateService: UpdateService;
    protected readonly axisGridGroup: Group;
    protected readonly axisGroup: Group;
    protected readonly callbackCache: CallbackCache;
    protected readonly seriesStateManager: SeriesStateManager;
    protected readonly seriesLayerManager: SeriesLayerManager;
    protected readonly legends: Map<ChartLegendType, ChartLegend> = new Map();
    legend: ChartLegend | undefined;

    private readonly processors: UpdateProcessor[] = [];

    protected constructor(options: ChartOptions, resources?: TransferableResources) {
        super();

        this.chartOptions = options;
        const { window, document } = this.chartOptions.specialOverrides;

        const scene = resources?.scene;
        const element = resources?.element ?? document.createElement('div');
        const container = resources?.container;

        const root = new Group({ name: 'root' });
        // Prevent the scene from rendering chart components in an invalid state
        // (before first layout is performed).
        root.visible = false;
        root.append(this.seriesRoot);

        this.axisGridGroup = new Group({ name: 'Axes-Grids', layer: true, zIndex: Layers.AXIS_GRID_ZINDEX });
        root.appendChild(this.axisGridGroup);

        this.axisGroup = new Group({ name: 'Axes', layer: true, zIndex: Layers.AXIS_ZINDEX });
        root.appendChild(this.axisGroup);

        this.element = element;
        element.classList.add('ag-chart-wrapper');
        element.style.position = 'relative';

        this.scene = scene ?? new Scene(this.chartOptions.specialOverrides);
        this.scene.root = root;
        this.scene.container = element;
        this.autoSize = true;

        this.chartEventManager = new ChartEventManager();
        this.cursorManager = new CursorManager(element);
        this.highlightManager = new HighlightManager();
        this.interactionManager = new InteractionManager(element, document, window);
        this.gestureDetector = new GestureDetector(element);
        this.layoutService = new LayoutService();
        this.updateService = new UpdateService((type = ChartUpdateType.FULL, options) => this.update(type, options));
        this.seriesStateManager = new SeriesStateManager();
        this.seriesLayerManager = new SeriesLayerManager(this.seriesRoot);
        this.callbackCache = new CallbackCache();

        this.animationManager = new AnimationManager(this.interactionManager, this.updateMutex);
        this.animationManager.skip();
        this.animationManager.play();

        this.dataService = new DataService<any>(this.animationManager);

        this.overlays = new ChartOverlays(this.element, this.animationManager);

        this.processors = [
            new BaseLayoutProcessor(this, this.layoutService),
            new DataWindowProcessor(this, this.dataService, this.updateService, this.zoomManager),
            new OverlaysProcessor(this, this.overlays, this.dataService, this.layoutService),
        ];

        this.tooltip = new Tooltip(this.scene.canvas.element, document, window, document.body);
        this.tooltipManager = new TooltipManager(this.tooltip, this.interactionManager);
        this.highlight = new ChartHighlight();
        this.container = container;

        this.attachLegend('category', Legend);
        this.legend = this.legends.get('category');

        SizeMonitor.observe(this.element, (size) => this.rawResize(size));
        this._destroyFns.push(
            this.dataService.addListener('data-load', (event) => {
                this.data = event.data;
            }),

            this.interactionManager.addListener('click', (event) => this.onClick(event)),
            this.interactionManager.addListener('dblclick', (event) => this.onDoubleClick(event)),
            this.interactionManager.addListener('hover', (event) => this.onMouseMove(event)),
            this.interactionManager.addListener('leave', (event) => this.onLeave(event)),
            this.interactionManager.addListener('page-left', () => this.destroy()),

            this.interactionManager.addListener('wheel', () => this.resetPointer()),
            this.interactionManager.addListener('drag', () => this.resetPointer()),
            this.interactionManager.addListener('contextmenu', () => this.resetPointer()),

            this.animationManager.addListener('animation-frame', () => {
                this.update(ChartUpdateType.SCENE_RENDER);
            }),
            this.highlightManager.addListener('highlight-change', (event) => this.changeHighlightDatum(event)),
            this.zoomManager.addListener('zoom-change', () =>
                this.update(ChartUpdateType.PROCESS_DATA, { forceNodeDataRefresh: true, skipAnimations: true })
            )
        );
    }

    addModule<T extends RootModule | LegendModule>(module: T) {
        if (this.modules.has(module.optionsKey)) {
            throw new Error(`AG Charts - module already initialised: ${module.optionsKey}`);
        }

        const moduleInstance = new module.instanceConstructor(this.getModuleContext());

        if (module.type === 'legend') {
            const legend = moduleInstance as ChartLegend;
            this.legends.set(module.identifier, legend);
            legend.attachLegend(this.scene.root);
        }

        this.modules.set(module.optionsKey, moduleInstance);
    }

    removeModule(module: RootModule | LegendModule) {
        if (module.type === 'legend') {
            this.legends.delete(module.identifier);
        }

        this.modules.get(module.optionsKey)?.destroy();
        this.modules.delete(module.optionsKey);
    }

    private attachLegend(
        legendType: ChartLegendType,
        legendConstructor: new (moduleContext: ModuleContext) => ChartLegend
    ) {
        const legend = new legendConstructor(this.getModuleContext());
        this.legends.set(legendType, legend);
        legend.attachLegend(this.scene.root);
    }

    isModuleEnabled(module: Module) {
        return this.modules.has(module.optionsKey);
    }

    getModuleContext(): ModuleContext {
        const {
            scene,
            animationManager,
            chartEventManager,
            cursorManager,
            highlightManager,
            interactionManager,
            gestureDetector,
            tooltipManager,
            syncManager,
            zoomManager,
            layoutService,
            updateService,
            seriesStateManager,
            callbackCache,
            chartOptions: {
                specialOverrides: { window, document },
            },
        } = this;
        return {
            window,
            document,
            scene,
            animationManager,
            chartEventManager,
            cursorManager,
            highlightManager,
            interactionManager,
            gestureDetector,
            tooltipManager,
            syncManager,
            zoomManager,
            chartService: this,
            layoutService,
            updateService,
            seriesStateManager,
            callbackCache,
        };
    }

    resetAnimations() {
        this.chartAnimationPhase = 'initial';

        for (const series of this.series) {
            series.resetAnimation(this.chartAnimationPhase);
        }

        // Reset animation state.
        this.animationRect = undefined;
        this.animationManager?.reset();
    }

    destroy(opts?: { keepTransferableResources: boolean }): TransferableResources | undefined {
        if (this.destroyed) {
            return;
        }

        const keepTransferableResources = opts?.keepTransferableResources;
        let result: TransferableResources | undefined;

        this.performUpdateType = ChartUpdateType.NONE;

        this._destroyFns.forEach((fn) => fn());
        this.processors.forEach((p) => p.destroy());
        this.tooltipManager.destroy();
        this.tooltip.destroy();
        this.legends.forEach((legend) => legend.destroy());
        this.legends.clear();
        this.overlays.destroy();
        SizeMonitor.unobserve(this.element);

        for (const { instance: moduleInstance } of Object.values(this.modules)) {
            this.removeModule(moduleInstance as ModuleInstance & (RootModule | LegendModule));
        }

        this.interactionManager.destroy();
        this.animationManager.stop();
        this.animationManager.destroy();
        this.chartEventManager.destroy();
        this.highlightManager.destroy();
        this.zoomManager.destroy();

        if (keepTransferableResources) {
            this.scene.strip();
            result = { container: this.container, scene: this.scene, element: this.element };
        } else {
            this.scene.destroy();
            this.container = undefined;
        }

        this.destroySeries(this.series);
        this.seriesLayerManager.destroy();

        this.axes.forEach((a) => a.destroy());
        this.axes = [];

        this.callbackCache.invalidateCache();

        // Reset animation state.
        this.animationRect = undefined;
        this.animationManager.reset();

        this.destroyed = true;

        Object.freeze(this);

        return result;
    }

    resetPointer(highlightOnly = false) {
        if (!highlightOnly) {
            this.tooltipManager.removeTooltip(this.id);
        }
        this.highlightManager.updateHighlight(this.id);
        this.lastInteractionEvent = undefined;
    }

    requestFactoryUpdate(cb: (chart: Chart) => Promise<void> | void) {
        if (this.destroyed) return;
        this._pendingFactoryUpdatesCount++;
        this.updateMutex.acquire(async () => {
            if (this.destroyed) return;
            await cb(this);
            if (this.destroyed) return;
            this._pendingFactoryUpdatesCount--;
        });
    }

    private _pendingFactoryUpdatesCount = 0;
    private _performUpdateNoRenderCount = 0;
    private _performUpdateSkipAnimations?: boolean = false;
    private performUpdateType: ChartUpdateType = ChartUpdateType.NONE;

    private updateShortcutCount = 0;
    private seriesToUpdate: Set<ISeries<any>> = new Set();
    private updateMutex = new Mutex();
    private updateRequestors: Record<string, ChartUpdateType> = {};
    private performUpdateTrigger = debouncedCallback(async ({ count }) => {
        if (this.destroyed) return;
        this.updateMutex.acquire(async () => {
            try {
                await this.performUpdate(count);
            } catch (error) {
                Logger.error('update error', error);
            }
        });
    });
    public update(type = ChartUpdateType.FULL, opts?: UpdateOpts) {
        const {
            forceNodeDataRefresh = false,
            skipAnimations,
            seriesToUpdate = this.series,
            newAnimationBatch,
        } = opts ?? {};

        if (forceNodeDataRefresh) {
            this.series.forEach((series) => series.markNodeDataDirty());
        }

        for (const series of seriesToUpdate) {
            this.seriesToUpdate.add(series);
        }

        if (skipAnimations) {
            this.animationManager.skipCurrentBatch();
            this._performUpdateSkipAnimations = true;
        }

        if (newAnimationBatch) {
            if (this.animationManager.isActive()) {
                this._performUpdateSkipAnimations = true;
            } else {
                this._performUpdateSkipAnimations ??= false;
            }
        }

        this._skipSync = opts?.skipSync ?? false;

        if (this.debug.check()) {
            let stack = new Error().stack ?? '<unknown>';
            stack = stack.replace(/\([^)]*/g, '');
            this.updateRequestors[stack] = type;
        }

        if (type < this.performUpdateType) {
            this.performUpdateType = type;
            this.performUpdateTrigger.schedule(opts?.backOffMs);
        }
    }
    private async performUpdate(count: number) {
        const { performUpdateType, extraDebugStats } = this;
        const seriesToUpdate = [...this.seriesToUpdate];

        // Clear state immediately so that side effects can be detected prior to SCENE_RENDER.
        this.performUpdateType = ChartUpdateType.NONE;
        this.seriesToUpdate.clear();

        if (this.updateShortcutCount === 0 && performUpdateType < ChartUpdateType.SCENE_RENDER) {
            this.animationManager.startBatch(this._performUpdateSkipAnimations);
            this.animationManager.onBatchStop(() => (this.chartAnimationPhase = 'ready'));
        }

        this.debug('Chart.performUpdate() - start', ChartUpdateType[performUpdateType]);
        const splits: Record<string, number> = { start: performance.now() };

        switch (performUpdateType) {
            case ChartUpdateType.FULL:
            case ChartUpdateType.UPDATE_DATA:
                await this.updateData();
                splits['⬇️'] = performance.now();
            // fallthrough

            case ChartUpdateType.PROCESS_DATA:
                await this.processData();
                this.resetPointer(true);
                splits['🏭'] = performance.now();
            // fallthrough

            case ChartUpdateType.PERFORM_LAYOUT:
                if (this.checkUpdateShortcut(ChartUpdateType.PERFORM_LAYOUT)) break;
                if (!this.checkFirstAutoSize(seriesToUpdate)) break;

                await this.processLayout();
                splits['⌖'] = performance.now();
            // fallthrough

            case ChartUpdateType.SERIES_UPDATE:
                if (this.checkUpdateShortcut(ChartUpdateType.SERIES_UPDATE)) break;

                const { seriesRect } = this;
                await Promise.all(seriesToUpdate.map((series) => series.update({ seriesRect })));

                splits['🤔'] = performance.now();
            // fallthrough

            case ChartUpdateType.TOOLTIP_RECALCULATION:
                if (this.checkUpdateShortcut(ChartUpdateType.TOOLTIP_RECALCULATION)) break;

                const tooltipMeta = this.tooltipManager.getTooltipMeta(this.id);

                if (performUpdateType <= ChartUpdateType.SERIES_UPDATE && tooltipMeta !== undefined) {
                    this.handlePointer(tooltipMeta.lastPointerEvent);
                }
                splits['↖'] = performance.now();
            // fallthrough

            case ChartUpdateType.SCENE_RENDER:
                if (this.checkUpdateShortcut(ChartUpdateType.SCENE_RENDER)) break;

                extraDebugStats['updateShortcutCount'] = this.updateShortcutCount;
                await this.scene.render({ debugSplitTimes: splits, extraDebugStats });
                this.extraDebugStats = {};
            // fallthrough

            case ChartUpdateType.NONE:
                // Do nothing.
                this.updateShortcutCount = 0;
                this.updateRequestors = {};
                this._performUpdateSkipAnimations = undefined;
                this.animationManager.endBatch();
        }

        this.updateService.dispatchUpdateComplete(this.getMinRect());

        const end = performance.now();
        this.debug('Chart.performUpdate() - end', {
            chart: this,
            durationMs: Math.round((end - splits['start']) * 100) / 100,
            count,
            performUpdateType: ChartUpdateType[performUpdateType],
        });
    }

    private checkUpdateShortcut(checkUpdateType: ChartUpdateType) {
        const maxShortcuts = 3;

        if (this.updateShortcutCount > maxShortcuts) {
            Logger.warn(
                `exceeded the maximum number of simultaneous updates (${
                    maxShortcuts + 1
                }), discarding changes and rendering`,
                this.updateRequestors
            );
            return false;
        }

        if (this.performUpdateType <= checkUpdateType) {
            // A previous step modified series state, and we need to re-run this or an earlier step before rendering.
            this.updateShortcutCount++;
            return true;
        }

        return false;
    }

    private checkFirstAutoSize(seriesToUpdate: ISeries<any>[]) {
        if (this.autoSize && !this._lastAutoSize) {
            const count = this._performUpdateNoRenderCount++;
            const backOffMs = count ** 2 * 10;

            if (count < 8) {
                // Reschedule if canvas size hasn't been set yet to avoid a race.
                this.update(ChartUpdateType.PERFORM_LAYOUT, { seriesToUpdate, backOffMs });

                this.debug('Chart.checkFirstAutoSize() - backing off until first size update', backOffMs);
                return false;
            }

            // After several failed passes, continue and accept there maybe a redundant
            // render. Sometimes this case happens when we already have the correct
            // width/height, and we end up never rendering the chart in that scenario.
            this.debug('Chart.checkFirstAutoSize() - timeout for first size update.');
        }
        this._performUpdateNoRenderCount = 0;

        return true;
    }

    readonly element: HTMLElement;

    @ActionOnSet<Chart>({
        changeValue(newValue, oldValue = []) {
            for (const axis of oldValue) {
                if (newValue.includes(axis)) continue;
                axis.detachAxis(this.axisGroup, this.axisGridGroup);
                axis.destroy();
            }

            for (const axis of newValue) {
                if (oldValue?.includes(axis)) continue;
                axis.attachAxis(this.axisGroup, this.axisGridGroup);
            }

            this.zoomManager.updateAxes(newValue);
        },
    })
    axes: ChartAxis[] = [];

    @ActionOnSet<Chart>({
        changeValue(newValue, oldValue) {
            this.onSeriesChange(newValue, oldValue);
        },
    })
    series: Series<any>[] = [];

    private onSeriesChange(newValue: Series<any>[], oldValue?: Series<any>[]) {
        const seriesToDestroy = oldValue?.filter((series) => !newValue.includes(series)) ?? [];
        this.destroySeries(seriesToDestroy);
        this.seriesLayerManager?.setSeriesCount(newValue.length);

        for (const series of newValue) {
            if (oldValue?.includes(series)) continue;

            if (series.rootGroup.parent == null) {
                this.seriesLayerManager.requestGroup(series);
            }

            const chart = this;
            series.chart = {
                get mode() {
                    return chart.mode;
                },
                get seriesRect() {
                    return chart.seriesRect;
                },
                placeLabels() {
                    return chart.placeLabels();
                },
            };

            series.resetAnimation(this.chartAnimationPhase);
            this.addSeriesListeners(series);
            series.addChartEventListeners();
        }
    }

    protected destroySeries(series: Series<any>[]): void {
        series?.forEach((series) => {
            series.removeEventListener('nodeClick', this.onSeriesNodeClick);
            series.removeEventListener('nodeDoubleClick', this.onSeriesNodeDoubleClick);
            series.removeEventListener('groupingChanged', this.seriesGroupingChanged);
            series.destroy();
            this.seriesLayerManager.releaseGroup(series);

            series.chart = undefined;
        });
    }

    private addSeriesListeners(series: Series<any>) {
        if (this.hasEventListener('seriesNodeClick')) {
            series.addEventListener('nodeClick', this.onSeriesNodeClick);
        }

        if (this.hasEventListener('seriesNodeDoubleClick')) {
            series.addEventListener('nodeDoubleClick', this.onSeriesNodeDoubleClick);
        }

        series.addEventListener('groupingChanged', this.seriesGroupingChanged);
    }

    updateAllSeriesListeners(): void {
        this.series.forEach((series) => {
            series.removeEventListener('nodeClick', this.onSeriesNodeClick);
            series.removeEventListener('nodeDoubleClick', this.onSeriesNodeDoubleClick);

            this.addSeriesListeners(series);
        });
    }

    protected assignSeriesToAxes() {
        this.axes.forEach((axis) => {
            axis.boundSeries = this.series.filter((s) => {
                const seriesAxis = s.axes[axis.direction];
                return seriesAxis === axis;
            });
        });
    }

    protected assignAxesToSeries() {
        // This method has to run before `assignSeriesToAxes`.
        const directionToAxesMap = groupBy(this.axes, (axis) => axis.direction);

        this.series.forEach((series) => {
            series.directions.forEach((direction) => {
                const directionAxes = directionToAxesMap[direction];
                if (!directionAxes) {
                    Logger.warnOnce(
                        `no available axis for direction [${direction}]; check series and axes configuration.`
                    );
                    return;
                }

                const seriesKeys = series.getKeys(direction);
                const newAxis = this.findMatchingAxis(directionAxes, seriesKeys);
                if (!newAxis) {
                    Logger.warnOnce(
                        `no matching axis for direction [${direction}] and keys [${seriesKeys}]; check series and axes configuration.`
                    );
                    return;
                }

                series.axes[direction] = newAxis;
            });
        });
    }

    private findMatchingAxis(directionAxes: ChartAxis[], directionKeys?: string[]): ChartAxis | undefined {
        for (const axis of directionAxes) {
            if (!axis.keys.length) {
                return axis;
            }

            if (!directionKeys) {
                continue;
            }

            for (const directionKey of directionKeys) {
                if (axis.keys.includes(directionKey)) {
                    return axis;
                }
            }
        }
    }

    private rawResize(size: { width: number; height: number }) {
        let { width, height } = size;
        width = Math.floor(width);
        height = Math.floor(height);

        if (!this.autoSize) {
            return;
        }

        if (width === 0 && height === 0) {
            return;
        }

        const [autoWidth = 0, authHeight = 0] = this._lastAutoSize ?? [];
        if (autoWidth === width && authHeight === height) {
            return;
        }

        this._lastAutoSize = [width, height];
        this.resize(undefined, undefined, 'SizeMonitor');
    }

    private resize(width?: number, height?: number, source?: string) {
        width ??= this.width ?? (this.autoSize ? this._lastAutoSize?.[0] : this.scene.canvas.width);
        height ??= this.height ?? (this.autoSize ? this._lastAutoSize?.[1] : this.scene.canvas.height);
        this.debug(`Chart.resize() from ${source}`, { width, height, stack: new Error().stack });
        if (!width || !height || !isFiniteNumber(width) || !isFiniteNumber(height)) return;

        if (this.scene.resize(width, height)) {
            this.resetPointer();
            this.animationManager.reset();

            let skipAnimations = true;
            if (this.autoSize && this._firstAutoSize) {
                skipAnimations = false;
                this._firstAutoSize = false;
            }

            this.update(ChartUpdateType.PERFORM_LAYOUT, { forceNodeDataRefresh: true, skipAnimations });
        }
    }

    async updateData() {
        const data = this.dataService.init(this.data);
        this.series.forEach((s) => s.setChartData(data));

        const modulePromises = Array.from(this.modules.values(), (m) => m.updateData?.({ data: this.data }));
        await Promise.all(modulePromises);
    }

    async processData() {
        if (this.series.some((s) => s.canHaveAxes)) {
            this.assignAxesToSeries();
            this.assignSeriesToAxes();

            const syncModule = this.modules.get('sync') as SyncModule | undefined;
            if (syncModule?.enabled) {
                syncModule.syncAxes(this._skipSync);
            }
        }

        const dataController = new DataController(this.mode);
        const seriesPromises = this.series.map((s) => s.processData(dataController));
        const modulePromises = Array.from(this.modules.values(), (m) => m.processData?.({ dataController }));
        dataController.execute();
        await Promise.all([...seriesPromises, ...modulePromises]);

        await this.updateLegend();
    }

    placeLabels(): Map<Series<any>, PlacedLabel[]> {
        const visibleSeries: Series<any>[] = [];
        const data: (readonly PointLabelDatum[])[] = [];
        for (const series of this.series) {
            if (!series.visible) continue;

            const labelData: PointLabelDatum[] = series.getLabelData();

            if (isPointLabelDatum(labelData?.[0])) {
                data.push(labelData);
                visibleSeries.push(series);
            }
        }

        const { seriesRect } = this;
        const { top, right, bottom, left } = this.seriesArea.padding;
        const labels: PlacedLabel[][] =
            seriesRect && data.length > 0
                ? placeLabels(data, {
                      x: -left,
                      y: -top,
                      width: seriesRect.width + left + right,
                      height: seriesRect.height + top + bottom,
                  })
                : [];
        return new Map(labels.map((l, i) => [visibleSeries[i], l]));
    }

    private async updateLegend() {
        this.legends.forEach((legend, legendType) => {
            const isCategoryLegendData = (
                data: Array<CategoryLegendDatum | GradientLegendDatum>
            ): data is CategoryLegendDatum[] => data.every((d) => d.legendType === 'category');
            const legendData = this.series
                .filter((s) => s.properties.showInLegend)
                .flatMap((s) => s.getLegendData(legendType));

            if (isCategoryLegendData(legendData) && this.mode !== 'integrated') {
                this.validateCategoryLegendData(legendData);
            }

            legend.data = legendData;
        });
    }

    protected validateCategoryLegendData(legendData: CategoryLegendDatum[]) {
        // Validate each series that shares a legend item label uses the same fill colour
        const labelMarkerFills: { [key: string]: { [key: string]: Set<string> } } = {};

        legendData.forEach((d) => {
            const seriesType = this.series.find((s) => s.id === d.seriesId)?.type;
            if (!seriesType) return;

            labelMarkerFills[seriesType] ??= {};
            labelMarkerFills[seriesType][d.label.text] ??= new Set();
            if (d.marker.fill != null) {
                labelMarkerFills[seriesType][d.label.text].add(d.marker.fill);
            }
        });

        for (const seriesMarkers of Object.values(labelMarkerFills)) {
            for (const [name, fills] of Object.entries(seriesMarkers)) {
                if (fills.size > 1) {
                    Logger.warnOnce(
                        `legend item '${name}' has multiple fill colors, this may cause unexpected behaviour.`
                    );
                }
            }
        }
    }

    private async processLayout() {
        const oldRect = this.animationRect;
        await this.performLayout();

        if (oldRect && !this.animationRect?.equals(oldRect)) {
            // Skip animations if the layout changed.
            this.animationManager.skipCurrentBatch();
        }

        this.debug('Chart.performUpdate() - seriesRect', this.seriesRect);
    }

    protected async performLayout() {
        if (this.scene.root) {
            this.scene.root.visible = true;
        }

        const { width, height } = this.scene;
        let ctx = { shrinkRect: new BBox(0, 0, width, height) };
        ctx = this.layoutService.dispatchPerformLayout('start-layout', ctx);
        ctx = this.layoutService.dispatchPerformLayout('before-series', ctx);

        const modulePromises = Array.from(this.modules.values(), async (m) => {
            if (m.performLayout != null) {
                ctx = await m.performLayout?.(ctx);
            }
        });
        await Promise.all(modulePromises);

        return ctx.shrinkRect;
    }

    protected hoverRect?: BBox;

    // Should be available after the first layout.
    protected seriesRect?: BBox;
    // BBox of the chart area containing animatable elements; if this changes, we skip animations.
    protected animationRect?: BBox;

    // x/y are local canvas coordinates in CSS pixels, not actual pixels
    private pickSeriesNode(point: Point, exactMatchOnly: boolean, maxDistance?: number): PickedNode | undefined {
        const start = performance.now();

        // Disable 'nearest match' options if looking for exact matches only
        const pickModes = exactMatchOnly ? [SeriesNodePickMode.EXACT_SHAPE_MATCH] : undefined;

        // Iterate through series in reverse, as later declared series appears on top of earlier
        // declared series.
        const reverseSeries = [...this.series].reverse();

        let result: { series: Series<any>; datum: SeriesNodeDatum; distance: number } | undefined;
        for (const series of reverseSeries) {
            if (!series.visible || !series.rootGroup.visible) {
                continue;
            }
            const { match, distance } = series.pickNode(point, pickModes) ?? {};
            if (!match || distance == null) {
                continue;
            }
            if ((!result || result.distance > distance) && distance <= (maxDistance ?? Infinity)) {
                result = { series, distance, datum: match };
            }
            if (distance === 0) {
                break;
            }
        }

        this.extraDebugStats['pickSeriesNode'] = Math.round(
            (this.extraDebugStats['pickSeriesNode'] ?? 0) + (performance.now() - start)
        );

        return result;
    }

    private lastPick?: SeriesNodeDatum;

    protected onMouseMove(event: InteractionEvent<'hover'>): void {
        this.lastInteractionEvent = event;
        this.pointerScheduler.schedule();

        this.extraDebugStats['mouseX'] = event.offsetX;
        this.extraDebugStats['mouseY'] = event.offsetY;
        this.update(ChartUpdateType.SCENE_RENDER);
    }

    protected onLeave(event: InteractionEvent<'leave'>): void {
        if (!this.tooltip.pointerLeftOntoTooltip(event)) {
            this.resetPointer();
            this.update(ChartUpdateType.SCENE_RENDER);
        }
    }

    private lastInteractionEvent?: InteractionEvent<'hover'> = undefined;
    private pointerScheduler = debouncedAnimationFrame(() => {
        if (this.lastInteractionEvent) {
            this.handlePointer(this.lastInteractionEvent);
            this.lastInteractionEvent = undefined;
        }
    });
    protected handlePointer(event: PointerOffsets) {
        if (this.interactionManager.getState() !== InteractionState.Default) {
            return;
        }

        const { lastPick, hoverRect } = this;
        const { offsetX, offsetY } = event;

        const disablePointer = (highlightOnly = false) => {
            if (lastPick) {
                this.resetPointer(highlightOnly);
            }
        };

        if (!hoverRect?.containsPoint(offsetX, offsetY)) {
            disablePointer();
            return;
        }

        // Handle node highlighting and tooltip toggling when pointer within `tooltip.range`
        this.handlePointerTooltip(event, disablePointer);

        // Handle node highlighting and mouse cursor when pointer withing `series[].nodeClickRange`
        this.handlePointerNode(event);
    }

    protected handlePointerTooltip(event: PointerOffsets, disablePointer: (highlightOnly?: boolean) => void) {
        const { lastPick, tooltip } = this;
        const { range } = tooltip;
        const { offsetX, offsetY } = event;

        let pixelRange;
        if (isFiniteNumber(range)) {
            pixelRange = range;
        }
        const pick = this.pickSeriesNode({ x: offsetX, y: offsetY }, range === 'exact', pixelRange);

        if (!pick) {
            this.tooltipManager.removeTooltip(this.id);
            if (this.highlight.range === 'tooltip') disablePointer(true);
            return;
        }

        const isNewDatum = this.highlight.range === 'node' || !lastPick || lastPick !== pick.datum;
        let html;

        if (isNewDatum) {
            html = pick.series.getTooltipHtml(pick.datum);

            if (this.highlight.range === 'tooltip') {
                this.highlightManager.updateHighlight(this.id, pick.datum);
            }
        }

        const isPixelRange = pixelRange != null;
        const tooltipEnabled = this.tooltip.enabled && pick.series.properties.tooltip.enabled;
        const exactlyMatched = range === 'exact' && pick.distance === 0;
        const rangeMatched = range === 'nearest' || isPixelRange || exactlyMatched;
        const shouldUpdateTooltip = tooltipEnabled && rangeMatched && (!isNewDatum || html !== undefined);

        const meta = TooltipManager.makeTooltipMeta(event, pick.datum);

        if (shouldUpdateTooltip) {
            this.tooltipManager.updateTooltip(this.id, meta, html);
        }
    }

    protected handlePointerNode(event: PointerOffsets) {
        const found = this.checkSeriesNodeRange(event, (series, datum) => {
            if (series.hasEventListener('nodeClick') || series.hasEventListener('nodeDoubleClick')) {
                this.cursorManager.updateCursor('chart', 'pointer');
            }

            if (this.highlight.range === 'node') {
                this.highlightManager.updateHighlight(this.id, datum);
            }
        });

        if (!found) {
            this.cursorManager.updateCursor('chart');

            if (this.highlight.range === 'node') {
                this.highlightManager.updateHighlight(this.id);
            }
        }
    }

    protected onClick(event: InteractionEvent<'click'>) {
        if (this.checkSeriesNodeClick(event)) {
            this.update(ChartUpdateType.SERIES_UPDATE);
            return;
        }
        this.fireEvent<AgChartClickEvent>({
            type: 'click',
            event: event.sourceEvent,
        });
    }

    protected onDoubleClick(event: InteractionEvent<'dblclick'>) {
        if (this.checkSeriesNodeDoubleClick(event)) {
            this.update(ChartUpdateType.SERIES_UPDATE);
            return;
        }
        this.fireEvent<AgChartDoubleClickEvent>({
            type: 'doubleClick',
            event: event.sourceEvent,
        });
    }

    private checkSeriesNodeClick(event: InteractionEvent<'click'>): boolean {
        return this.checkSeriesNodeRange(event, (series, datum) => series.fireNodeClickEvent(event.sourceEvent, datum));
    }

    private checkSeriesNodeDoubleClick(event: InteractionEvent<'dblclick'>): boolean {
        return this.checkSeriesNodeRange(event, (series, datum) =>
            series.fireNodeDoubleClickEvent(event.sourceEvent, datum)
        );
    }

    private checkSeriesNodeRange(
        event: PointerOffsets,
        callback: (series: ISeries<any>, datum: SeriesNodeDatum) => void
    ): boolean {
        const nearestNode = this.pickSeriesNode({ x: event.offsetX, y: event.offsetY }, false);

        const datum = nearestNode?.datum;
        const nodeClickRange = datum?.series.properties.nodeClickRange;

        let pixelRange;
        if (isFiniteNumber(nodeClickRange)) {
            pixelRange = nodeClickRange;
        }

        // Find the node if exactly matched and update the highlight picked node
        let pickedNode = this.pickSeriesNode({ x: event.offsetX, y: event.offsetY }, true);
        if (pickedNode) {
            this.highlightManager.updatePicked(this.id, pickedNode.datum);
        } else {
            this.highlightManager.updatePicked(this.id);
        }

        // First check if we should trigger the callback based on nearest node
        if (datum && nodeClickRange === 'nearest') {
            callback(datum.series, datum);
            return true;
        }

        if (nodeClickRange !== 'exact') {
            pickedNode = this.pickSeriesNode({ x: event.offsetX, y: event.offsetY }, false, pixelRange);
        }

        if (!pickedNode) return false;

        // Then if we've picked a node within the pixel range, or exactly, trigger the callback
        const isPixelRange = pixelRange != null;
        const exactlyMatched = nodeClickRange === 'exact' && pickedNode.distance === 0;

        if (isPixelRange || exactlyMatched) {
            callback(pickedNode.series, pickedNode.datum);
            return true;
        }

        return false;
    }

    private onSeriesNodeClick = (event: TypedEvent) => {
        const seriesNodeClickEvent = {
            ...event,
            type: 'seriesNodeClick',
        };
        Object.defineProperty(seriesNodeClickEvent, 'series', {
            enumerable: false,
            // Should display the deprecation warning
            get: () => (event as any).series,
        });
        this.fireEvent(seriesNodeClickEvent);
    };

    private onSeriesNodeDoubleClick = (event: TypedEvent) => {
        const seriesNodeDoubleClick = {
            ...event,
            type: 'seriesNodeDoubleClick',
        };
        this.fireEvent(seriesNodeDoubleClick);
    };

    private seriesGroupingChanged = (event: TypedEvent) => {
        if (!(event instanceof SeriesGroupingChangedEvent)) return;
        const { series, seriesGrouping, oldGrouping } = event;

        // Short-circuit if series isn't already attached to the scene-graph yet.
        if (series.rootGroup.parent == null) return;

        this.seriesLayerManager.changeGroup({
            internalId: series.internalId,
            type: series.type,
            rootGroup: series.rootGroup,
            highlightGroup: series.highlightGroup,
            annotationGroup: series.annotationGroup,
            getGroupZIndexSubOrder: (type) => series.getGroupZIndexSubOrder(type),
            seriesGrouping,
            oldGrouping,
        });
    };

    changeHighlightDatum(event: HighlightChangeEvent) {
        const seriesToUpdate: Set<ISeries<any>> = new Set();
        const { series: newSeries = undefined, datum: newDatum } = event.currentHighlight ?? {};
        const { series: lastSeries = undefined, datum: lastDatum } = event.previousHighlight ?? {};

        if (lastSeries) {
            seriesToUpdate.add(lastSeries);
        }

        if (newSeries) {
            seriesToUpdate.add(newSeries);
        }

        // Adjust cursor if a specific datum is highlighted, rather than just a series.
        if (lastSeries?.properties.cursor && lastDatum) {
            this.cursorManager.updateCursor(lastSeries.id);
        }
        if (newSeries?.properties.cursor && newDatum) {
            this.cursorManager.updateCursor(newSeries.id, newSeries.properties.cursor);
        }

        this.lastPick = event.currentHighlight;

        const updateAll = newSeries == null || lastSeries == null;
        if (updateAll) {
            this.update(ChartUpdateType.SERIES_UPDATE);
        } else {
            this.update(ChartUpdateType.SERIES_UPDATE, { seriesToUpdate });
        }
    }

    async waitForUpdate(timeoutMs = 5000): Promise<void> {
        const start = performance.now();

        if (this._pendingFactoryUpdatesCount > 0) {
            // wait until any pending updates are flushed through.
            await this.updateMutex.waitForClearAcquireQueue();
        }

        while (this.performUpdateType !== ChartUpdateType.NONE) {
            if (performance.now() - start > timeoutMs) {
                throw new Error('waitForUpdate() timeout reached.');
            }
            await sleep(5);
        }

        // wait until any remaining updates are flushed through.
        await this.updateMutex.waitForClearAcquireQueue();
    }

    protected getMinRect() {
        const minRects = this.series.map((series) => series.getMinRect()).filter((rect) => rect !== undefined);
        if (!minRects.length) return undefined;
        return new BBox(
            0,
            0,
            minRects.reduce((max, rect) => Math.max(max, rect!.width), 0),
            minRects.reduce((max, rect) => Math.max(max, rect!.height), 0)
        );
    }

<<<<<<< HEAD
    applyOptions(chartOptions: ChartOptions) {
        const deltaOptions = chartOptions.diffOptions(this.processedOptions);
            const moduleContext = this.getModuleContext();

        if (!deltaOptions) return;

        const completeOptions = mergeDefaults(deltaOptions, this.processedOptions);
=======
    applyOptions(processedOptions: Partial<AgChartOptions>, userOptions: AgChartOptions) {
        const oldOpts = this.processedOptions;
        const moduleContext = this.getModuleContext();
        const completeOptions = mergeDefaults(processedOptions, this.processedOptions);
>>>>>>> d722e593
        const modulesChanged = this.applyModules(completeOptions);

        const skip = ['type', 'data', 'series', 'listeners', 'theme', 'legend.listeners', 'navigator.miniChart.label'];

        if (isAgCartesianChartOptions(deltaOptions) || isAgPolarChartOptions(deltaOptions)) {
            // Append axes to defaults.
            skip.push('axes');
        } else if (isAgHierarchyChartOptions(deltaOptions)) {
            // Use defaults.
        } else {
            throw new Error(
                `AG Charts - couldn't apply configuration, check type of options and chart: ${deltaOptions['type']}`
            );
        }

        // Needs to be done before applying the series to detect if a seriesNode[Double]Click listener has been added
        if (deltaOptions.listeners) {
            this.registerListeners(this, deltaOptions.listeners);
        }

        this.applyOptionValues(this, moduleContext, deltaOptions, { skip });

        let forceNodeDataRefresh = false;
        let seriesStatus: SeriesChangeType = 'no-op';
<<<<<<< HEAD
        if (deltaOptions.series && deltaOptions.series.length > 0) {
            seriesStatus = this.applySeries(this, deltaOptions);
=======
        if (processedOptions.series && processedOptions.series.length > 0) {
            seriesStatus = this.applySeries(this, processedOptions, oldOpts);
>>>>>>> d722e593
            forceNodeDataRefresh = true;
        }
        if (seriesStatus === 'replaced') {
            this.resetAnimations();
        }
        if (this.applyAxes(this, completeOptions, oldOpts, seriesStatus)) {
            forceNodeDataRefresh = true;
        }

        const seriesDataUpdate = !!deltaOptions.data || seriesStatus === 'data-change' || seriesStatus === 'replaced';
        const legendKeys = getLegendKeys();
        const optionsHaveLegend = Object.values(legendKeys).some(
            (legendKey) => (deltaOptions as any)[legendKey] != null
        );
        const otherRefreshUpdate = deltaOptions.title != null && deltaOptions.subtitle != null;
        forceNodeDataRefresh = forceNodeDataRefresh || seriesDataUpdate || optionsHaveLegend || otherRefreshUpdate;
        if (deltaOptions.data) {
            this.data = deltaOptions.data;
        }
        if (deltaOptions.legend?.listeners) {
            Object.assign(this.legend!.listeners, deltaOptions.legend.listeners);
        }
        if (deltaOptions.listeners) {
            this.updateAllSeriesListeners();
        }
        this.processedOptions = completeOptions;
        this.userOptions = mergeDefaults(chartOptions.userOptions, this.userOptions);

        this.chartOptions = chartOptions;

        const navigatorModule = this.modules.get('navigator') as any;
        const zoomModule = this.modules.get('zoom') as any;

        if (!navigatorModule?.enabled && !zoomModule?.enabled) {
            // reset zoom to initial state
            this.zoomManager.updateZoom();
        }

        const miniChart = navigatorModule?.miniChart;
        if (miniChart?.enabled === true) {
<<<<<<< HEAD
            const seriesStatus = this.applySeries(miniChart, deltaOptions);
            this.applyAxes(miniChart, deltaOptions, seriesStatus, [
=======
            const seriesStatus = this.applySeries(miniChart, processedOptions, oldOpts);
            this.applyAxes(miniChart, processedOptions, oldOpts, seriesStatus, [
>>>>>>> d722e593
                'axes[].tick',
                'axes[].thickness',
                'axes[].title',
                'axes[].crosshair',
                'axes[].gridLine',
                'axes[].label.autoRotate',
                'axes[].label.autoRotateAngle',
                'axes[].label.rotation',
            ]);

            const labelOptions = deltaOptions.navigator?.miniChart?.label;
            for (const axis of miniChart.axes) {
                if (labelOptions != null) {
                    jsonApply(axis.label, labelOptions, {
                        path: 'navigator.miniChart.label',
                        skip: [
                            'navigator.miniChart.label.autoRotate',
                            'navigator.miniChart.label.autoRotateAngle',
                            'navigator.miniChart.label.rotation',
                        ],
                    });
                }

                axis.gridLine.enabled = false;
                axis.label.enabled = axis.direction === ChartAxisDirection.X;
                axis.tick.enabled = false;
                axis.interactionEnabled = false;
            }
        } else if (miniChart?.enabled === false) {
            miniChart.series = [];
            miniChart.axes = [];
        }

        const majorChange = forceNodeDataRefresh || modulesChanged;
        const updateType = majorChange ? ChartUpdateType.UPDATE_DATA : ChartUpdateType.PERFORM_LAYOUT;
        debug('AgChartV2.applyChartOptions() - update type', ChartUpdateType[updateType]);
        this.update(updateType, { forceNodeDataRefresh, newAnimationBatch: true });
    }

    private applyModules(options: AgChartOptions) {
        let modulesChanged = false;
        for (const module of REGISTERED_MODULES) {
            if (module.type !== 'root' && module.type !== 'legend') {
                continue;
            }

            const optionsValue = (options as any)[module.optionsKey];

            const shouldBeEnabled = module.chartTypes.includes((this.constructor as any).type) && optionsValue != null;
            const isEnabled = this.isModuleEnabled(module);

            if (shouldBeEnabled === isEnabled) {
                continue;
            }

            if (shouldBeEnabled) {
                this.addModule(module);
                (this as any)[module.optionsKey] = this.modules.get(module.optionsKey); // TODO remove
            } else {
                this.removeModule(module);
                delete (this as any)[module.optionsKey]; // TODO remove
            }

            modulesChanged = true;
        }

        return modulesChanged;
    }

    private applySeries(
        chart: { series: Series<any>[] },
        options: AgChartOptions,
        oldOpts: AgChartOptions
    ): SeriesChangeType {
        const optSeries = options.series;
        if (!optSeries) {
            return 'no-change';
        }

        const matchResult = matchSeriesOptions(chart.series, oldOpts, optSeries);
        if (matchResult.status === 'no-overlap') {
            debug(
                `AgChartV2.applySeries() - creating new series instances, status: ${matchResult.status}`,
                matchResult
            );
            chart.series = this.createSeries(optSeries);
            return 'replaced';
        }

        debug(`AgChartV2.applySeries() - matchResult`, matchResult);

        const seriesInstances = [];
        for (const change of matchResult.changes) {
            if (change.status === 'add') {
                const newSeries = this.createSeries([change.opts])[0];
                seriesInstances.push(newSeries);
                debug(`AgChartV2.applySeries() - created new series`, newSeries);
                continue;
            } else if (change.status === 'remove') {
                debug(`AgChartV2.applySeries() - removing series at previous idx ${change.idx}`, change.series);
                continue;
            } else if (change.status === 'no-op') {
                seriesInstances.push(change.series);
                debug(`AgChartV2.applySeries() - no change to series at previous idx ${change.idx}`, change.series);
                continue;
            }

            const { series, diff, idx } = change;
            debug(`AgChartV2.applySeries() - applying series diff previous idx ${idx}`, diff, series);
            this.applySeriesValues(series, diff);
            series.markNodeDataDirty();
            seriesInstances.push(series);
        }

        debug(`AgChartV2.applySeries() - final series instances`, seriesInstances);
        chart.series = seriesInstances;

        const dataChanged = matchResult.changes.some(({ diff }) => {
            return diff && (diff.seriesGrouping != null || diff.data != null);
        });
        const noop = matchResult.changes.every((c) => c.status === 'no-op');
        return dataChanged ? 'data-change' : noop ? 'no-op' : 'updated';
    }

    private applyAxes(
        chart: { axes: ChartAxis[] },
        options: AgChartOptions,
        oldOpts: AgChartOptions,
        seriesStatus: SeriesChangeType,
        skip: string[] = []
    ) {
        if (!('axes' in options) || !options.axes) {
            return false;
        }

        skip = ['axes[].type', ...skip];

        const { axes } = options;
        const forceRecreate = seriesStatus === 'replaced';
        const matchingTypes =
            !forceRecreate && chart.axes.length === axes.length && chart.axes.every((a, i) => a.type === axes[i].type);

        // Try to optimise series updates if series count and types didn't change.
        if (matchingTypes) {
            const moduleContext = this.getModuleContext();
            if (isAgCartesianChartOptions(oldOpts)) {
                chart.axes.forEach((axis, index) => {
                    const previousOpts = oldOpts.axes?.[index] ?? {};
                    const axisDiff = jsonDiff(previousOpts, axes[index]) as any;

                    debug(`AgChartV2.applyAxes() - applying axis diff idx ${index}`, axisDiff);

                    const path = `axes[${index}]`;
                    this.applyOptionValues(axis, moduleContext, axisDiff, { path, skip });
                });
                return true;
            }
        }

        debug(`AgChartV2.applyAxes() - creating new axes instances; seriesStatus: ${seriesStatus}`);
        chart.axes = this.createAxis(axes, skip);
        return true;
    }

    private createSeries(options: SeriesOptionsTypes[]): Series<any>[] {
        const series: Series<any>[] = [];
        const moduleContext = this.getModuleContext();

        for (const seriesOptions of options ?? []) {
            const type = seriesOptions.type ?? 'unknown';
            if (isEnterpriseSeriesType(type) && !isEnterpriseSeriesTypeLoaded(type)) {
                continue;
            }
            const seriesInstance = createSeries(type, moduleContext) as Series<any>;
            this.applySeriesOptionModules(seriesInstance, seriesOptions);
            this.applySeriesValues(seriesInstance, seriesOptions);
            series.push(seriesInstance);
        }

        return series;
    }

    private applySeriesOptionModules(series: Series<any>, options: AgBaseSeriesOptions<any>) {
        const moduleContext = series.createModuleContext();
        const moduleMap = series.getModuleMap();

        for (const module of REGISTERED_MODULES) {
            if (module.type !== 'series-option') continue;
            if (module.optionsKey in options && module.seriesTypes.includes(series.type)) {
                moduleMap.addModule(module, (module) => new module.instanceConstructor(moduleContext));
            }
        }
    }

    private applySeriesValues(target: Series<any>, options: AgBaseSeriesOptions<any>) {
        const moduleMap = target.getModuleMap();
        const { type, data, errorBar, listeners, seriesGrouping, ...seriesOptions } = options as any;

        target.properties.set(seriesOptions);

        if ('data' in options) {
            target.data = options.data;
        }
        if ('errorBar' in options && moduleMap.isModuleEnabled('errorBar')) {
            (moduleMap.getModule('errorBar') as any).properties.set(options.errorBar);
        }

        if (options?.listeners != null) {
            this.registerListeners(target, options.listeners);
        }

        if (seriesGrouping) {
            target.seriesGrouping = { ...target.seriesGrouping, ...(seriesGrouping as SeriesGrouping) };
        }
    }

    private createAxis(options: AgBaseAxisOptions[], skip: string[]): ChartAxis[] {
        const guesser: AxisPositionGuesser = new AxisPositionGuesser();
        const moduleContext = this.getModuleContext();

        let index = 0;
        for (const axisOptions of options ?? []) {
            const axis = getAxis(axisOptions.type, moduleContext);
            const path = `axes[${index++}]`;
            this.applyAxisModules(axis, axisOptions);
            this.applyOptionValues(axis, moduleContext, axisOptions, { path, skip });

            guesser.push(axis, axisOptions);
        }

        return guesser.guessInvalidPositions();
    }

    private applyAxisModules(axis: ChartAxis, options: AgBaseAxisOptions) {
        let modulesChanged = false;
        const rootModules = REGISTERED_MODULES.filter((m): m is AxisOptionModule => m.type === 'axis-option');
        const moduleContext = axis.createModuleContext();

        for (const module of rootModules) {
            const shouldBeEnabled = (options as any)[module.optionsKey] != null;
            const moduleMap = axis.getModuleMap();
            const isEnabled = moduleMap.isModuleEnabled(module);

            if (shouldBeEnabled === isEnabled) continue;
            modulesChanged = true;

            if (shouldBeEnabled) {
                moduleMap.addModule(module, (module) => new module.instanceConstructor(moduleContext));
                (axis as any)[module.optionsKey] = moduleMap.getModule(module); // TODO remove
            } else {
                moduleMap.removeModule(module);
                delete (axis as any)[module.optionsKey]; // TODO remove
            }
        }

        return modulesChanged;
    }

    private applyOptionValues<T extends object, S>(
        target: T,
        moduleContext: ModuleContext,
        options?: S,
        { skip, path }: { skip?: string[]; path?: string } = {}
    ): T {
        // Allow context to be injected and meet the type requirements
        class CaptionWithContext extends Caption {
            constructor() {
                super();
                this.registerInteraction(moduleContext);
            }
        }
        return jsonApply<T, any>(target, options, {
            constructors: {
                ...JSON_APPLY_OPTIONS.constructors,
                title: CaptionWithContext,
                subtitle: CaptionWithContext,
                footnote: CaptionWithContext,
            },
            constructedArrays: JSON_APPLY_PLUGINS.constructedArrays,
            allowedTypes: {
                ...JSON_APPLY_OPTIONS.allowedTypes,
            },
            skip,
            path,
        });
    }

    private registerListeners<T>(source: ObservableLike, listeners?: T) {
        source.clearEventListeners();
        const entries: [string, TypedEventListener][] = Object.entries(listeners ?? {});
        for (const [property, listener] of entries) {
            if (typeof listener !== 'function') continue;
            source.addEventListener(property, listener);
        }
    }
}<|MERGE_RESOLUTION|>--- conflicted
+++ resolved
@@ -2,7 +2,7 @@
 import type { LegendModule, RootModule } from '../module/coreModules';
 import { type Module, REGISTERED_MODULES } from '../module/module';
 import type { ModuleContext } from '../module/moduleContext';
-import type { AxisOptionModule, ChartOptions } from '../module/optionsModule';
+import type { AxisOptionModule } from '../module/optionsModule';
 import type { AgBaseAxisOptions } from '../options/chart/axisOptions';
 import type { AgChartInstance, AgChartOptions } from '../options/chart/chartBuilderOptions';
 import type { AgChartClickEvent, AgChartDoubleClickEvent } from '../options/chart/eventOptions';
@@ -30,6 +30,7 @@
 import { debouncedAnimationFrame, debouncedCallback } from '../util/render';
 import { SizeMonitor } from '../util/sizeMonitor';
 import { isFiniteNumber } from '../util/type-guards';
+import type { PickRequired } from '../util/types';
 import { BOOLEAN, OBJECT, UNION, Validate } from '../util/validation';
 import { Caption } from './caption';
 import type { ChartAnimationPhase } from './chartAnimationPhase';
@@ -101,6 +102,32 @@
     clearEventListeners(): void;
 };
 
+function initialiseSpecialOverrides(
+    opts: ChartExtendedOptions
+): PickRequired<ChartExtendedOptions, 'document' | 'window'> {
+    let globalWindow;
+    if (opts.window != null) {
+        globalWindow = opts.window;
+    } else if (typeof window !== 'undefined') {
+        globalWindow = window;
+    } else if (typeof global !== 'undefined') {
+        globalWindow = global.window;
+    } else {
+        throw new Error('AG Charts - unable to resolve global window');
+    }
+    let globalDocument;
+    if (opts.document != null) {
+        globalDocument = opts.document;
+    } else if (typeof document !== 'undefined') {
+        globalDocument = document;
+    } else if (typeof global !== 'undefined') {
+        globalDocument = global.document;
+    } else {
+        throw new Error('AG Charts - unable to resolve global document');
+    }
+    return { ...opts, document: globalDocument, window: globalWindow };
+}
+
 export interface ChartSpecialOverrides {
     document?: Document;
     window?: Window;
@@ -131,7 +158,6 @@
 
     processedOptions: AgChartOptions & { type?: SeriesOptionsTypes['type'] } = {};
     userOptions: AgChartOptions = {};
-    chartOptions: ChartOptions;
     queuedUserOptions: AgChartOptions[] = [];
 
     getOptions() {
@@ -271,13 +297,15 @@
     protected readonly legends: Map<ChartLegendType, ChartLegend> = new Map();
     legend: ChartLegend | undefined;
 
+    private readonly specialOverrides: PickRequired<ChartExtendedOptions, 'document' | 'window'>;
+
     private readonly processors: UpdateProcessor[] = [];
 
-    protected constructor(options: ChartOptions, resources?: TransferableResources) {
+    protected constructor(specialOverrides: ChartExtendedOptions, resources?: TransferableResources) {
         super();
 
-        this.chartOptions = options;
-        const { window, document } = this.chartOptions.specialOverrides;
+        this.specialOverrides = initialiseSpecialOverrides(specialOverrides);
+        const { window, document } = this.specialOverrides;
 
         const scene = resources?.scene;
         const element = resources?.element ?? document.createElement('div');
@@ -299,7 +327,7 @@
         element.classList.add('ag-chart-wrapper');
         element.style.position = 'relative';
 
-        this.scene = scene ?? new Scene(this.chartOptions.specialOverrides);
+        this.scene = scene ?? new Scene(this.specialOverrides);
         this.scene.root = root;
         this.scene.container = element;
         this.autoSize = true;
@@ -417,9 +445,7 @@
             updateService,
             seriesStateManager,
             callbackCache,
-            chartOptions: {
-                specialOverrides: { window, document },
-            },
+            specialOverrides: { window, document },
         } = this;
         return {
             window,
@@ -1372,51 +1398,36 @@
         );
     }
 
-<<<<<<< HEAD
-    applyOptions(chartOptions: ChartOptions) {
-        const deltaOptions = chartOptions.diffOptions(this.processedOptions);
-            const moduleContext = this.getModuleContext();
-
-        if (!deltaOptions) return;
-
-        const completeOptions = mergeDefaults(deltaOptions, this.processedOptions);
-=======
     applyOptions(processedOptions: Partial<AgChartOptions>, userOptions: AgChartOptions) {
         const oldOpts = this.processedOptions;
         const moduleContext = this.getModuleContext();
         const completeOptions = mergeDefaults(processedOptions, this.processedOptions);
->>>>>>> d722e593
         const modulesChanged = this.applyModules(completeOptions);
 
         const skip = ['type', 'data', 'series', 'listeners', 'theme', 'legend.listeners', 'navigator.miniChart.label'];
 
-        if (isAgCartesianChartOptions(deltaOptions) || isAgPolarChartOptions(deltaOptions)) {
+        if (isAgCartesianChartOptions(processedOptions) || isAgPolarChartOptions(processedOptions)) {
             // Append axes to defaults.
             skip.push('axes');
-        } else if (isAgHierarchyChartOptions(deltaOptions)) {
+        } else if (isAgHierarchyChartOptions(processedOptions)) {
             // Use defaults.
         } else {
             throw new Error(
-                `AG Charts - couldn't apply configuration, check type of options and chart: ${deltaOptions['type']}`
+                `AG Charts - couldn't apply configuration, check type of options and chart: ${processedOptions['type']}`
             );
         }
 
         // Needs to be done before applying the series to detect if a seriesNode[Double]Click listener has been added
-        if (deltaOptions.listeners) {
-            this.registerListeners(this, deltaOptions.listeners);
-        }
-
-        this.applyOptionValues(this, moduleContext, deltaOptions, { skip });
+        if (processedOptions.listeners) {
+            this.registerListeners(this, processedOptions.listeners);
+        }
+
+        this.applyOptionValues(this, moduleContext, processedOptions, { skip });
 
         let forceNodeDataRefresh = false;
         let seriesStatus: SeriesChangeType = 'no-op';
-<<<<<<< HEAD
-        if (deltaOptions.series && deltaOptions.series.length > 0) {
-            seriesStatus = this.applySeries(this, deltaOptions);
-=======
         if (processedOptions.series && processedOptions.series.length > 0) {
             seriesStatus = this.applySeries(this, processedOptions, oldOpts);
->>>>>>> d722e593
             forceNodeDataRefresh = true;
         }
         if (seriesStatus === 'replaced') {
@@ -1426,26 +1437,25 @@
             forceNodeDataRefresh = true;
         }
 
-        const seriesDataUpdate = !!deltaOptions.data || seriesStatus === 'data-change' || seriesStatus === 'replaced';
+        const seriesDataUpdate =
+            !!processedOptions.data || seriesStatus === 'data-change' || seriesStatus === 'replaced';
         const legendKeys = getLegendKeys();
         const optionsHaveLegend = Object.values(legendKeys).some(
-            (legendKey) => (deltaOptions as any)[legendKey] != null
+            (legendKey) => (processedOptions as any)[legendKey] != null
         );
-        const otherRefreshUpdate = deltaOptions.title != null && deltaOptions.subtitle != null;
+        const otherRefreshUpdate = processedOptions.title != null && processedOptions.subtitle != null;
         forceNodeDataRefresh = forceNodeDataRefresh || seriesDataUpdate || optionsHaveLegend || otherRefreshUpdate;
-        if (deltaOptions.data) {
-            this.data = deltaOptions.data;
-        }
-        if (deltaOptions.legend?.listeners) {
-            Object.assign(this.legend!.listeners, deltaOptions.legend.listeners);
-        }
-        if (deltaOptions.listeners) {
+        if (processedOptions.data) {
+            this.data = processedOptions.data;
+        }
+        if (processedOptions.legend?.listeners) {
+            Object.assign(this.legend!.listeners, processedOptions.legend.listeners);
+        }
+        if (processedOptions.listeners) {
             this.updateAllSeriesListeners();
         }
         this.processedOptions = completeOptions;
-        this.userOptions = mergeDefaults(chartOptions.userOptions, this.userOptions);
-
-        this.chartOptions = chartOptions;
+        this.userOptions = mergeDefaults(userOptions, this.userOptions);
 
         const navigatorModule = this.modules.get('navigator') as any;
         const zoomModule = this.modules.get('zoom') as any;
@@ -1457,13 +1467,8 @@
 
         const miniChart = navigatorModule?.miniChart;
         if (miniChart?.enabled === true) {
-<<<<<<< HEAD
-            const seriesStatus = this.applySeries(miniChart, deltaOptions);
-            this.applyAxes(miniChart, deltaOptions, seriesStatus, [
-=======
             const seriesStatus = this.applySeries(miniChart, processedOptions, oldOpts);
             this.applyAxes(miniChart, processedOptions, oldOpts, seriesStatus, [
->>>>>>> d722e593
                 'axes[].tick',
                 'axes[].thickness',
                 'axes[].title',
@@ -1474,7 +1479,7 @@
                 'axes[].label.rotation',
             ]);
 
-            const labelOptions = deltaOptions.navigator?.miniChart?.label;
+            const labelOptions = processedOptions.navigator?.miniChart?.label;
             for (const axis of miniChart.axes) {
                 if (labelOptions != null) {
                     jsonApply(axis.label, labelOptions, {
@@ -1610,14 +1615,14 @@
         if (matchingTypes) {
             const moduleContext = this.getModuleContext();
             if (isAgCartesianChartOptions(oldOpts)) {
-                chart.axes.forEach((axis, index) => {
-                    const previousOpts = oldOpts.axes?.[index] ?? {};
-                    const axisDiff = jsonDiff(previousOpts, axes[index]) as any;
-
-                    debug(`AgChartV2.applyAxes() - applying axis diff idx ${index}`, axisDiff);
-
-                    const path = `axes[${index}]`;
-                    this.applyOptionValues(axis, moduleContext, axisDiff, { path, skip });
+                chart.axes.forEach((a, i) => {
+                    const previousOpts = oldOpts.axes?.[i] ?? {};
+                    const axisDiff = jsonDiff(previousOpts, axes[i]) as any;
+
+                    debug(`AgChartV2.applyAxes() - applying axis diff idx ${i}`, axisDiff);
+
+                    const path = `axes[${i}]`;
+                    this.applyOptionValues(a, moduleContext, axisDiff, { path, skip });
                 });
                 return true;
             }
