--- conflicted
+++ resolved
@@ -1,79 +1,65 @@
-import type { ModuleInstance } from '../module/baseModule';
-import type { LegendModule, RootModule } from '../module/coreModules';
-import type { Module } from '../module/module';
-import type { ModuleContext } from '../module/moduleContext';
+import { Scene } from '../scene/scene';
+import { Group } from '../scene/group';
+import { Text } from '../scene/shape/text';
+import { Debug } from '../util/debug';
+import type { PickRequired } from '../util/types';
+import type { Series, SeriesNodeDatum } from './series/series';
+import { SeriesNodePickMode } from './series/series';
+import { Padding } from '../util/padding';
+
+import { BBox } from '../scene/bbox';
+import { SizeMonitor } from '../util/sizeMonitor';
+import type { Caption } from './caption';
+import type { TypedEvent } from '../util/observable';
+import { Observable } from '../util/observable';
+import type { ChartAxis } from './chartAxis';
+import type { ChartAxisDirection } from './chartAxisDirection';
+import { createId } from '../util/id';
+import type { PlacedLabel, PointLabelDatum } from '../util/labelPlacement';
+import { isPointLabelDatum, placeLabels } from '../util/labelPlacement';
 import type {
+    AgChartOptions,
     AgChartClickEvent,
     AgChartDoubleClickEvent,
     AgChartInstance,
-    AgChartOptions,
 } from '../options/agChartOptions';
-import { BBox } from '../scene/bbox';
-import { Group } from '../scene/group';
+import { debouncedAnimationFrame, debouncedCallback } from '../util/render';
 import type { Point } from '../scene/point';
-<<<<<<< HEAD
-import { Scene } from '../scene/scene';
-import { Text } from '../scene/shape/text';
-import { sleep } from '../util/async';
-import { CallbackCache } from '../util/callbackCache';
-import { Debug } from '../util/debug';
-import { createId } from '../util/id';
-=======
 import { BOOLEAN, OPT_BOOLEAN, STRING_UNION, Validate } from '../util/validation';
 import type { TooltipMeta as PointerMeta } from './tooltip/tooltip';
 import { Tooltip } from './tooltip/tooltip';
 import { ChartOverlays } from './overlay/chartOverlays';
->>>>>>> eb5bf5b7
 import { jsonMerge } from '../util/json';
-import type { PlacedLabel, PointLabelDatum } from '../util/labelPlacement';
-import { isPointLabelDatum, placeLabels } from '../util/labelPlacement';
-import { Logger } from '../util/logger';
-import type { TypedEvent } from '../util/observable';
-import { Observable } from '../util/observable';
-import { Padding } from '../util/padding';
-import { ActionOnSet } from '../util/proxy';
-import { debouncedAnimationFrame, debouncedCallback } from '../util/render';
-import { SizeMonitor } from '../util/sizeMonitor';
-import type { PickRequired } from '../util/types';
-import { BOOLEAN, OPT_BOOLEAN, STRING_UNION, Validate } from '../util/validation';
-import type { Caption } from './caption';
-import type { ChartAxis } from './chartAxis';
-import type { ChartAxisDirection } from './chartAxisDirection';
-import { ChartHighlight } from './chartHighlight';
-import { ChartUpdateType } from './chartUpdateType';
-import { DataController } from './data/dataController';
-import { DataService } from './dataService';
+import { Layers } from './layers';
 import { AnimationManager } from './interaction/animationManager';
+import { CursorManager } from './interaction/cursorManager';
 import { ChartEventManager } from './interaction/chartEventManager';
-import { CursorManager } from './interaction/cursorManager';
 import type { HighlightChangeEvent } from './interaction/highlightManager';
 import { HighlightManager } from './interaction/highlightManager';
 import type { InteractionEvent } from './interaction/interactionManager';
 import { InteractionManager } from './interaction/interactionManager';
 import { TooltipManager } from './interaction/tooltipManager';
 import { ZoomManager } from './interaction/zoomManager';
-import { Layers } from './layers';
 import { type LayoutCompleteEvent, LayoutService } from './layout/layoutService';
+import { DataService } from './dataService';
+import { UpdateService } from './updateService';
+import { ChartUpdateType } from './chartUpdateType';
+import type { CategoryLegendDatum, ChartLegendDatum, ChartLegend, ChartLegendType } from './legendDatum';
+import { Logger } from '../util/logger';
+import { ActionOnSet } from '../util/proxy';
+import { ChartHighlight } from './chartHighlight';
+import { CallbackCache } from '../util/callbackCache';
+import { DataController } from './data/dataController';
+import { SeriesStateManager } from './series/seriesStateManager';
+import { SeriesLayerManager } from './series/seriesLayerManager';
+import type { SeriesOptionsTypes } from './mapping/types';
 import { Legend } from './legend';
-<<<<<<< HEAD
-import type { CategoryLegendDatum, ChartLegend, ChartLegendDatum, ChartLegendType } from './legendDatum';
-import type { SeriesOptionsTypes } from './mapping/types';
-import { ChartOverlays } from './overlay/chartOverlays';
-import type { Series, SeriesNodeDatum } from './series/series';
-import { SeriesNodePickMode } from './series/series';
-import { SeriesLayerManager } from './series/seriesLayerManager';
-import { SeriesStateManager } from './series/seriesStateManager';
-import type { TooltipMeta as PointerMeta } from './tooltip/tooltip';
-import { Tooltip } from './tooltip/tooltip';
-import { UpdateService } from './updateService';
-=======
 import type { Module } from '../module/module';
 import type { ModuleContext } from '../module/moduleContext';
 import type { LegendModule, RootModule } from '../module/coreModules';
 import type { ModuleInstance } from '../module/baseModule';
 import { Mutex } from '../util/mutex';
 import { sleep } from '../util/async';
->>>>>>> eb5bf5b7
 
 type OptionalHTMLElement = HTMLElement | undefined | null;
 
