import type { ModuleInstance } from '../module/baseModule';
import type { LegendModule, RootModule } from '../module/coreModules';
import type { Module } from '../module/module';
import type { ModuleContext } from '../module/moduleContext';
import type {
    AgChartClickEvent,
    AgChartDoubleClickEvent,
    AgChartInstance,
    AgChartOptions,
} from '../options/agChartOptions';
import { BBox } from '../scene/bbox';
import { Group } from '../scene/group';
import type { Point } from '../scene/point';
import { Scene } from '../scene/scene';
import { groupBy } from '../util/array';
import { sleep } from '../util/async';
import { CallbackCache } from '../util/callbackCache';
import { Debug } from '../util/debug';
import { createId } from '../util/id';
import { deepClone } from '../util/json';
import type { PlacedLabel, PointLabelDatum } from '../util/labelPlacement';
import { isPointLabelDatum, placeLabels } from '../util/labelPlacement';
import { Logger } from '../util/logger';
import { Mutex } from '../util/mutex';
import type { TypedEvent } from '../util/observable';
import { Observable } from '../util/observable';
import { Padding } from '../util/padding';
import { BaseProperties } from '../util/properties';
import { ActionOnSet, type ActionOnSetOptions } from '../util/proxy';
import { debouncedAnimationFrame, debouncedCallback } from '../util/render';
import { SizeMonitor } from '../util/sizeMonitor';
import { isFiniteNumber } from '../util/type-guards';
import type { PickRequired } from '../util/types';
import { BOOLEAN, OBJECT, UNION, Validate } from '../util/validation';
import type { Caption } from './caption';
import type { ChartAnimationPhase } from './chartAnimationPhase';
import type { ChartAxis } from './chartAxis';
import { ChartHighlight } from './chartHighlight';
import type { ChartMode } from './chartMode';
import { ChartUpdateType } from './chartUpdateType';
import { DataController } from './data/dataController';
import { DataService } from './data/dataService';
import { AnimationManager } from './interaction/animationManager';
import { ChartEventManager } from './interaction/chartEventManager';
import { CursorManager } from './interaction/cursorManager';
import { GestureDetector } from './interaction/gestureDetector';
import type { HighlightChangeEvent } from './interaction/highlightManager';
import { HighlightManager } from './interaction/highlightManager';
import type { InteractionEvent } from './interaction/interactionManager';
import { InteractionManager } from './interaction/interactionManager';
import { SyncManager } from './interaction/syncManager';
import { TooltipManager } from './interaction/tooltipManager';
import { ZoomManager } from './interaction/zoomManager';
import { Layers } from './layers';
import { LayoutService } from './layout/layoutService';
import { Legend } from './legend';
import type { CategoryLegendDatum, ChartLegend, ChartLegendType, GradientLegendDatum } from './legendDatum';
import type { SeriesOptionsTypes } from './mapping/types';
import { ChartOverlays } from './overlay/chartOverlays';
import type { Overlay } from './overlay/overlay';
import type { Series } from './series/series';
import { SeriesNodePickMode } from './series/series';
import { SeriesLayerManager } from './series/seriesLayerManager';
import { SeriesStateManager } from './series/seriesStateManager';
import type { ISeries, SeriesNodeDatum } from './series/seriesTypes';
import { Tooltip } from './tooltip/tooltip';
import { BaseLayoutProcessor } from './update/baseLayoutProcessor';
import { DataWindowProcessor } from './update/dataWindowProcessor';
import type { UpdateProcessor } from './update/processor';
import { UpdateService } from './updateService';

type OptionalHTMLElement = HTMLElement | undefined | null;

export type TransferableResources = { container?: OptionalHTMLElement; scene: Scene; element: HTMLElement };

type SyncModule = ModuleInstance & { syncAxes: (skipSync: boolean) => void };

type PickedNode = {
    series: Series<any>;
    datum: SeriesNodeDatum;
    distance: number;
};

function initialiseSpecialOverrides(
    opts: ChartExtendedOptions
): PickRequired<ChartExtendedOptions, 'document' | 'window'> {
    let globalWindow;
    if (opts.window != null) {
        globalWindow = opts.window;
    } else if (typeof window !== 'undefined') {
        globalWindow = window;
    } else if (typeof global !== 'undefined') {
        globalWindow = global.window;
    } else {
        throw new Error('AG Charts - unable to resolve global window');
    }
    let globalDocument;
    if (opts.document != null) {
        globalDocument = opts.document;
    } else if (typeof document !== 'undefined') {
        globalDocument = document;
    } else if (typeof global !== 'undefined') {
        globalDocument = global.document;
    } else {
        throw new Error('AG Charts - unable to resolve global document');
    }
    return { ...opts, document: globalDocument, window: globalWindow };
}

export interface ChartSpecialOverrides {
    document?: Document;
    window?: Window;
    overrideDevicePixelRatio?: number;
    sceneMode?: 'simple';
}

export type ChartExtendedOptions = AgChartOptions & ChartSpecialOverrides;

class SeriesArea extends BaseProperties {
    @Validate(BOOLEAN, { optional: true })
    clip?: boolean;

    @Validate(OBJECT)
    padding = new Padding(0);
}

export abstract class Chart extends Observable implements AgChartInstance {
    static chartsInstances = new WeakMap<HTMLElement, Chart>();

    static getInstance(element: HTMLElement): Chart | undefined {
        return Chart.chartsInstances.get(element);
    }

    readonly id = createId(this);

    className?: string;

    processedOptions: AgChartOptions & { type?: SeriesOptionsTypes['type'] } = {};
    userOptions: AgChartOptions = {};
    queuedUserOptions: AgChartOptions[] = [];

    getOptions() {
        return deepClone(this.queuedUserOptions.at(-1) ?? this.userOptions);
    }

    readonly scene: Scene;
    readonly seriesRoot = new Group({ name: `${this.id}-Series-root` });

    readonly tooltip: Tooltip;
    readonly overlays: ChartOverlays;
    readonly highlight: ChartHighlight;

    private readonly debug = Debug.create();

    private extraDebugStats: Record<string, number> = {};

    @ActionOnSet<Chart>({
        newValue(value: HTMLElement) {
            if (this.destroyed) return;

            value.setAttribute('data-ag-charts', '');
            value.appendChild(this.element);
            Chart.chartsInstances.set(value, this);
        },
        oldValue(value: HTMLElement) {
            value.removeAttribute('data-ag-charts');
            value.removeChild(this.element);
            Chart.chartsInstances.delete(value);
        },
    })
    container: OptionalHTMLElement;

    public data: any = [];

    @ActionOnSet<Chart>({
        newValue(value) {
            this.resize(value, undefined, 'width option');
        },
    })
    width?: number;

    @ActionOnSet<Chart>({
        newValue(value) {
            this.resize(undefined, value, 'height option');
        },
    })
    height?: number;

    @ActionOnSet<Chart>({
        newValue(value) {
            this.onAutoSizeChange(value);
        },
    })
    @Validate(BOOLEAN)
    autoSize;

    private _lastAutoSize?: [number, number];
    private _firstAutoSize = true;

    private onAutoSizeChange(value: boolean) {
        const { style } = this.element;
        if (value) {
            style.display = 'block';
            style.width = '100%';
            style.height = '100%';

            if (!this._lastAutoSize) {
                return;
            }
            this.resize(undefined, undefined, 'autoSize option');
        } else {
            style.display = 'inline-block';
            style.width = 'auto';
            style.height = 'auto';
        }
    }

    download(fileName?: string, fileFormat?: string) {
        this.scene.download(fileName, fileFormat);
    }

    @Validate(OBJECT)
    readonly padding = new Padding(20);

    @Validate(OBJECT)
    readonly seriesArea = new SeriesArea();

    @ActionOnSet(Chart.NodeValueChangeOptions)
    public title?: Caption;

    @ActionOnSet(Chart.NodeValueChangeOptions)
    public subtitle?: Caption;

    @ActionOnSet(Chart.NodeValueChangeOptions)
    public footnote?: Caption;

    @Validate(UNION(['standalone', 'integrated'], 'a chart mode'))
    mode: ChartMode = 'standalone';

    static NodeValueChangeOptions: ActionOnSetOptions<Chart> = {
        newValue(value) {
            this.scene.root?.appendChild(value.node);
        },
        oldValue(oldValue) {
            this.scene.root?.removeChild(oldValue.node);
        },
    };

    private _skipSync = false;

    private _destroyed: boolean = false;
    private readonly _destroyFns: (() => void)[] = [];
    get destroyed() {
        return this._destroyed;
    }

<<<<<<< HEAD
    public readonly modules: Map<string, ModuleInstance> = new Map();

    public readonly syncManager = new SyncManager(this);
    public readonly zoomManager = new ZoomManager();
=======
    chartAnimationPhase: ChartAnimationPhase = 'initial';
>>>>>>> 3e38f793

    protected readonly animationManager: AnimationManager;
    protected readonly chartEventManager: ChartEventManager;
    protected readonly cursorManager: CursorManager;
    protected readonly highlightManager: HighlightManager;
    protected readonly interactionManager: InteractionManager;
    protected readonly gestureDetector: GestureDetector;
    protected readonly tooltipManager: TooltipManager;
    protected readonly dataService: DataService<any>;
    protected readonly layoutService: LayoutService;
    protected readonly updateService: UpdateService;
    protected readonly axisGridGroup: Group;
    protected readonly axisGroup: Group;
    protected readonly callbackCache: CallbackCache;
    protected readonly seriesStateManager: SeriesStateManager;
    protected readonly seriesLayerManager: SeriesLayerManager;
    protected readonly legends: Map<ChartLegendType, ChartLegend> = new Map();
    legend: ChartLegend | undefined;

    private readonly specialOverrides: PickRequired<ChartExtendedOptions, 'document' | 'window'>;

    private readonly processors: UpdateProcessor[] = [];

    protected constructor(specialOverrides: ChartExtendedOptions, resources?: TransferableResources) {
        super();

        this.specialOverrides = initialiseSpecialOverrides(specialOverrides);
        const { window, document } = this.specialOverrides;

        const scene = resources?.scene;
        const element = resources?.element ?? document.createElement('div');
        const container = resources?.container;

        const root = new Group({ name: 'root' });
        // Prevent the scene from rendering chart components in an invalid state
        // (before first layout is performed).
        root.visible = false;
        root.append(this.seriesRoot);

        this.axisGridGroup = new Group({ name: 'Axes-Grids', layer: true, zIndex: Layers.AXIS_GRID_ZINDEX });
        root.appendChild(this.axisGridGroup);

        this.axisGroup = new Group({ name: 'Axes', layer: true, zIndex: Layers.AXIS_ZINDEX });
        root.appendChild(this.axisGroup);

        this.element = element;
        element.classList.add('ag-chart-wrapper');
        element.style.position = 'relative';

        this.scene = scene ?? new Scene(this.specialOverrides);
        this.scene.root = root;
        this.scene.container = element;
        this.autoSize = true;

        this.chartEventManager = new ChartEventManager();
        this.cursorManager = new CursorManager(element);
        this.highlightManager = new HighlightManager();
        this.interactionManager = new InteractionManager(element, document, window);
        this.gestureDetector = new GestureDetector(element);
        this.dataService = new DataService<any>((data) => {
            this.data = data;
        });
        this.layoutService = new LayoutService();
        this.updateService = new UpdateService((type = ChartUpdateType.FULL, options) => this.update(type, options));
        this.seriesStateManager = new SeriesStateManager();
        this.seriesLayerManager = new SeriesLayerManager(this.seriesRoot);
        this.callbackCache = new CallbackCache();

        this.animationManager = new AnimationManager(this.interactionManager, this.updateMutex);
        this.animationManager.skip();
        this.animationManager.play();

        this.processors = [
            new BaseLayoutProcessor(this, this.layoutService),
            new DataWindowProcessor(this, this.dataService, this.updateService, this.zoomManager),
        ];

        this.tooltip = new Tooltip(this.scene.canvas.element, document, window, document.body);
        this.tooltipManager = new TooltipManager(this.tooltip, this.interactionManager);
        this.overlays = new ChartOverlays(this.element, this.animationManager);
        this.highlight = new ChartHighlight();
        this.container = container;

        this.attachLegend('category', Legend);
        this.legend = this.legends.get('category');

        this.syncManager.subscribe();

        SizeMonitor.observe(this.element, (size) => this.rawResize(size));
        this._destroyFns.push(
            this.interactionManager.addListener('click', (event) => this.onClick(event)),
            this.interactionManager.addListener('dblclick', (event) => this.onDoubleClick(event)),
            this.interactionManager.addListener('hover', (event) => this.onMouseMove(event)),
            this.interactionManager.addListener('leave', (event) => this.onLeave(event)),
            this.interactionManager.addListener('page-left', () => this.destroy()),
            this.interactionManager.addListener('wheel', () => this.disablePointer()),

            // Block redundant and interfering attempts to update the hovered element during dragging.
            this.interactionManager.addListener('drag', () => this.disablePointer()),

            this.animationManager.addListener('animation-frame', () => {
                this.update(ChartUpdateType.SCENE_RENDER);
            }),
            this.highlightManager.addListener('highlight-change', (event) => this.changeHighlightDatum(event)),
            this.zoomManager.addListener('zoom-change', () =>
                this.update(ChartUpdateType.PROCESS_DATA, { forceNodeDataRefresh: true, skipAnimations: true })
            ),
            () => this.syncManager.unsubscribe()
        );
    }

    addModule<T extends RootModule | LegendModule>(module: T) {
        if (this.modules.has(module.optionsKey)) {
            throw new Error(`AG Charts - module already initialised: ${module.optionsKey}`);
        }

        const moduleInstance = new module.instanceConstructor(this.getModuleContext());

        if (module.type === 'legend') {
            const legend = moduleInstance as ChartLegend;
            this.legends.set(module.identifier, legend);
            legend.attachLegend(this.scene.root);
        }

        this.modules.set(module.optionsKey, moduleInstance);
    }

    removeModule(module: RootModule | LegendModule) {
        if (module.type === 'legend') {
            this.legends.delete(module.identifier);
        }

        this.modules.get(module.optionsKey)?.destroy();
        this.modules.delete(module.optionsKey);
    }

    private attachLegend(
        legendType: ChartLegendType,
        legendConstructor: new (moduleContext: ModuleContext) => ChartLegend
    ) {
        const legend = new legendConstructor(this.getModuleContext());
        this.legends.set(legendType, legend);
        legend.attachLegend(this.scene.root);
    }

    isModuleEnabled(module: Module) {
        return this.modules.has(module.optionsKey);
    }

    getModuleContext(): ModuleContext {
        const {
            scene,
            animationManager,
            chartEventManager,
            cursorManager,
            highlightManager,
            interactionManager,
            gestureDetector,
            tooltipManager,
            syncManager,
            zoomManager,
            layoutService,
            updateService,
            seriesStateManager,
            seriesLayerManager,
            callbackCache,
            specialOverrides: { window, document },
        } = this;
        return {
            window,
            document,
            scene,
            animationManager,
            chartEventManager,
            cursorManager,
            highlightManager,
            interactionManager,
            gestureDetector,
            tooltipManager,
            syncManager,
            zoomManager,
            chartService: this,
            layoutService,
            updateService,
            seriesStateManager,
            seriesLayerManager,
            callbackCache,
        };
    }

    resetAnimations() {
        this.chartAnimationPhase = 'initial';

        for (const series of this.series) {
            series.resetAnimation(this.chartAnimationPhase);
        }

        // Reset animation state.
        this.animationRect = undefined;
        this.animationManager?.reset();
    }

    destroy(opts?: { keepTransferableResources: boolean }): TransferableResources | undefined {
        if (this._destroyed) {
            return;
        }

        const keepTransferableResources = opts?.keepTransferableResources;
        let result: TransferableResources | undefined;

        this._performUpdateType = ChartUpdateType.NONE;

        this._destroyFns.forEach((fn) => fn());
        this.processors.forEach((p) => p.destroy());
        this.tooltipManager.destroy();
        this.tooltip.destroy();
        this.legends.forEach((legend) => legend.destroy());
        this.legends.clear();
        this.overlays.destroy();
        SizeMonitor.unobserve(this.element);

        for (const { instance: moduleInstance } of Object.values(this.modules)) {
            this.removeModule(moduleInstance as ModuleInstance & (RootModule | LegendModule));
        }

        this.interactionManager.destroy();
        this.animationManager.stop();
        this.animationManager.destroy();
        this.chartEventManager.destroy();
        this.highlightManager.destroy();
        this.zoomManager.destroy();

        if (keepTransferableResources) {
            this.scene.strip();
            result = { container: this.container, scene: this.scene, element: this.element };
        } else {
            this.scene.destroy();
            this.container = undefined;
        }

        this.destroySeries(this.series);
        this.seriesLayerManager.destroy();

        this.axes.forEach((a) => a.destroy());
        this.axes = [];

        this.callbackCache.invalidateCache();

        // Reset animation state.
        this.animationRect = undefined;
        this.animationManager.reset();

        this._destroyed = true;

        return result;
    }

    disablePointer(highlightOnly = false) {
        if (!highlightOnly) {
            this.tooltipManager.removeTooltip(this.id);
        }
        this.highlightManager.updateHighlight(this.id);
        this.lastInteractionEvent = undefined;
    }

    requestFactoryUpdate(cb: (chart: Chart) => Promise<void>) {
        this._pendingFactoryUpdatesCount++;
        this.updateMutex.acquire(async () => {
            await cb(this);
            this._pendingFactoryUpdatesCount--;
        });
    }

    private _pendingFactoryUpdatesCount = 0;
    private _performUpdateNoRenderCount = 0;
    private _performUpdateType: ChartUpdateType = ChartUpdateType.NONE;
    private _performUpdateSkipAnimations?: boolean = false;
    get performUpdateType() {
        return this._performUpdateType;
    }
    private _lastPerformUpdateError?: Error;
    get lastPerformUpdateError() {
        return this._lastPerformUpdateError;
    }

    private updateShortcutCount = 0;
    private seriesToUpdate: Set<ISeries<any>> = new Set();
    private updateMutex = new Mutex();
    private updateRequestors: Record<string, ChartUpdateType> = {};
    private performUpdateTrigger = debouncedCallback(async ({ count }) => {
        if (this._destroyed) return;

        this.updateMutex.acquire(async () => {
            try {
                await this.performUpdate(count);
            } catch (error) {
                this._lastPerformUpdateError = error as Error;
                Logger.error('update error', error);
            }
        });
    });
    public update(
        type = ChartUpdateType.FULL,
        opts?: {
            forceNodeDataRefresh?: boolean;
            skipAnimations?: boolean;
            newAnimationBatch?: boolean;
            seriesToUpdate?: Iterable<ISeries<any>>;
            backOffMs?: number;
            skipSync?: boolean;
        }
    ) {
        const {
            forceNodeDataRefresh = false,
            skipAnimations,
            seriesToUpdate = this.series,
            newAnimationBatch,
        } = opts ?? {};

        if (forceNodeDataRefresh) {
            this.series.forEach((series) => series.markNodeDataDirty());
        }

        for (const series of seriesToUpdate) {
            this.seriesToUpdate.add(series);
        }

        if (skipAnimations) {
            this.animationManager.skipCurrentBatch();
            this._performUpdateSkipAnimations = true;
        }

        if (newAnimationBatch) {
            if (this.animationManager.isActive()) {
                this._performUpdateSkipAnimations = true;
            } else {
                this._performUpdateSkipAnimations ??= false;
            }
        }

        this._skipSync = opts?.skipSync ?? false;

        if (Debug.check(true)) {
            let stack = new Error().stack ?? '<unknown>';
            stack = stack.replace(/\([^)]*/g, '');
            this.updateRequestors[stack] = type;
        }

        if (type < this._performUpdateType) {
            this._performUpdateType = type;
            this.performUpdateTrigger.schedule(opts?.backOffMs);
        }
    }
    private async performUpdate(count: number) {
        const { _performUpdateType: performUpdateType, extraDebugStats } = this;
        const seriesToUpdate = [...this.seriesToUpdate];

        // Clear state immediately so that side effects can be detected prior to SCENE_RENDER.
        this._performUpdateType = ChartUpdateType.NONE;
        this.seriesToUpdate.clear();

        if (this.updateShortcutCount === 0 && performUpdateType < ChartUpdateType.SCENE_RENDER) {
            this.animationManager.startBatch(this._performUpdateSkipAnimations);
            this.animationManager.onBatchStop(() => (this.chartAnimationPhase = 'ready'));
        }

        this.debug('Chart.performUpdate() - start', ChartUpdateType[performUpdateType]);
        const splits: Record<string, number> = { start: performance.now() };

        switch (performUpdateType) {
            case ChartUpdateType.FULL:
            case ChartUpdateType.UPDATE_DATA:
                await this.updateData();
                splits['⬇️'] = performance.now();
            // fallthrough

            case ChartUpdateType.PROCESS_DATA:
                await this.processData();
                this.disablePointer(true);
                splits['🏭'] = performance.now();
            // fallthrough

            case ChartUpdateType.PERFORM_LAYOUT:
                if (this.checkUpdateShortcut(ChartUpdateType.PERFORM_LAYOUT)) break;
                if (!this.checkFirstAutoSize(seriesToUpdate)) break;

                await this.processLayout();
                splits['⌖'] = performance.now();
            // fallthrough

            case ChartUpdateType.SERIES_UPDATE:
                if (this.checkUpdateShortcut(ChartUpdateType.SERIES_UPDATE)) break;

                const { seriesRect } = this;
                await Promise.all(seriesToUpdate.map((series) => series.update({ seriesRect })));

                splits['🤔'] = performance.now();
            // fallthrough

            case ChartUpdateType.TOOLTIP_RECALCULATION:
                if (this.checkUpdateShortcut(ChartUpdateType.TOOLTIP_RECALCULATION)) break;

                const tooltipMeta = this.tooltipManager.getTooltipMeta(this.id);
                const isHovered = tooltipMeta?.event?.type === 'hover';
                if (performUpdateType <= ChartUpdateType.SERIES_UPDATE && isHovered) {
                    this.handlePointer(tooltipMeta.event as InteractionEvent<'hover'>);
                }
                splits['↖'] = performance.now();
            // fallthrough

            case ChartUpdateType.SCENE_RENDER:
                if (this.checkUpdateShortcut(ChartUpdateType.SCENE_RENDER)) break;

                extraDebugStats['updateShortcutCount'] = this.updateShortcutCount;
                await this.scene.render({ debugSplitTimes: splits, extraDebugStats });
                this.extraDebugStats = {};
            // fallthrough

            case ChartUpdateType.NONE:
                // Do nothing.
                this.updateShortcutCount = 0;
                this.updateRequestors = {};
                this._performUpdateSkipAnimations = undefined;
                this.animationManager.endBatch();
        }

        this.updateService.dispatchUpdateComplete(this.getMinRect());

        const end = performance.now();
        this.debug('Chart.performUpdate() - end', {
            chart: this,
            durationMs: Math.round((end - splits['start']) * 100) / 100,
            count,
            performUpdateType: ChartUpdateType[performUpdateType],
        });
    }

    private checkUpdateShortcut(checkUpdateType: ChartUpdateType) {
        const maxShortcuts = 3;

        if (this.updateShortcutCount > maxShortcuts) {
            Logger.warn(
                `exceeded the maximum number of simultaneous updates (${
                    maxShortcuts + 1
                }), discarding changes and rendering`,
                this.updateRequestors
            );
            return false;
        }

        if (this.performUpdateType <= checkUpdateType) {
            // A previous step modified series state, and we need to re-run this or an earlier step before rendering.
            this.updateShortcutCount++;
            return true;
        }

        return false;
    }

    private checkFirstAutoSize(seriesToUpdate: ISeries<any>[]) {
        if (this.autoSize && !this._lastAutoSize) {
            const count = this._performUpdateNoRenderCount++;
            const backOffMs = count ** 2 * 10;

            if (count < 8) {
                // Reschedule if canvas size hasn't been set yet to avoid a race.
                this.update(ChartUpdateType.PERFORM_LAYOUT, { seriesToUpdate, backOffMs });

                this.debug('Chart.checkFirstAutoSize() - backing off until first size update', backOffMs);
                return false;
            }

            // After several failed passes, continue and accept there maybe a redundant
            // render. Sometimes this case happens when we already have the correct
            // width/height, and we end up never rendering the chart in that scenario.
            this.debug('Chart.checkFirstAutoSize() - timeout for first size update.');
        }
        this._performUpdateNoRenderCount = 0;

        return true;
    }

    readonly element: HTMLElement;

    @ActionOnSet<Chart>({
        changeValue(newValue, oldValue = []) {
            for (const axis of oldValue) {
                if (newValue.includes(axis)) continue;
                axis.detachAxis(this.axisGroup, this.axisGridGroup);
                axis.destroy();
            }

            for (const axis of newValue) {
                if (oldValue?.includes(axis)) continue;
                axis.attachAxis(this.axisGroup, this.axisGridGroup);
            }

            this.zoomManager.updateAxes(newValue);
        },
    })
    axes: ChartAxis[] = [];

    @ActionOnSet<Chart>({
        changeValue(newValue, oldValue) {
            this.onSeriesChange(newValue, oldValue);
        },
    })
    series: Series<any>[] = [];

    private onSeriesChange(newValue: Series<any>[], oldValue?: Series<any>[]) {
        const seriesToDestroy = oldValue?.filter((series) => !newValue.includes(series)) ?? [];
        this.destroySeries(seriesToDestroy);
        this.seriesLayerManager?.setSeriesCount(newValue.length);

        for (const series of newValue) {
            if (oldValue?.includes(series)) continue;

            if (series.rootGroup.parent == null) {
                this.seriesLayerManager.requestGroup(series);
            }

            const chart = this;
            series.chart = {
                get mode() {
                    return chart.mode;
                },
                get seriesRect() {
                    return chart.seriesRect;
                },
                placeLabels() {
                    return chart.placeLabels();
                },
            };

            series.resetAnimation(this.chartAnimationPhase);
            this.addSeriesListeners(series);
            series.addChartEventListeners();
        }
    }

    protected destroySeries(series: Series<any>[]): void {
        series?.forEach((series) => {
            series.removeEventListener('nodeClick', this.onSeriesNodeClick);
            series.removeEventListener('nodeDoubleClick', this.onSeriesNodeDoubleClick);
            series.destroy();

            series.chart = undefined;
        });
    }

    private addSeriesListeners(series: Series<any>) {
        if (this.hasEventListener('seriesNodeClick')) {
            series.addEventListener('nodeClick', this.onSeriesNodeClick);
        }

        if (this.hasEventListener('seriesNodeDoubleClick')) {
            series.addEventListener('nodeDoubleClick', this.onSeriesNodeDoubleClick);
        }
    }

    updateAllSeriesListeners(): void {
        this.series.forEach((series) => {
            series.removeEventListener('nodeClick', this.onSeriesNodeClick);
            series.removeEventListener('nodeDoubleClick', this.onSeriesNodeDoubleClick);

            this.addSeriesListeners(series);
        });
    }

    protected assignSeriesToAxes() {
        this.axes.forEach((axis) => {
            // axis.boundSeries = this.syncManager.getSyncedSeries().filter((s) => {
            //     const seriesKeys = s.getKeys(axis.direction);
            //     return axis.keys.length ? axis.keys.some((key) => seriesKeys?.includes(key)) : true;
            // });
            axis.boundSeries = this.series.filter((s) => {
                const seriesAxis = s.axes[axis.direction];
                return seriesAxis === axis;
            });
        });
    }

    protected assignAxesToSeries() {
        // This method has to run before `assignSeriesToAxes`.
        const directionToAxesMap = groupBy(this.axes, (axis) => axis.direction);

        this.series.forEach((series) => {
            series.directions.forEach((direction) => {
                const directionAxes = directionToAxesMap[direction];
                if (!directionAxes) {
                    Logger.warnOnce(
                        `no available axis for direction [${direction}]; check series and axes configuration.`
                    );
                    return;
                }

                const seriesKeys = series.getKeys(direction);
                const newAxis = this.findMatchingAxis(directionAxes, seriesKeys);
                if (!newAxis) {
                    Logger.warnOnce(
                        `no matching axis for direction [${direction}] and keys [${seriesKeys}]; check series and axes configuration.`
                    );
                    return;
                }

                series.axes[direction] = newAxis;
            });
        });
    }

    private findMatchingAxis(directionAxes: ChartAxis[], directionKeys?: string[]): ChartAxis | undefined {
        for (const axis of directionAxes) {
            if (!axis.keys.length) {
                return axis;
            }

            if (!directionKeys) {
                continue;
            }

            for (const directionKey of directionKeys) {
                if (axis.keys.includes(directionKey)) {
                    return axis;
                }
            }
        }
    }

    private rawResize(size: { width: number; height: number }) {
        let { width, height } = size;
        width = Math.floor(width);
        height = Math.floor(height);

        if (!this.autoSize) {
            return;
        }

        if (width === 0 && height === 0) {
            return;
        }

        const [autoWidth = 0, authHeight = 0] = this._lastAutoSize ?? [];
        if (autoWidth === width && authHeight === height) {
            return;
        }

        this._lastAutoSize = [width, height];
        this.resize(undefined, undefined, 'SizeMonitor');
    }

    private resize(width?: number, height?: number, source?: string) {
        width ??= this.width ?? (this.autoSize ? this._lastAutoSize?.[0] : this.scene.canvas.width);
        height ??= this.height ?? (this.autoSize ? this._lastAutoSize?.[1] : this.scene.canvas.height);
        this.debug(`Chart.resize() from ${source}`, { width, height, stack: new Error().stack });
        if (!width || !height || !isFiniteNumber(width) || !isFiniteNumber(height)) return;

        if (this.scene.resize(width, height)) {
            this.disablePointer();
            this.animationManager.reset();

            let skipAnimations = true;
            if (this.autoSize && this._firstAutoSize) {
                skipAnimations = false;
                this._firstAutoSize = false;
            }

            this.update(ChartUpdateType.PERFORM_LAYOUT, { forceNodeDataRefresh: true, skipAnimations });
        }
    }

    async updateData() {
<<<<<<< HEAD
        const data = await this.dataService.fetchFull(this.data);
        this.series.forEach((s) => s.setChartData(data));
=======
        const data = this.dataService.init(this.data);
        this.series.map((s) => {
            s.setChartData(data);
        });
>>>>>>> 3e38f793
    }

    async processData(shouldSync = true) {
        if (this.series.some((s) => s.canHaveAxes)) {
            this.assignAxesToSeries();
            this.assignSeriesToAxes();
            if (shouldSync) {
                const syncModule = this.modules.get('sync') as SyncModule | undefined;
                syncModule?.syncAxes(this._skipSync);
                // if (!this._skipSync) {
                //     syncModule?.syncSiblings();
                // }
            }
        }

        const dataController = new DataController(this.mode);

        const seriesPromises = this.series.map((s) => s.processData(dataController));
        dataController.execute();
        await Promise.all(seriesPromises);

        await this.updateLegend();
    }

    placeLabels(): Map<Series<any>, PlacedLabel[]> {
        const visibleSeries: Series<any>[] = [];
        const data: (readonly PointLabelDatum[])[] = [];
        for (const series of this.series) {
            if (!series.visible) continue;

            const labelData: PointLabelDatum[] = series.getLabelData();

            if (isPointLabelDatum(labelData?.[0])) {
                data.push(labelData);
                visibleSeries.push(series);
            }
        }

        const { seriesRect } = this;
        const { top, right, bottom, left } = this.seriesArea.padding;
        const labels: PlacedLabel[][] =
            seriesRect && data.length > 0
                ? placeLabels(data, {
                      x: -left,
                      y: -top,
                      width: seriesRect.width + left + right,
                      height: seriesRect.height + top + bottom,
                  })
                : [];
        return new Map(labels.map((l, i) => [visibleSeries[i], l]));
    }

    private async updateLegend() {
        this.legends.forEach((legend, legendType) => {
            const isCategoryLegendData = (
                data: Array<CategoryLegendDatum | GradientLegendDatum>
            ): data is CategoryLegendDatum[] => data.every((d) => d.legendType === 'category');
            const legendData = this.series
                .filter((s) => s.properties.showInLegend)
                .flatMap((s) => s.getLegendData(legendType));

            if (isCategoryLegendData(legendData)) {
                this.validateCategoryLegendData(legendData);
            }

            legend.data = legendData;
        });
    }

    protected validateCategoryLegendData(legendData: CategoryLegendDatum[]) {
        // Validate each series that shares a legend item label uses the same fill colour
        const labelMarkerFills: { [key: string]: { [key: string]: Set<string> } } = {};

        legendData.forEach((d) => {
            const seriesType = this.series.find((s) => s.id === d.seriesId)?.type;
            if (!seriesType) return;

            labelMarkerFills[seriesType] ??= {};
            labelMarkerFills[seriesType][d.label.text] ??= new Set();
            if (d.marker.fill != null) {
                labelMarkerFills[seriesType][d.label.text].add(d.marker.fill);
            }
        });

        for (const seriesMarkers of Object.values(labelMarkerFills)) {
            for (const [name, fills] of Object.entries(seriesMarkers)) {
                if (fills.size > 1) {
                    Logger.warnOnce(
                        `legend item '${name}' has multiple fill colors, this may cause unexpected behaviour.`
                    );
                }
            }
        }
    }

    private async processLayout() {
        const oldRect = this.animationRect;
        await this.performLayout();

        if (oldRect && !this.animationRect?.equals(oldRect)) {
            // Skip animations if the layout changed.
            this.animationManager.skipCurrentBatch();
        }

        this.handleOverlays();
        this.debug('Chart.performUpdate() - seriesRect', this.seriesRect);
    }

    protected async performLayout() {
        if (this.scene.root) {
            this.scene.root.visible = true;
        }

        const { width, height } = this.scene;
        let ctx = { shrinkRect: new BBox(0, 0, width, height) };
        ctx = this.layoutService.dispatchPerformLayout('start-layout', ctx);
        ctx = this.layoutService.dispatchPerformLayout('before-series', ctx);
        return ctx.shrinkRect;
    }

    protected hoverRect?: BBox;

    // Should be available after the first layout.
    protected seriesRect?: BBox;
    // BBox of the chart area containing animatable elements; if this changes, we skip animations.
    protected animationRect?: BBox;

    // x/y are local canvas coordinates in CSS pixels, not actual pixels
    private pickSeriesNode(point: Point, exactMatchOnly: boolean, maxDistance?: number): PickedNode | undefined {
        const start = performance.now();

        // Disable 'nearest match' options if looking for exact matches only
        const pickModes = exactMatchOnly ? [SeriesNodePickMode.EXACT_SHAPE_MATCH] : undefined;

        // Iterate through series in reverse, as later declared series appears on top of earlier
        // declared series.
        const reverseSeries = [...this.series].reverse();

        let result: { series: Series<any>; datum: SeriesNodeDatum; distance: number } | undefined;
        for (const series of reverseSeries) {
            if (!series.visible || !series.rootGroup.visible) {
                continue;
            }
            const { match, distance } = series.pickNode(point, pickModes) ?? {};
            if (!match || distance == null) {
                continue;
            }
            if ((!result || result.distance > distance) && distance <= (maxDistance ?? Infinity)) {
                result = { series, distance, datum: match };
            }
            if (distance === 0) {
                break;
            }
        }

        this.extraDebugStats['pickSeriesNode'] = Math.round(
            (this.extraDebugStats['pickSeriesNode'] ?? 0) + (performance.now() - start)
        );

        return result;
    }

    lastPick?: {
        datum: SeriesNodeDatum;
        event?: Event;
    };

    protected onMouseMove(event: InteractionEvent<'hover'>): void {
        this.lastInteractionEvent = event;
        this.pointerScheduler.schedule();

        this.extraDebugStats['mouseX'] = event.offsetX;
        this.extraDebugStats['mouseY'] = event.offsetY;
        this.update(ChartUpdateType.SCENE_RENDER);
    }

    protected onLeave(event: InteractionEvent<'leave'>): void {
        if (!this.tooltip.pointerLeftOntoTooltip(event)) {
            this.disablePointer();
            this.update(ChartUpdateType.SCENE_RENDER);
        }
    }

    private lastInteractionEvent?: InteractionEvent<'hover'> = undefined;
    private pointerScheduler = debouncedAnimationFrame(() => {
        if (this.lastInteractionEvent) {
            this.handlePointer(this.lastInteractionEvent);
            this.lastInteractionEvent = undefined;
        }
    });
    protected handlePointer(event: InteractionEvent<'hover'>) {
        const { lastPick, hoverRect } = this;
        const { offsetX, offsetY } = event;

        const disablePointer = (highlightOnly = false) => {
            if (lastPick) {
                // Cursor moved from a non-marker node to empty space.
                this.disablePointer(highlightOnly);
            }
        };

        if (!hoverRect?.containsPoint(offsetX, offsetY)) {
            disablePointer();
            return;
        }

        // Handle node highlighting and tooltip toggling when pointer within `tooltip.range`
        this.handlePointerTooltip(event, disablePointer);

        // Handle node highlighting and mouse cursor when pointer withing `series[].nodeClickRange`
        this.handlePointerNode(event);
    }

    protected handlePointerTooltip(
        event: InteractionEvent<'hover'>,
        disablePointer: (highlightOnly?: boolean) => void
    ) {
        const { lastPick, tooltip } = this;
        const { range } = tooltip;
        const { offsetX, offsetY } = event;

        let pixelRange;
        if (isFiniteNumber(range)) {
            pixelRange = range;
        }
        const pick = this.pickSeriesNode({ x: offsetX, y: offsetY }, range === 'exact', pixelRange);

        if (!pick) {
            this.tooltipManager.removeTooltip(this.id);
            if (this.highlight.range === 'tooltip') disablePointer(true);
            return;
        }

        const isNewDatum = this.highlight.range === 'node' || !lastPick || lastPick.datum !== pick.datum;
        let html;

        if (isNewDatum) {
            html = pick.series.getTooltipHtml(pick.datum);

            if (this.highlight.range === 'tooltip') {
                this.highlightManager.updateHighlight(this.id, pick.datum);
            }
        } else if (lastPick) {
            lastPick.event = event.sourceEvent;
        }

        const isPixelRange = pixelRange != null;
        const tooltipEnabled = this.tooltip.enabled && pick.series.properties.tooltip.enabled;
        const exactlyMatched = range === 'exact' && pick.distance === 0;
        const rangeMatched = range === 'nearest' || isPixelRange || exactlyMatched;
        const shouldUpdateTooltip = tooltipEnabled && rangeMatched && (!isNewDatum || html !== undefined);

        const meta = TooltipManager.makeTooltipMeta(event, this.scene.canvas, pick.datum, this.specialOverrides.window);

        if (shouldUpdateTooltip) {
            this.tooltipManager.updateTooltip(this.id, meta, html);
        }
    }

    protected handlePointerNode(event: InteractionEvent<'hover'>) {
        const found = this.checkSeriesNodeRange(event, (series, datum) => {
            if (series.hasEventListener('nodeClick') || series.hasEventListener('nodeDoubleClick')) {
                this.cursorManager.updateCursor('chart', 'pointer');
            }

            if (this.highlight.range === 'node') {
                this.highlightManager.updateHighlight(this.id, datum);
            }
        });

        if (!found) {
            this.cursorManager.updateCursor('chart');

            if (this.highlight.range === 'node') {
                this.highlightManager.updateHighlight(this.id);
            }
        }
    }

    protected onClick(event: InteractionEvent<'click'>) {
        if (this.checkSeriesNodeClick(event)) {
            this.update(ChartUpdateType.SERIES_UPDATE);
            return;
        }
        this.fireEvent<AgChartClickEvent>({
            type: 'click',
            event: event.sourceEvent,
        });
    }

    protected onDoubleClick(event: InteractionEvent<'dblclick'>) {
        if (this.checkSeriesNodeDoubleClick(event)) {
            this.update(ChartUpdateType.SERIES_UPDATE);
            return;
        }
        this.fireEvent<AgChartDoubleClickEvent>({
            type: 'doubleClick',
            event: event.sourceEvent,
        });
    }

    private checkSeriesNodeClick(event: InteractionEvent<'click'>): boolean {
        return this.checkSeriesNodeRange(event, (series, datum) => series.fireNodeClickEvent(event.sourceEvent, datum));
    }

    private checkSeriesNodeDoubleClick(event: InteractionEvent<'dblclick'>): boolean {
        return this.checkSeriesNodeRange(event, (series, datum) =>
            series.fireNodeDoubleClickEvent(event.sourceEvent, datum)
        );
    }

    private checkSeriesNodeRange(
        event: InteractionEvent<'click' | 'dblclick' | 'hover'>,
        callback: (series: ISeries<any>, datum: SeriesNodeDatum) => void
    ): boolean {
        const nearestNode = this.pickSeriesNode({ x: event.offsetX, y: event.offsetY }, false);

        const datum = nearestNode?.datum;
        const nodeClickRange = datum?.series.properties.nodeClickRange;

        let pixelRange;
        if (isFiniteNumber(nodeClickRange)) {
            pixelRange = nodeClickRange;
        }

        // Find the node if exactly matched and update the highlight picked node
        let pickedNode = this.pickSeriesNode({ x: event.offsetX, y: event.offsetY }, true);
        if (pickedNode) {
            this.highlightManager.updatePicked(this.id, pickedNode.datum);
        } else {
            this.highlightManager.updatePicked(this.id);
        }

        // First check if we should trigger the callback based on nearest node
        if (datum && nodeClickRange === 'nearest') {
            callback(datum.series, datum);
            return true;
        }

        if (nodeClickRange !== 'exact') {
            pickedNode = this.pickSeriesNode({ x: event.offsetX, y: event.offsetY }, false, pixelRange);
        }

        if (!pickedNode) return false;

        // Then if we've picked a node within the pixel range, or exactly, trigger the callback
        const isPixelRange = pixelRange != null;
        const exactlyMatched = nodeClickRange === 'exact' && pickedNode.distance === 0;

        if (isPixelRange || exactlyMatched) {
            callback(pickedNode.series, pickedNode.datum);
            return true;
        }

        return false;
    }

    private onSeriesNodeClick = (event: TypedEvent) => {
        const seriesNodeClickEvent = {
            ...event,
            type: 'seriesNodeClick',
        };
        Object.defineProperty(seriesNodeClickEvent, 'series', {
            enumerable: false,
            // Should display the deprecation warning
            get: () => (event as any).series,
        });
        this.fireEvent(seriesNodeClickEvent);
    };

    private onSeriesNodeDoubleClick = (event: TypedEvent) => {
        const seriesNodeDoubleClick = {
            ...event,
            type: 'seriesNodeDoubleClick',
        };
        this.fireEvent(seriesNodeDoubleClick);
    };

    changeHighlightDatum(event: HighlightChangeEvent) {
        const seriesToUpdate: Set<ISeries<any>> = new Set();
        const { series: newSeries = undefined, datum: newDatum } = event.currentHighlight ?? {};
        const { series: lastSeries = undefined, datum: lastDatum } = event.previousHighlight ?? {};

        if (lastSeries) {
            seriesToUpdate.add(lastSeries);
        }

        if (newSeries) {
            seriesToUpdate.add(newSeries);
        }

        // Adjust cursor if a specific datum is highlighted, rather than just a series.
        if (lastSeries?.properties.cursor && lastDatum) {
            this.cursorManager.updateCursor(lastSeries.id);
        }
        if (newSeries?.properties.cursor && newDatum) {
            this.cursorManager.updateCursor(newSeries.id, newSeries.properties.cursor);
        }

        this.lastPick = event.currentHighlight ? { datum: event.currentHighlight } : undefined;

        const updateAll = newSeries == null || lastSeries == null;
        if (updateAll) {
            this.update(ChartUpdateType.SERIES_UPDATE);
        } else {
            this.update(ChartUpdateType.SERIES_UPDATE, { seriesToUpdate });
        }
    }

    async waitForUpdate(timeoutMs = 5000): Promise<void> {
        const start = performance.now();

        if (this._pendingFactoryUpdatesCount > 0) {
            // wait until any pending updates are flushed through.
            await this.updateMutex.waitForClearAcquireQueue();
        }

        while (this._performUpdateType !== ChartUpdateType.NONE) {
            if (performance.now() - start > timeoutMs) {
                throw new Error('waitForUpdate() timeout reached.');
            }
            await sleep(5);
        }

        // wait until any remaining updates are flushed through.
        await this.updateMutex.waitForClearAcquireQueue();
    }

    private handleOverlays() {
        const hasNoData = !this.series.some((s) => s.hasData());
        this.toggleOverlay(this.overlays.noData, hasNoData);

        if (!hasNoData) {
            // Don't draw both text overlays at the same time.
            const hasNoVisibleSeries = !this.series.some((series): boolean => series.visible);
            this.toggleOverlay(this.overlays.noVisibleSeries, hasNoVisibleSeries);
        }
    }

    private toggleOverlay(overlay: Overlay, visible: boolean) {
        if (visible && this.seriesRect) {
            overlay.show(this.seriesRect);
        } else {
            overlay.hide();
        }
    }

    protected getMinRect() {
        const minRects = this.series.map((series) => series.getMinRect()).filter((rect) => rect !== undefined);
        if (!minRects.length) return undefined;
        return new BBox(
            0,
            0,
            minRects.reduce((max, rect) => Math.max(max, rect!.width), 0),
            minRects.reduce((max, rect) => Math.max(max, rect!.height), 0)
        );
    }
}<|MERGE_RESOLUTION|>--- conflicted
+++ resolved
@@ -254,14 +254,12 @@
         return this._destroyed;
     }
 
-<<<<<<< HEAD
+    chartAnimationPhase: ChartAnimationPhase = 'initial';
+
     public readonly modules: Map<string, ModuleInstance> = new Map();
 
     public readonly syncManager = new SyncManager(this);
     public readonly zoomManager = new ZoomManager();
-=======
-    chartAnimationPhase: ChartAnimationPhase = 'initial';
->>>>>>> 3e38f793
 
     protected readonly animationManager: AnimationManager;
     protected readonly chartEventManager: ChartEventManager;
@@ -933,15 +931,8 @@
     }
 
     async updateData() {
-<<<<<<< HEAD
-        const data = await this.dataService.fetchFull(this.data);
+        const data = this.dataService.init(this.data);
         this.series.forEach((s) => s.setChartData(data));
-=======
-        const data = this.dataService.init(this.data);
-        this.series.map((s) => {
-            s.setChartData(data);
-        });
->>>>>>> 3e38f793
     }
 
     async processData(shouldSync = true) {
