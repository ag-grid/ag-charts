import { Scene } from '../scene/scene';
import { Group } from '../scene/group';
import { Text } from '../scene/shape/text';
import { Debug } from '../util/debug';
import type { Series, SeriesNodeDatum } from './series/series';
import { SeriesNodePickMode } from './series/series';
import { Padding } from '../util/padding';

import { BBox } from '../scene/bbox';
import { SizeMonitor } from '../util/sizeMonitor';
import type { Caption } from '../caption';
import type { TypedEvent } from '../util/observable';
import { Observable } from '../util/observable';
import type { ChartAxis } from './chartAxis';
import type { ChartAxisDirection } from './chartAxisDirection';
import { createId } from '../util/id';
import type { PlacedLabel, PointLabelDatum } from '../util/labelPlacement';
import { isPointLabelDatum, placeLabels } from '../util/labelPlacement';
import type {
    AgChartOptions,
    AgChartClickEvent,
    AgChartDoubleClickEvent,
    AgChartInstance,
} from '../options/agChartOptions';
import { debouncedAnimationFrame, debouncedCallback } from '../util/render';
import type { Point } from '../scene/point';
import { BOOLEAN, OPT_BOOLEAN, STRING_UNION, Validate } from '../util/validation';
import { sleep } from '../util/async';
import type { TooltipMeta as PointerMeta } from './tooltip/tooltip';
import { Tooltip } from './tooltip/tooltip';
import { ChartOverlays } from './overlay/chartOverlays';
import { jsonMerge } from '../util/json';
import { Layers } from './layers';
import { AnimationManager } from './interaction/animationManager';
import { CursorManager } from './interaction/cursorManager';
import { ChartEventManager } from './interaction/chartEventManager';
import type { HighlightChangeEvent } from './interaction/highlightManager';
import { HighlightManager } from './interaction/highlightManager';
import type { InteractionEvent } from './interaction/interactionManager';
import { InteractionManager } from './interaction/interactionManager';
import { TooltipManager } from './interaction/tooltipManager';
import { ZoomManager } from './interaction/zoomManager';
import type { Module } from '../util/module';
import { type LayoutCompleteEvent, LayoutService } from './layout/layoutService';
import { DataService } from './dataService';
import { UpdateService } from './updateService';
import { ChartUpdateType } from './chartUpdateType';
import type { CategoryLegendDatum, ChartLegendDatum, ChartLegend, ChartLegendType } from './legendDatum';
import { Logger } from '../util/logger';
import { ActionOnSet } from '../util/proxy';
import { ChartHighlight } from './chartHighlight';
import { CallbackCache } from '../util/callbackCache';
import type { ModuleContext } from '../util/moduleContext';
import { DataController } from './data/dataController';
import { SeriesStateManager } from './series/seriesStateManager';
import { SeriesLayerManager } from './series/seriesLayerManager';
import type { SeriesOptionsTypes } from './mapping/types';
import { Legend } from './legend';
import type { LegendModule, RootModule } from '../util/coreModules';
import type { ModuleInstance } from '../util/baseModule';

type OptionalHTMLElement = HTMLElement | undefined | null;

export type TransferableResources = { container?: OptionalHTMLElement; scene: Scene; element: HTMLElement };
export type SpecialOverrides = {
    overrideDevicePixelRatio?: number;
    document: Document;
    window: Window & typeof globalThis;
};

type PickedNode = {
    series: Series<any>;
    datum: SeriesNodeDatum;
    distance: number;
};

function initialiseSpecialOverrides(opts: Partial<SpecialOverrides>): SpecialOverrides {
    let globalWindow;
    if (opts.window != null) {
        globalWindow = opts.window;
    } else if (typeof window !== 'undefined') {
        globalWindow = window;
    } else if (typeof global !== 'undefined') {
        globalWindow = global.window;
    } else {
        throw new Error('AG Charts - unable to resolve global window');
    }
    let globalDocument;
    if (opts.document != null) {
        globalDocument = opts.document;
    } else if (typeof document !== 'undefined') {
        globalDocument = document;
    } else if (typeof global !== 'undefined') {
        globalDocument = global.document;
    } else {
        throw new Error('AG Charts - unable to resolve global document');
    }
    return {
        document: globalDocument,
        window: globalWindow,
        overrideDevicePixelRatio: opts.overrideDevicePixelRatio,
    };
}

class SeriesArea {
    @Validate(OPT_BOOLEAN)
    clip?: boolean = undefined;

    padding = new Padding(0);
}

export abstract class Chart extends Observable implements AgChartInstance {
    readonly id = createId(this);

    processedOptions: AgChartOptions & { type?: SeriesOptionsTypes['type'] } = {};
    userOptions: AgChartOptions = {};
    queuedUserOptions: AgChartOptions[] = [];

    getOptions() {
        const { queuedUserOptions } = this;
        const lastUpdateOptions = queuedUserOptions[queuedUserOptions.length - 1] ?? this.userOptions;
        return jsonMerge([lastUpdateOptions]);
    }

    readonly scene: Scene;
    readonly seriesRoot = new Group({ name: `${this.id}-Series-root` });
    legend: ChartLegend | undefined;

    readonly tooltip: Tooltip;
    readonly overlays: ChartOverlays;
    readonly highlight: ChartHighlight;

    private readonly debug = Debug.create();

    private extraDebugStats: Record<string, number> = {};

    @ActionOnSet<Chart>({
        newValue(value) {
            if (this.destroyed) return;

            value.appendChild(this.element);
        },
        oldValue(value) {
            value.removeChild(this.element);
        },
    })
    container: OptionalHTMLElement = undefined;

    @ActionOnSet<Chart>({
        newValue(value) {
            this.series?.forEach((series) => {
                series.setChartData(value);
            });
        },
    })
    public data: any = [];

    @ActionOnSet<Chart>({
        newValue(value) {
            this.resize(value, undefined, 'width option');
        },
    })
    width?: number;

    @ActionOnSet<Chart>({
        newValue(value) {
            this.resize(undefined, value, 'height option');
        },
    })
    height?: number;

    @ActionOnSet<Chart>({
        changeValue(value) {
            this.autoSizeChanged(value);
        },
    })
    @Validate(BOOLEAN)
    public autoSize;
    private _lastAutoSize?: [number, number];

    private autoSizeChanged(value: boolean) {
        const { style } = this.element;
        if (value) {
            style.display = 'block';
            style.width = '100%';
            style.height = '100%';

            if (!this._lastAutoSize) {
                return;
            }
            this.resize(undefined, undefined, 'autoSize option');
        } else {
            style.display = 'inline-block';
            style.width = 'auto';
            style.height = 'auto';
        }
    }

    download(fileName?: string, fileFormat?: string) {
        this.scene.download(fileName, fileFormat);
    }

    padding = new Padding(20);

    seriesArea = new SeriesArea();

    @ActionOnSet<Chart>({
        newValue(value) {
            this.scene.root?.appendChild(value.node);
        },
        oldValue(oldValue) {
            this.scene.root?.removeChild(oldValue.node);
        },
    })
    public title?: Caption = undefined;

    @ActionOnSet<Chart>({
        newValue(value) {
            this.scene.root?.appendChild(value.node);
        },
        oldValue(oldValue) {
            this.scene.root?.removeChild(oldValue.node);
        },
    })
    public subtitle?: Caption = undefined;

    @ActionOnSet<Chart>({
        newValue(value) {
            this.scene.root?.appendChild(value.node);
        },
        oldValue(oldValue) {
            this.scene.root?.removeChild(oldValue.node);
        },
    })
    public footnote?: Caption = undefined;

    @Validate(STRING_UNION('standalone', 'integrated'))
    mode: 'standalone' | 'integrated' = 'standalone';

    private _destroyed: boolean = false;
    get destroyed() {
        return this._destroyed;
    }

    protected readonly animationManager: AnimationManager;
    protected readonly chartEventManager: ChartEventManager;
    protected readonly cursorManager: CursorManager;
    protected readonly highlightManager: HighlightManager;
    protected readonly interactionManager: InteractionManager;
    protected readonly tooltipManager: TooltipManager;
    protected readonly zoomManager: ZoomManager;
    protected readonly layoutService: LayoutService;
    protected readonly updateService: UpdateService;
    protected readonly dataService: DataService;
    protected readonly axisGridGroup: Group;
    protected readonly axisGroup: Group;
    protected readonly callbackCache: CallbackCache;
    protected readonly seriesStateManager: SeriesStateManager;
    protected readonly seriesLayerManager: SeriesLayerManager;
    protected readonly modules: Record<string, { instance: ModuleInstance }> = {};
    protected readonly legendModules: Record<string, { instance: ModuleInstance }> = {};
    private readonly specialOverrides: SpecialOverrides;

    protected constructor(specialOverrides: Partial<SpecialOverrides>, resources?: TransferableResources) {
        super();

        this.specialOverrides = initialiseSpecialOverrides(specialOverrides);
        const { window, document } = this.specialOverrides;

        const scene = resources?.scene;
        const element = resources?.element ?? document.createElement('div');
        const container = resources?.container;

        const root = new Group({ name: 'root' });
        // Prevent the scene from rendering chart components in an invalid state
        // (before first layout is performed).
        root.visible = false;
        root.append(this.seriesRoot);

        this.axisGridGroup = new Group({ name: 'Axes-Grids', layer: true, zIndex: Layers.AXIS_GRID_ZINDEX });
        root.appendChild(this.axisGridGroup);

        this.axisGroup = new Group({ name: 'Axes', layer: true, zIndex: Layers.AXIS_ZINDEX });
        root.appendChild(this.axisGroup);

        this.element = element;
        element.classList.add('ag-chart-wrapper');
        element.style.position = 'relative';

        this.scene = scene ?? new Scene(this.specialOverrides);
        this.scene.root = root;
        this.scene.container = element;
        this.autoSize = true;

        this.chartEventManager = new ChartEventManager();
        this.cursorManager = new CursorManager(element);
        this.highlightManager = new HighlightManager();
        this.interactionManager = new InteractionManager(element, document, window);
        this.zoomManager = new ZoomManager();
        this.dataService = new DataService(() => this.series);
        this.layoutService = new LayoutService();
        this.updateService = new UpdateService((type = ChartUpdateType.FULL, { forceNodeDataRefresh }) =>
            this.update(type, { forceNodeDataRefresh })
        );
        this.seriesStateManager = new SeriesStateManager();
        this.seriesLayerManager = new SeriesLayerManager(this.seriesRoot);
        this.callbackCache = new CallbackCache();

<<<<<<< HEAD
        this.animationManager = new AnimationManager(this.interactionManager);
        this.animationManager.skipAnimations = true;
=======
        this.animationManager = new AnimationManager(this.interactionManager, window);
        this.animationManager.skip();
>>>>>>> 347b9d00
        this.animationManager.play();

        this.tooltip = new Tooltip(this.scene.canvas.element, document, window, document.body);
        this.tooltipManager = new TooltipManager(this.tooltip, this.interactionManager);
        this.overlays = new ChartOverlays(this.element);
        this.highlight = new ChartHighlight();
        this.container = container;

        SizeMonitor.observe(this.element, (size) => {
            let { width, height } = size;
            width = Math.floor(width);
            height = Math.floor(height);

            if (!this.autoSize) {
                return;
            }

            if (width === 0 && height === 0) {
                return;
            }

            const [autoWidth = 0, authHeight = 0] = this._lastAutoSize ?? [];
            if (autoWidth === width && authHeight === height) {
                return;
            }

            this._lastAutoSize = [width, height];
            this.resize(undefined, undefined, 'SizeMonitor');
        });
        // eslint-disable-next-line sonarjs/no-duplicate-string
        this.layoutService.addListener('start-layout', (e) => this.positionPadding(e.shrinkRect));
        this.layoutService.addListener('start-layout', (e) => this.positionCaptions(e.shrinkRect));
        this.layoutService.addListener('layout-complete', (e) => this.layoutComplete(e));

        // Add interaction listeners last so child components are registered first.
        this.interactionManager.addListener('click', (event) => this.onClick(event));
        this.interactionManager.addListener('dblclick', (event) => this.onDoubleClick(event));
        this.interactionManager.addListener('hover', (event) => this.onMouseMove(event));
        this.interactionManager.addListener('leave', (event) => this.onLeave(event));
        this.interactionManager.addListener('page-left', () => this.destroy());
        this.interactionManager.addListener('wheel', () => this.disablePointer());

        this.animationManager.addListener('animation-frame', (_) => {
            this.update(ChartUpdateType.SCENE_RENDER);
        });
        this.highlightManager.addListener('highlight-change', (event) => this.changeHighlightDatum(event));
        this.zoomManager.addListener('zoom-change', (_) =>
            this.update(ChartUpdateType.PROCESS_DATA, { forceNodeDataRefresh: true })
        );

        this.attachLegend('category', 'legend', Legend);
    }

    addModule(module: RootModule) {
        if (this.modules[module.optionsKey] != null) {
            throw new Error('AG Charts - module already initialised: ' + module.optionsKey);
        }

        const moduleInstance = new module.instanceConstructor(this.getModuleContext());
        this.modules[module.optionsKey] = { instance: moduleInstance };

        (this as any)[module.optionsKey] = moduleInstance;
    }

    removeModule(module: RootModule) {
        this.modules[module.optionsKey]?.instance?.destroy();
        delete this.modules[module.optionsKey];
        delete (this as any)[module.optionsKey];
    }

    private legends: Map<ChartLegendType, ChartLegend> = new Map();

    private attachLegend(
        legendType: ChartLegendType,
        legendKey: string,
        legendConstructor: new (moduleContext: ModuleContext) => ChartLegend
    ) {
        const legend = new legendConstructor(this.getModuleContext());
        (this as any)[legendKey] = legend;
        this.legends.set(legendType, legend);
        legend.attachLegend(this.scene.root);
        return legend;
    }

    addLegendModule(module: LegendModule) {
        if (this.modules[module.optionsKey] != null) {
            throw new Error('AG Charts - module already initialised: ' + module.optionsKey);
        }

        const legend = this.attachLegend(module.identifier, module.optionsKey, module.instanceConstructor);
        this.modules[module.optionsKey] = { instance: legend };
    }

    removeLegendModule(module: LegendModule) {
        this.modules[module.optionsKey]?.instance?.destroy();
        delete this.modules[module.optionsKey];
        delete (this as any)[module.optionsKey];
        this.legends.delete(module.identifier);
    }

    isModuleEnabled(module: Module) {
        return this.modules[module.optionsKey] != null;
    }

    getModuleContext(): ModuleContext {
        const {
            scene,
            animationManager,
            chartEventManager,
            cursorManager,
            highlightManager,
            interactionManager,
            tooltipManager,
            zoomManager,
            dataService,
            layoutService,
            updateService,
            seriesStateManager,
            seriesLayerManager,
            mode,
            callbackCache,
            specialOverrides: { window, document },
        } = this;
        return {
            window,
            document,
            scene,
            animationManager,
            chartEventManager,
            cursorManager,
            highlightManager,
            interactionManager,
            tooltipManager,
            zoomManager,
            dataService,
            layoutService,
            updateService,
            mode,
            seriesStateManager,
            seriesLayerManager,
            callbackCache,
        };
    }

    destroy(opts?: { keepTransferableResources: boolean }): TransferableResources | undefined {
        if (this._destroyed) {
            return;
        }

        const keepTransferableResources = opts?.keepTransferableResources;
        let result: TransferableResources | undefined = undefined;

        this._performUpdateType = ChartUpdateType.NONE;
        this._pendingFactoryUpdates.splice(0);

        this.tooltipManager.destroy();
        this.tooltip.destroy();
        Object.values(this.legends).forEach((legend) => legend.destroy());
        this.legends.clear();
        this.overlays.noData.hide();
        SizeMonitor.unobserve(this.element);

        for (const [key, module] of Object.entries(this.modules)) {
            module.instance.destroy();
            delete this.modules[key];
            delete (this as any)[key];
        }

        this.interactionManager.destroy();
        this.animationManager.stop();

        if (keepTransferableResources) {
            this.scene.strip();
            result = { container: this.container, scene: this.scene, element: this.element };
        } else {
            this.scene.destroy();
            this.container = undefined;
        }

        this.removeAllSeries();
        this.seriesLayerManager.destroy();

        this.axes.forEach((a) => a.destroy());
        this.axes = [];

        this.callbackCache.invalidateCache();

        this._destroyed = true;

        return result;
    }

    disablePointer(highlightOnly = false) {
        if (!highlightOnly) {
            this.tooltipManager.removeTooltip(this.id);
        }
        this.highlightManager.updateHighlight(this.id);
        if (this.lastInteractionEvent) {
            this.lastInteractionEvent = undefined;
        }
    }

    private _pendingFactoryUpdates: (() => Promise<void>)[] = [];

    requestFactoryUpdate(cb: () => Promise<void>) {
        const callbacks = this._pendingFactoryUpdates;
        const count = callbacks.length;
        if (count === 0) {
            callbacks.push(cb);
            this._processCallbacks().catch((e) => Logger.errorOnce(e));
        } else {
            // Factory callback process already running, the callback will be invoked asynchronously.
            // Clear the queue after the first callback to prevent unnecessary re-renderings.
            callbacks.splice(1, count - 1, cb);
        }
    }

    private async _processCallbacks() {
        const callbacks = this._pendingFactoryUpdates;
        while (callbacks.length > 0) {
            if (this.updatePending) {
                await sleep(1);
                continue; // Make sure to check queue has an item before continuing.
            }
            try {
                await callbacks[0]();
                this.callbackCache.invalidateCache();
            } catch (e) {
                Logger.error('update error', e);
            }

            callbacks.shift();
        }
    }

    private _performUpdateNoRenderCount = 0;
    private _performUpdateType: ChartUpdateType = ChartUpdateType.NONE;
    get performUpdateType() {
        return this._performUpdateType;
    }
    get updatePending(): boolean {
        return this._performUpdateType !== ChartUpdateType.NONE || this.lastInteractionEvent != null;
    }
    private _lastPerformUpdateError?: Error;
    get lastPerformUpdateError() {
        return this._lastPerformUpdateError;
    }

    private updateShortcutCount = 0;
    private seriesToUpdate: Set<Series> = new Set();
    private performUpdateTrigger = debouncedCallback(async ({ count }) => {
        if (this._destroyed) return;

        try {
            await this.performUpdate(count);
        } catch (error) {
            this._lastPerformUpdateError = error as Error;
            Logger.error('update error', error);
        }
    });
    public async awaitUpdateCompletion() {
        await this.performUpdateTrigger.await();
    }
    public update(
        type = ChartUpdateType.FULL,
        opts?: { forceNodeDataRefresh?: boolean; seriesToUpdate?: Iterable<Series>; backOffMs?: number }
    ) {
        const { forceNodeDataRefresh = false, seriesToUpdate = this.series } = opts ?? {};

        if (forceNodeDataRefresh) {
            this.series.forEach((series) => series.markNodeDataDirty());
        }

        for (const series of seriesToUpdate) {
            this.seriesToUpdate.add(series);
        }

        if (type < this._performUpdateType) {
            this._performUpdateType = type;
            this.performUpdateTrigger.schedule(opts?.backOffMs);
        }
    }
    private async performUpdate(count: number) {
        const { _performUpdateType: performUpdateType, extraDebugStats } = this;
        const seriesToUpdate = [...this.seriesToUpdate];

        // Clear state immediately so that side-effects can be detected prior to SCENE_RENDER.
        this._performUpdateType = ChartUpdateType.NONE;
        this.seriesToUpdate.clear();

        this.debug('Chart.performUpdate() - start', ChartUpdateType[performUpdateType]);
        const splits: Record<string, number> = { start: performance.now() };

        switch (performUpdateType) {
            case ChartUpdateType.FULL:
            case ChartUpdateType.PROCESS_DATA:
                await this.processData();
                this.disablePointer(true);
                splits['🏭'] = performance.now();
            // eslint-disable-next-line no-fallthrough
            case ChartUpdateType.PERFORM_LAYOUT:
                if (this.checkUpdateShortcut(ChartUpdateType.PERFORM_LAYOUT)) break;
                if (!this.checkFirstAutoSize(seriesToUpdate)) break;

                await this.performLayout();
                this.handleOverlays();
                this.debug('Chart.performUpdate() - seriesRect', this.seriesRect);
                splits['⌖'] = performance.now();

            // eslint-disable-next-line no-fallthrough
            case ChartUpdateType.SERIES_UPDATE:
                if (this.checkUpdateShortcut(ChartUpdateType.SERIES_UPDATE)) break;

                const { seriesRect } = this;
                const seriesUpdates = [...seriesToUpdate].map((series) => series.update({ seriesRect }));
                await Promise.all(seriesUpdates);

                splits['🤔'] = performance.now();
            // eslint-disable-next-line no-fallthrough
            case ChartUpdateType.TOOLTIP_RECALCULATION:
                if (this.checkUpdateShortcut(ChartUpdateType.TOOLTIP_RECALCULATION)) break;

                const tooltipMeta = this.tooltipManager.getTooltipMeta(this.id);
                if (performUpdateType < ChartUpdateType.SERIES_UPDATE && tooltipMeta?.event?.type === 'hover') {
                    this.handlePointer(tooltipMeta.event as InteractionEvent<'hover'>);
                }
                splits['↖'] = performance.now();

            // eslint-disable-next-line no-fallthrough
            case ChartUpdateType.SCENE_RENDER:
                if (this.checkUpdateShortcut(ChartUpdateType.SCENE_RENDER)) break;

                await this.scene.render({ debugSplitTimes: splits, extraDebugStats });
                this.extraDebugStats = {};
            // eslint-disable-next-line no-fallthrough
            case ChartUpdateType.NONE:
                // Do nothing.
                this.updateShortcutCount = 0;
        }

        const end = performance.now();
        this.debug('Chart.performUpdate() - end', {
            chart: this,
            durationMs: Math.round((end - splits['start']) * 100) / 100,
            count,
            performUpdateType: ChartUpdateType[performUpdateType],
        });
    }

    private checkUpdateShortcut(checkUpdateType: ChartUpdateType) {
        const maxShortcuts = 3;

        if (this.updateShortcutCount > maxShortcuts) {
            Logger.warn(
                `exceeded the maximum number of simultaneous updates (${
                    maxShortcuts + 1
                }), discarding changes and rendering`
            );
            return false;
        }

        if (this.performUpdateType <= checkUpdateType) {
            // A previous step modified series state, and we need to re-run this or an earlier step before rendering.
            this.updateShortcutCount++;
            return true;
        }

        return false;
    }

    private checkFirstAutoSize(seriesToUpdate: Series[]) {
        if (this.autoSize && !this._lastAutoSize) {
            const count = this._performUpdateNoRenderCount++;
            const backOffMs = (count ^ 2) * 10;

            if (count < 8) {
                // Reschedule if canvas size hasn't been set yet to avoid a race.
                this.update(ChartUpdateType.PERFORM_LAYOUT, { seriesToUpdate, backOffMs });

                this.debug('Chart.checkFirstAutoSize() - backing off until first size update', backOffMs);
                return false;
            }

            // After several failed passes, continue and accept there maybe a redundant
            // render. Sometimes this case happens when we already have the correct
            // width/height, and we end up never rendering the chart in that scenario.
            this.debug('Chart.checkFirstAutoSize() - timeout for first size update.');
        }
        this._performUpdateNoRenderCount = 0;

        return true;
    }

    readonly element: HTMLElement;

    protected _axes: ChartAxis[] = [];
    set axes(values: ChartAxis[]) {
        const removedAxes = new Set<ChartAxis>();
        this._axes.forEach((axis) => {
            axis.detachAxis(this.axisGroup, this.axisGridGroup);
            removedAxes.add(axis);
        });
        // make linked axes go after the regular ones (simulates stable sort by `linkedTo` property)
        this._axes = values.filter((a) => !a.linkedTo).concat(values.filter((a) => a.linkedTo));
        this._axes.forEach((axis) => {
            axis.attachAxis(this.axisGroup, this.axisGridGroup);
            removedAxes.delete(axis);
        });
        this.zoomManager.updateAxes(this._axes);

        removedAxes.forEach((axis) => axis.destroy());
    }
    get axes(): ChartAxis[] {
        return this._axes;
    }

    protected _series: Series[] = [];
    set series(values: Series[]) {
        this.removeAllSeries();
        this.seriesLayerManager.setSeriesCount(values.length);
        values.forEach((series) => this.addSeries(series));
    }
    get series(): Series[] {
        return this._series;
    }

    private addSeries(series: Series<any>): boolean {
        const { series: allSeries } = this;
        const canAdd = allSeries.indexOf(series) < 0;

        if (canAdd) {
            allSeries.push(series);

            if (series.rootGroup.parent == null) {
                this.seriesLayerManager.requestGroup(series);
            }
            this.initSeries(series);

            return true;
        }

        return false;
    }

    private initSeries(series: Series<any>) {
        series.chart = this;
        series.setChartData(this.data);
        this.addSeriesListeners(series);

        series.addChartEventListeners();
    }

    private removeAllSeries(): void {
        this.series.forEach((series) => {
            series.removeEventListener('nodeClick', this.onSeriesNodeClick);
            series.removeEventListener('nodeDoubleClick', this.onSeriesNodeDoubleClick);
            series.destroy();

            series.chart = undefined;
        });
        this._series = []; // using `_series` instead of `series` to prevent infinite recursion
    }

    private addSeriesListeners(series: Series<any>) {
        if (this.hasEventListener('seriesNodeClick')) {
            series.addEventListener('nodeClick', this.onSeriesNodeClick);
        }

        if (this.hasEventListener('seriesNodeDoubleClick')) {
            series.addEventListener('nodeDoubleClick', this.onSeriesNodeDoubleClick);
        }
    }

    updateAllSeriesListeners(): void {
        this.series.forEach((series) => {
            series.removeEventListener('nodeClick', this.onSeriesNodeClick);
            series.removeEventListener('nodeDoubleClick', this.onSeriesNodeDoubleClick);

            this.addSeriesListeners(series);
        });
    }

    protected assignSeriesToAxes() {
        this.axes.forEach((axis) => {
            axis.boundSeries = this.series.filter((s) => {
                const seriesAxis = s.axes[axis.direction];
                return seriesAxis === axis;
            });
        });
    }

    protected assignAxesToSeries() {
        // This method has to run before `assignSeriesToAxes`.
        const directionToAxesMap: { [key in ChartAxisDirection]?: ChartAxis[] } = {};

        this.axes.forEach((axis) => {
            const direction = axis.direction;
            const directionAxes = (directionToAxesMap[direction] ??= []);
            directionAxes.push(axis);
        });

        this.series.forEach((series) => {
            series.directions.forEach((direction) => {
                const directionAxes = directionToAxesMap[direction];
                if (!directionAxes) {
                    Logger.warnOnce(
                        `no available axis for direction [${direction}]; check series and axes configuration.`
                    );
                    return;
                }

                const seriesKeys = series.getKeys(direction);
                const newAxis = this.findMatchingAxis(directionAxes, seriesKeys);
                if (!newAxis) {
                    Logger.warnOnce(
                        `no matching axis for direction [${direction}] and keys [${seriesKeys}]; check series and axes configuration.`
                    );
                    return;
                }

                series.axes[direction] = newAxis;
            });
        });
    }

    private findMatchingAxis(directionAxes: ChartAxis[], directionKeys?: string[]): ChartAxis | undefined {
        for (const axis of directionAxes) {
            const axisKeys = axis.keys;

            if (!axisKeys.length) {
                return axis;
            }

            if (!directionKeys) {
                continue;
            }

            for (const directionKey of directionKeys) {
                if (axisKeys.indexOf(directionKey) >= 0) {
                    return axis;
                }
            }
        }
    }

    private resize(width?: number, height?: number, source?: string) {
        width ??= this.width ?? (this.autoSize ? this._lastAutoSize?.[0] : this.scene.canvas.width);
        height ??= this.height ?? (this.autoSize ? this._lastAutoSize?.[1] : this.scene.canvas.height);
        this.debug(`Chart.resize() from ${source}`, { width, height, stack: new Error().stack });
        if (!width || !height || !Number.isFinite(width) || !Number.isFinite(height)) return;

        if (this.scene.resize(width, height)) {
            this.disablePointer();
            this.animationManager.reset();
            this.update(ChartUpdateType.PERFORM_LAYOUT, { forceNodeDataRefresh: true });
        }
    }

    async processData() {
        if (this.series.some((s) => s.canHaveAxes)) {
            this.assignAxesToSeries();
            this.assignSeriesToAxes();
        }

        const dataController = new DataController();
        const seriesPromises = this.series.map((s) => s.processData(dataController));
        await dataController.execute();
        await Promise.all(seriesPromises);
        await this.updateLegend();
    }

    placeLabels(): Map<Series<any>, PlacedLabel[]> {
        const visibleSeries: Series[] = [];
        const data: (readonly PointLabelDatum[])[] = [];
        for (const series of this.series) {
            if (!series.visible) {
                continue;
            }

            const labelData: PointLabelDatum[] = series.getLabelData();

            if (!(labelData && isPointLabelDatum(labelData[0]))) {
                continue;
            }

            data.push(labelData);

            visibleSeries.push(series);
        }

        const { seriesRect } = this;
        const labels: PlacedLabel[][] =
            seriesRect && data.length > 0
                ? placeLabels(data, { x: 0, y: 0, width: seriesRect.width, height: seriesRect.height })
                : [];
        return new Map(labels.map((l, i) => [visibleSeries[i], l]));
    }

    private async updateLegend() {
        this.legends.forEach((legend, legendType) => {
            const legendData: ChartLegendDatum[] = [];
            this.series
                .filter((s) => s.showInLegend)
                .forEach((series) => {
                    const data = series.getLegendData(legendType);
                    legendData.push(...data);
                });

            if (legendType === 'category') {
                this.validateLegendData(legendData);
            }

            legend.data = legendData;
        });
    }

    protected validateLegendData(legendData: ChartLegendDatum[]) {
        // Validate each series that shares a legend item label uses the same fill colour
        const labelMarkerFills: { [key: string]: { [key: string]: Set<string> } } = {};

        legendData.forEach((d) => {
            const seriesType = this.series.find((s) => s.id === d.seriesId)?.type;
            if (!seriesType) return;

            const dc = d as CategoryLegendDatum;
            labelMarkerFills[seriesType] ??= { [dc.label.text]: new Set() };
            labelMarkerFills[seriesType][dc.label.text] ??= new Set();
            if (dc.marker.fill != null) {
                labelMarkerFills[seriesType][dc.label.text].add(dc.marker.fill);
            }
        });

        Object.keys(labelMarkerFills).forEach((seriesType) => {
            Object.keys(labelMarkerFills[seriesType]).forEach((name) => {
                const fills = labelMarkerFills[seriesType][name];
                if (fills.size > 1) {
                    Logger.warnOnce(
                        `legend item '${name}' has multiple fill colors, this may cause unexpected behaviour.`
                    );
                }
            });
        });
    }

    protected async performLayout() {
        if (this.scene.root) {
            this.scene.root.visible = true;
        }

        const { width, height } = this.scene;
        let ctx = { shrinkRect: new BBox(0, 0, width, height) };
        ctx = this.layoutService.dispatchPerformLayout('start-layout', ctx);
        ctx = this.layoutService.dispatchPerformLayout('before-series', ctx);
        return ctx.shrinkRect;
    }

    private layoutComplete({ clipSeries, series: { paddedRect } }: LayoutCompleteEvent): void {
        if (this.seriesArea.clip || clipSeries) {
            this.seriesRoot.setClipRectInGroupCoordinateSpace(paddedRect);
        } else {
            this.seriesRoot.setClipRectInGroupCoordinateSpace();
        }
    }

    private positionPadding(shrinkRect: BBox) {
        const { padding } = this;

        shrinkRect.shrink(padding.left, 'left');
        shrinkRect.shrink(padding.top, 'top');
        shrinkRect.shrink(padding.right, 'right');
        shrinkRect.shrink(padding.bottom, 'bottom');

        return { shrinkRect };
    }

    private positionCaptions(shrinkRect: BBox) {
        const { title, subtitle, footnote } = this;
        const newShrinkRect = shrinkRect.clone();

        const updateCaption = (caption: Caption) => {
            const defaultCaptionHeight = shrinkRect.height / 10;
            const captionLineHeight = caption.lineHeight ?? caption.fontSize * Text.defaultLineHeightRatio;
            const maxWidth = shrinkRect.width;
            const maxHeight = Math.max(captionLineHeight, defaultCaptionHeight);
            caption.computeTextWrap(maxWidth, maxHeight);
        };

        const positionTopAndShrinkBBox = (caption: Caption) => {
            const baseY = newShrinkRect.y;
            caption.node.x = newShrinkRect.x + newShrinkRect.width / 2;
            caption.node.y = baseY;
            caption.node.textBaseline = 'top';
            updateCaption(caption);
            const bbox = caption.node.computeBBox();

            // As the bbox (x,y) ends up at a different location than specified above, we need to
            // take it into consideration when calculating how much space needs to be reserved to
            // accommodate the caption.
            const bboxHeight = Math.ceil(bbox.y - baseY + bbox.height + (caption.spacing ?? 0));

            newShrinkRect.shrink(bboxHeight, 'top');
        };
        const positionBottomAndShrinkBBox = (caption: Caption) => {
            const baseY = newShrinkRect.y + newShrinkRect.height;
            caption.node.x = newShrinkRect.x + newShrinkRect.width / 2;
            caption.node.y = baseY;
            caption.node.textBaseline = 'bottom';
            updateCaption(caption);
            const bbox = caption.node.computeBBox();

            const bboxHeight = Math.ceil(baseY - bbox.y + (caption.spacing ?? 0));

            newShrinkRect.shrink(bboxHeight, 'bottom');
        };

        if (title) {
            title.node.visible = title.enabled;
            if (title.node.visible) {
                positionTopAndShrinkBBox(title);
            }
        }

        if (subtitle) {
            subtitle.node.visible = (title?.enabled && subtitle.enabled) ?? false;
            if (subtitle.node.visible) {
                positionTopAndShrinkBBox(subtitle);
            }
        }

        if (footnote) {
            footnote.node.visible = footnote.enabled;
            if (footnote.node.visible) {
                positionBottomAndShrinkBBox(footnote);
            }
        }

        return { shrinkRect: newShrinkRect };
    }

    protected hoverRect?: BBox;

    // Should be available after the first layout.
    protected seriesRect?: BBox;
    getSeriesRect(): Readonly<BBox | undefined> {
        return this.seriesRect;
    }

    // x/y are local canvas coordinates in CSS pixels, not actual pixels
    private pickSeriesNode(point: Point, exactMatchOnly: boolean, maxDistance?: number): PickedNode | undefined {
        const start = performance.now();

        // Disable 'nearest match' options if looking for exact matches only
        const pickModes = exactMatchOnly ? [SeriesNodePickMode.EXACT_SHAPE_MATCH] : undefined;

        // Iterate through series in reverse, as later declared series appears on top of earlier
        // declared series.
        const reverseSeries = [...this.series].reverse();

        let result: { series: Series<any>; datum: SeriesNodeDatum; distance: number } | undefined = undefined;
        for (const series of reverseSeries) {
            if (!series.visible || !series.rootGroup.visible) {
                continue;
            }
            const { match, distance } = series.pickNode(point, pickModes) ?? {};
            if (!match || distance == null) {
                continue;
            }
            if ((!result || result.distance > distance) && distance <= (maxDistance ?? Infinity)) {
                result = { series, distance, datum: match };
            }
            if (distance === 0) {
                break;
            }
        }

        this.extraDebugStats['pickSeriesNode'] = Math.round(
            (this.extraDebugStats['pickSeriesNode'] ?? 0) + (performance.now() - start)
        );

        return result;
    }

    lastPick?: {
        datum: SeriesNodeDatum;
        event?: Event;
    };

    protected onMouseMove(event: InteractionEvent<'hover'>): void {
        this.lastInteractionEvent = event;
        this.pointerScheduler.schedule();

        this.extraDebugStats['mouseX'] = event.offsetX;
        this.extraDebugStats['mouseY'] = event.offsetY;
        this.update(ChartUpdateType.SCENE_RENDER);
    }

    protected onLeave(event: InteractionEvent<'leave'>): void {
        if (this.tooltip.pointerLeftOntoTooltip(event)) {
            return;
        }

        this.disablePointer();
    }

    private lastInteractionEvent?: InteractionEvent<'hover'> = undefined;
    private pointerScheduler = debouncedAnimationFrame(() => {
        if (this.lastInteractionEvent) {
            this.handlePointer(this.lastInteractionEvent);
        }
        this.lastInteractionEvent = undefined;
    });
    protected handlePointer(event: InteractionEvent<'hover'>) {
        const { lastPick, hoverRect } = this;
        const { offsetX, offsetY } = event;

        const disablePointer = (highlightOnly = false) => {
            if (lastPick) {
                // Cursor moved from a non-marker node to empty space.
                this.disablePointer(highlightOnly);
            }
        };

        if (!hoverRect?.containsPoint(offsetX, offsetY)) {
            disablePointer();
            return;
        }

        // Handle node highlighting and tooltip toggling when pointer within `tooltip.range`
        this.handlePointerTooltip(event, disablePointer);

        // Handle node highlighting and mouse cursor when pointer withing `series[].nodeClickRange`
        this.handlePointerNode(event);
    }

    protected handlePointerTooltip(
        event: InteractionEvent<'hover'>,
        disablePointer: (highlightOnly?: boolean) => void
    ) {
        const { lastPick, tooltip } = this;
        const { range } = tooltip;
        const { pageX, pageY, offsetX, offsetY } = event;

        let pixelRange;
        if (typeof range === 'number' && Number.isFinite(range)) {
            pixelRange = range;
        }
        const pick = this.pickSeriesNode({ x: offsetX, y: offsetY }, range === 'exact', pixelRange);

        if (!pick) {
            this.tooltipManager.updateTooltip(this.id);
            if (this.highlight.range === 'tooltip') disablePointer(true);
            return;
        }

        const isNewDatum = this.highlight.range === 'node' || !lastPick || lastPick.datum !== pick.datum;
        let html;

        if (isNewDatum) {
            html = pick.series.getTooltipHtml(pick.datum);

            if (this.highlight.range === 'tooltip') {
                this.highlightManager.updateHighlight(this.id, pick.datum);
            }
        } else if (lastPick) {
            lastPick.event = event.sourceEvent;
        }

        const isPixelRange = pixelRange != null;
        const tooltipEnabled = this.tooltip.enabled && pick.series.tooltip.enabled;
        const exactlyMatched = range === 'exact' && pick.distance === 0;
        const rangeMatched = range === 'nearest' || isPixelRange || exactlyMatched;
        const shouldUpdateTooltip = tooltipEnabled && rangeMatched && (!isNewDatum || html !== undefined);

        const position = {
            xOffset: pick.datum.series.tooltip.position.xOffset,
            yOffset: pick.datum.series.tooltip.position.yOffset,
        };

        const meta = this.mergePointerDatum(
            { pageX, pageY, offsetX, offsetY, event: event, showArrow: pick.series.tooltip.showArrow, position },
            pick.datum
        );
        meta.enableInteraction = pick.series.tooltip.interaction?.enabled ?? false;

        if (shouldUpdateTooltip) {
            this.tooltipManager.updateTooltip(this.id, meta, html);
        }
    }

    protected handlePointerNode(event: InteractionEvent<'hover'>) {
        const found = this.checkSeriesNodeRange(event, (series: Series, datum: any) => {
            if (series.hasEventListener('nodeClick') || series.hasEventListener('nodeDoubleClick')) {
                this.cursorManager.updateCursor('chart', 'pointer');
            }

            if (this.highlight.range === 'node') {
                this.highlightManager.updateHighlight(this.id, datum);
            }
        });

        if (!found) {
            this.cursorManager.updateCursor('chart');

            if (this.highlight.range === 'node') {
                this.highlightManager.updateHighlight(this.id);
            }
        }
    }

    protected onClick(event: InteractionEvent<'click'>) {
        if (this.checkSeriesNodeClick(event)) {
            this.update(ChartUpdateType.SERIES_UPDATE);
            return;
        }
        this.fireEvent<AgChartClickEvent>({
            type: 'click',
            event: event.sourceEvent,
        });
    }

    protected onDoubleClick(event: InteractionEvent<'dblclick'>) {
        if (this.checkSeriesNodeDoubleClick(event)) {
            this.update(ChartUpdateType.SERIES_UPDATE);
            return;
        }
        this.fireEvent<AgChartDoubleClickEvent>({
            type: 'doubleClick',
            event: event.sourceEvent,
        });
    }

    private checkSeriesNodeClick(event: InteractionEvent<'click'>): boolean {
        return this.checkSeriesNodeRange(event, (series: Series, datum: any) =>
            series.fireNodeClickEvent(event.sourceEvent, datum)
        );
    }

    private checkSeriesNodeDoubleClick(event: InteractionEvent<'dblclick'>): boolean {
        return this.checkSeriesNodeRange(event, (series: Series, datum: any) =>
            series.fireNodeDoubleClickEvent(event.sourceEvent, datum)
        );
    }

    private checkSeriesNodeRange(
        event: InteractionEvent<'click' | 'dblclick' | 'hover'>,
        callback: (series: Series, datum: any) => void
    ): boolean {
        const nearestNode = this.pickSeriesNode({ x: event.offsetX, y: event.offsetY }, false);

        const datum = nearestNode?.datum;
        const nodeClickRange = datum?.series.nodeClickRange;

        // First check if we should trigger the callback based on nearest node
        if (datum && nodeClickRange === 'nearest') {
            callback(datum.series, datum);
            return true;
        }

        // Then check for an exact match or within the given range
        let pixelRange;
        if (typeof nodeClickRange === 'number' && Number.isFinite(nodeClickRange)) {
            pixelRange = nodeClickRange;
        }

        const pick = this.pickSeriesNode(
            { x: event.offsetX, y: event.offsetY },
            nodeClickRange === 'exact',
            pixelRange
        );

        if (!pick) return false;

        // Then if we've picked a node within the pixel range, or exactly, trigger the callback
        const isPixelRange = pixelRange != null;
        const exactlyMatched = nodeClickRange === 'exact' && pick.distance === 0;

        if (isPixelRange || exactlyMatched) {
            callback(pick.series, pick.datum);
            return true;
        }

        return false;
    }

    private onSeriesNodeClick = (event: TypedEvent) => {
        const seriesNodeClickEvent = {
            ...event,
            type: 'seriesNodeClick',
        };
        Object.defineProperty(seriesNodeClickEvent, 'series', {
            enumerable: false,
            // Should display the deprecation warning
            get: () => (event as any).series,
        });
        this.fireEvent(seriesNodeClickEvent);
    };

    private onSeriesNodeDoubleClick = (event: TypedEvent) => {
        const seriesNodeDoubleClick = {
            ...event,
            type: 'seriesNodeDoubleClick',
        };
        this.fireEvent(seriesNodeDoubleClick);
    };

    private mergePointerDatum(meta: PointerMeta, datum: SeriesNodeDatum): PointerMeta {
        const { type } = datum.series.tooltip.position;

        if (type === 'node' && datum.nodeMidPoint) {
            const { window } = this.specialOverrides;
            const { x, y } = datum.nodeMidPoint;
            const { canvas } = this.scene;
            const point = datum.series.contentGroup.inverseTransformPoint(x, y);
            const canvasRect = canvas.element.getBoundingClientRect();
            return {
                ...meta,
                pageX: Math.round(canvasRect.left + window.scrollX + point.x),
                pageY: Math.round(canvasRect.top + window.scrollY + point.y),
                offsetX: Math.round(point.x),
                offsetY: Math.round(point.y),
            };
        }

        return meta;
    }

    changeHighlightDatum(event: HighlightChangeEvent) {
        const seriesToUpdate: Set<Series> = new Set<Series>();
        const { series: newSeries = undefined, datum: newDatum } = event.currentHighlight ?? {};
        const { series: lastSeries = undefined, datum: lastDatum } = event.previousHighlight ?? {};

        if (lastSeries) {
            seriesToUpdate.add(lastSeries);
        }

        if (newSeries) {
            seriesToUpdate.add(newSeries);
        }

        // Adjust cursor if a specific datum is highlighted, rather than just a series.
        if (lastSeries?.cursor && lastDatum) {
            this.cursorManager.updateCursor(lastSeries.id);
        }
        if (newSeries?.cursor && newDatum) {
            this.cursorManager.updateCursor(newSeries.id, newSeries.cursor);
        }

        this.lastPick = event.currentHighlight ? { datum: event.currentHighlight } : undefined;

        const updateAll = newSeries == null || lastSeries == null;
        if (updateAll) {
            this.update(ChartUpdateType.SERIES_UPDATE);
        } else {
            this.update(ChartUpdateType.SERIES_UPDATE, { seriesToUpdate });
        }
    }

    async waitForUpdate(timeoutMs = 5000): Promise<void> {
        const start = performance.now();

        while (this._pendingFactoryUpdates.length > 0 || this.updatePending) {
            if (performance.now() - start > timeoutMs) {
                throw new Error('waitForUpdate() timeout reached.');
            }
            await sleep(5);
        }
        await this.awaitUpdateCompletion();
    }

    protected handleOverlays() {
        this.handleNoDataOverlay();
    }

    protected handleNoDataOverlay() {
        const shouldDisplayNoDataOverlay = !this.series.some((s) => s.hasData());
        const rect = this.getSeriesRect();

        if (shouldDisplayNoDataOverlay && rect) {
            this.overlays.noData.show(rect);
        } else {
            this.overlays.noData.hide();
        }
    }
}<|MERGE_RESOLUTION|>--- conflicted
+++ resolved
@@ -306,13 +306,8 @@
         this.seriesLayerManager = new SeriesLayerManager(this.seriesRoot);
         this.callbackCache = new CallbackCache();
 
-<<<<<<< HEAD
         this.animationManager = new AnimationManager(this.interactionManager);
-        this.animationManager.skipAnimations = true;
-=======
-        this.animationManager = new AnimationManager(this.interactionManager, window);
         this.animationManager.skip();
->>>>>>> 347b9d00
         this.animationManager.play();
 
         this.tooltip = new Tooltip(this.scene.canvas.element, document, window, document.body);
