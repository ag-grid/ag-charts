import type { ModuleInstance } from '../module/baseModule';
import type { LegendModule, RootModule } from '../module/coreModules';
import { type Module, REGISTERED_MODULES } from '../module/module';
import type { ModuleContext } from '../module/moduleContext';
import type { AxisOptionModule, ChartOptions } from '../module/optionsModule';
import type { AgBaseAxisOptions } from '../options/chart/axisOptions';
import type { AgChartInstance, AgChartOptions } from '../options/chart/chartBuilderOptions';
import type { AgChartClickEvent, AgChartDoubleClickEvent } from '../options/chart/eventOptions';
import type { AgBaseSeriesOptions } from '../options/series/seriesOptions';
import { BBox } from '../scene/bbox';
import { Group } from '../scene/group';
import type { Point } from '../scene/point';
import { Scene } from '../scene/scene';
import type { PlacedLabel, PointLabelDatum } from '../scene/util/labelPlacement';
import { isPointLabelDatum, placeLabels } from '../scene/util/labelPlacement';
import { groupBy } from '../util/array';
import { sleep } from '../util/async';
import { CallbackCache } from '../util/callbackCache';
import { Debug } from '../util/debug';
import { createId } from '../util/id';
import { jsonApply, jsonDiff } from '../util/json';
import { Logger } from '../util/logger';
import { Mutex } from '../util/mutex';
import { mergeDefaults } from '../util/object';
import type { TypedEvent, TypedEventListener } from '../util/observable';
import { Observable } from '../util/observable';
import { Padding } from '../util/padding';
import { BaseProperties } from '../util/properties';
import { ActionOnSet, type ActionOnSetOptions } from '../util/proxy';
import { debouncedAnimationFrame, debouncedCallback } from '../util/render';
import { SizeMonitor } from '../util/sizeMonitor';
import { isFiniteNumber, isFunction } from '../util/type-guards';
import { BOOLEAN, OBJECT, UNION, Validate } from '../util/validation';
import { Caption } from './caption';
import type { ChartAnimationPhase } from './chartAnimationPhase';
import type { ChartAxis } from './chartAxis';
import { ChartAxisDirection } from './chartAxisDirection';
import { ChartHighlight } from './chartHighlight';
import type { ChartMode } from './chartMode';
import { JSON_APPLY_OPTIONS, JSON_APPLY_PLUGINS } from './chartOptions';
import { ChartUpdateType } from './chartUpdateType';
import { DataController } from './data/dataController';
import { DataService } from './data/dataService';
import { axisTypes } from './factory/axisTypes';
import { EXPECTED_ENTERPRISE_MODULES } from './factory/expectedEnterpriseModules';
import { legendRegistry } from './factory/legendRegistry';
import { seriesRegistry } from './factory/seriesRegistry';
import { AnimationManager } from './interaction/animationManager';
import { ChartEventManager } from './interaction/chartEventManager';
import { CursorManager } from './interaction/cursorManager';
import { GestureDetector } from './interaction/gestureDetector';
import type { HighlightChangeEvent } from './interaction/highlightManager';
import { HighlightManager } from './interaction/highlightManager';
import type { InteractionEvent, PointerOffsets } from './interaction/interactionManager';
import { InteractionManager, InteractionState } from './interaction/interactionManager';
import { SyncManager } from './interaction/syncManager';
import { TooltipManager } from './interaction/tooltipManager';
import { ZoomManager } from './interaction/zoomManager';
import { Layers } from './layers';
import { LayoutService } from './layout/layoutService';
import { Legend } from './legend';
import type { CategoryLegendDatum, ChartLegend, ChartLegendType, GradientLegendDatum } from './legendDatum';
import { AxisPositionGuesser } from './mapping/prepareAxis';
import { matchSeriesOptions } from './mapping/prepareSeries';
import { type SeriesOptionsTypes, isAgCartesianChartOptions, isAgPolarChartOptions } from './mapping/types';
import { ChartOverlays } from './overlay/chartOverlays';
import { type Series, SeriesGroupingChangedEvent, SeriesNodePickMode } from './series/series';
import { SeriesLayerManager } from './series/seriesLayerManager';
import { type SeriesGrouping, SeriesStateManager } from './series/seriesStateManager';
import type { ISeries, SeriesNodeDatum } from './series/seriesTypes';
import { Tooltip } from './tooltip/tooltip';
import { BaseLayoutProcessor } from './update/baseLayoutProcessor';
import { DataWindowProcessor } from './update/dataWindowProcessor';
import { OverlaysProcessor } from './update/overlaysProcessor';
import type { UpdateProcessor } from './update/processor';
import { UpdateOpts, UpdateService } from './updateService';

const debug = Debug.create(true, 'opts');

type OptionalHTMLElement = HTMLElement | undefined | null;

export type TransferableResources = { container?: OptionalHTMLElement; scene: Scene; element: HTMLElement };

type SyncModule = ModuleInstance & { enabled?: boolean; syncAxes: (skipSync: boolean) => void };

type PickedNode = {
    series: Series<any>;
    datum: SeriesNodeDatum;
    distance: number;
};

type SeriesChangeType = 'no-op' | 'no-change' | 'replaced' | 'data-change' | 'series-count-changed' | 'updated';

type ObservableLike = {
    addEventListener(key: string, cb: TypedEventListener): void;
    clearEventListeners(): void;
};

export interface ChartSpecialOverrides {
    document?: Document;
    window?: Window;
    overrideDevicePixelRatio?: number;
    sceneMode?: 'simple';
}

export type ChartExtendedOptions = AgChartOptions & ChartSpecialOverrides;

class SeriesArea extends BaseProperties {
    @Validate(BOOLEAN, { optional: true })
    clip?: boolean;

    @Validate(OBJECT)
    padding = new Padding(0);
}

export abstract class Chart extends Observable implements AgChartInstance {
    static chartsInstances = new WeakMap<HTMLElement, Chart>();

    static getInstance(element: HTMLElement): Chart | undefined {
        return Chart.chartsInstances.get(element);
    }

    readonly id = createId(this);

    className?: string;

    readonly scene: Scene;
    readonly seriesRoot = new Group({ name: `${this.id}-Series-root` });

    readonly tooltip: Tooltip;
    readonly overlays: ChartOverlays;
    readonly highlight: ChartHighlight;

    private readonly debug = Debug.create();

    private extraDebugStats: Record<string, number> = {};

    @ActionOnSet<Chart>({
        newValue(value: HTMLElement) {
            if (this.destroyed) return;

            value.setAttribute('data-ag-charts', '');
            value.appendChild(this.element);
            Chart.chartsInstances.set(value, this);
        },
        oldValue(value: HTMLElement) {
            value.removeAttribute('data-ag-charts');
            value.removeChild(this.element);
            Chart.chartsInstances.delete(value);
        },
    })
    container: OptionalHTMLElement;

    public data: any = [];

    @ActionOnSet<Chart>({
        newValue(value) {
            this.resize(value, undefined, 'width option');
        },
    })
    width?: number;

    @ActionOnSet<Chart>({
        newValue(value) {
            this.resize(undefined, value, 'height option');
        },
    })
    height?: number;

    @ActionOnSet<Chart>({
        newValue(value) {
            this.onAutoSizeChange(value);
        },
    })
    @Validate(BOOLEAN)
    autoSize;

    private _lastAutoSize?: [number, number];
    private _firstAutoSize = true;

    private onAutoSizeChange(value: boolean) {
        const { style } = this.element;
        if (value) {
            style.display = 'block';
            style.width = '100%';
            style.height = '100%';

            if (!this._lastAutoSize) {
                return;
            }
            this.resize(undefined, undefined, 'autoSize option');
        } else {
            style.display = 'inline-block';
            style.width = 'auto';
            style.height = 'auto';
        }
    }

    download(fileName?: string, fileFormat?: string) {
        this.scene.download(fileName, fileFormat);
    }

    @Validate(OBJECT)
    readonly padding = new Padding(20);

    @Validate(OBJECT)
    readonly seriesArea = new SeriesArea();

    @ActionOnSet(Chart.NodeValueChangeOptions)
    public title?: Caption;

    @ActionOnSet(Chart.NodeValueChangeOptions)
    public subtitle?: Caption;

    @ActionOnSet(Chart.NodeValueChangeOptions)
    public footnote?: Caption;

    @Validate(UNION(['standalone', 'integrated'], 'a chart mode'))
    mode: ChartMode = 'standalone';

    static NodeValueChangeOptions: ActionOnSetOptions<Chart> = {
        newValue(value) {
            this.scene.root?.appendChild(value.node);
        },
        oldValue(oldValue) {
            this.scene.root?.removeChild(oldValue.node);
        },
    };

    public destroyed = false;

    private _skipSync = false;
    private readonly _destroyFns: (() => void)[] = [];

    chartAnimationPhase: ChartAnimationPhase = 'initial';

    public readonly highlightManager = new HighlightManager();
    public readonly syncManager = new SyncManager(this);
    public readonly zoomManager = new ZoomManager();

    public readonly modules: Map<string, ModuleInstance> = new Map();

    protected readonly animationManager: AnimationManager;
    protected readonly chartEventManager: ChartEventManager;
    protected readonly cursorManager: CursorManager;
    protected readonly interactionManager: InteractionManager;
    protected readonly gestureDetector: GestureDetector;
    protected readonly tooltipManager: TooltipManager;
    protected readonly dataService: DataService<any>;
    protected readonly layoutService: LayoutService;
    protected readonly updateService: UpdateService;
    protected readonly axisGridGroup: Group;
    protected readonly axisGroup: Group;
    protected readonly callbackCache: CallbackCache;
    protected readonly seriesStateManager: SeriesStateManager;
    protected readonly seriesLayerManager: SeriesLayerManager;
    protected readonly legends: Map<ChartLegendType, ChartLegend> = new Map();
    legend: ChartLegend | undefined;

    private readonly processors: UpdateProcessor[] = [];

    processedOptions: AgChartOptions & { type?: SeriesOptionsTypes['type'] } = {};
    userOptions: AgChartOptions = {};
    queuedUserOptions: AgChartOptions[] = [];
    chartOptions: ChartOptions;

    getOptions() {
        return this.queuedUserOptions.at(-1) ?? this.userOptions;
    }

    protected constructor(options: ChartOptions, resources?: TransferableResources) {
        super();

        this.chartOptions = options;
        const { window, document } = options.specialOverrides;

        const scene = resources?.scene;
        const element = resources?.element ?? document.createElement('div');
        const container = resources?.container;

        const root = new Group({ name: 'root' });
        // Prevent the scene from rendering chart components in an invalid state
        // (before first layout is performed).
        root.visible = false;
        root.append(this.seriesRoot);

        this.axisGridGroup = new Group({ name: 'Axes-Grids', layer: true, zIndex: Layers.AXIS_GRID_ZINDEX });
        root.appendChild(this.axisGridGroup);

        this.axisGroup = new Group({ name: 'Axes', layer: true, zIndex: Layers.AXIS_ZINDEX });
        root.appendChild(this.axisGroup);

        this.element = element;
        element.classList.add('ag-chart-wrapper');
        element.style.position = 'relative';

        this.scene = scene ?? new Scene(this.chartOptions.specialOverrides);
        this.scene.root = root;
        this.scene.container = element;
        this.autoSize = true;

        this.chartEventManager = new ChartEventManager();
        this.cursorManager = new CursorManager(element);
        this.highlightManager = new HighlightManager();
        this.interactionManager = new InteractionManager(element, document, window);
        this.gestureDetector = new GestureDetector(element);
        this.layoutService = new LayoutService();
        this.updateService = new UpdateService((type = ChartUpdateType.FULL, options) => this.update(type, options));
        this.seriesStateManager = new SeriesStateManager();
        this.seriesLayerManager = new SeriesLayerManager(this.seriesRoot);
        this.callbackCache = new CallbackCache();

        this.animationManager = new AnimationManager(this.interactionManager, this.updateMutex);
        this.animationManager.skip();
        this.animationManager.play();

        this.dataService = new DataService<any>(this.animationManager);

        this.overlays = new ChartOverlays(this.element, this.animationManager);

        this.processors = [
            new BaseLayoutProcessor(this, this.layoutService),
            new DataWindowProcessor(this, this.dataService, this.updateService, this.zoomManager),
            new OverlaysProcessor(this, this.overlays, this.dataService, this.layoutService),
        ];

        this.tooltip = new Tooltip(this.scene.canvas.element, document, window, document.body);
        this.tooltipManager = new TooltipManager(this.tooltip, this.interactionManager);
        this.highlight = new ChartHighlight();
        this.container = container;

        this.attachLegend('category', Legend);
        this.legend = this.legends.get('category');

        SizeMonitor.observe(this.element, (size) => this.rawResize(size));
        this._destroyFns.push(
            this.dataService.addListener('data-load', (event) => {
                this.data = event.data;
            }),

            this.interactionManager.addListener('click', (event) => this.onClick(event)),
            this.interactionManager.addListener('dblclick', (event) => this.onDoubleClick(event)),
            this.interactionManager.addListener('hover', (event) => this.onMouseMove(event)),
            this.interactionManager.addListener('leave', (event) => this.onLeave(event)),
            this.interactionManager.addListener('page-left', () => this.destroy()),

            this.interactionManager.addListener('wheel', () => this.resetPointer()),
            this.interactionManager.addListener('drag', () => this.resetPointer()),
            this.interactionManager.addListener('contextmenu', () => this.resetPointer()),

            this.animationManager.addListener('animation-frame', () => {
                this.update(ChartUpdateType.SCENE_RENDER);
            }),
            this.highlightManager.addListener('highlight-change', (event) => this.changeHighlightDatum(event)),
            this.zoomManager.addListener('zoom-change', () =>
                this.update(ChartUpdateType.PROCESS_DATA, { forceNodeDataRefresh: true, skipAnimations: true })
            )
        );
    }

    addModule<T extends RootModule | LegendModule>(module: T) {
        if (this.modules.has(module.optionsKey)) {
            throw new Error(`AG Charts - module already initialised: ${module.optionsKey}`);
        }

        const moduleInstance = new module.instanceConstructor(this.getModuleContext());

        if (module.type === 'legend') {
            const legend = moduleInstance as ChartLegend;
            this.legends.set(module.identifier, legend);
            legend.attachLegend(this.scene.root);
        }

        this.modules.set(module.optionsKey, moduleInstance);
    }

    removeModule(module: RootModule | LegendModule) {
        if (module.type === 'legend') {
            this.legends.delete(module.identifier);
        }

        this.modules.get(module.optionsKey)?.destroy();
        this.modules.delete(module.optionsKey);
    }

    private attachLegend(
        legendType: ChartLegendType,
        legendConstructor: new (moduleContext: ModuleContext) => ChartLegend
    ) {
        const legend = new legendConstructor(this.getModuleContext());
        this.legends.set(legendType, legend);
        legend.attachLegend(this.scene.root);
    }

    isModuleEnabled(module: Module) {
        return this.modules.has(module.optionsKey);
    }

    getModuleContext(): ModuleContext {
        const {
            scene,
            animationManager,
            chartEventManager,
            cursorManager,
            highlightManager,
            interactionManager,
            gestureDetector,
            tooltipManager,
            syncManager,
            zoomManager,
            dataService,
            layoutService,
            updateService,
            seriesStateManager,
            callbackCache,
            chartOptions: {
                specialOverrides: { window, document },
            },
        } = this;
        return {
            window,
            document,
            scene,
            animationManager,
            chartEventManager,
            cursorManager,
            highlightManager,
            interactionManager,
            gestureDetector,
            tooltipManager,
            syncManager,
            zoomManager,
            chartService: this,
            dataService,
            layoutService,
            updateService,
            seriesStateManager,
            callbackCache,
        };
    }

    resetAnimations() {
        this.chartAnimationPhase = 'initial';

        for (const series of this.series) {
            series.resetAnimation(this.chartAnimationPhase);
        }

        // Reset animation state.
        this.animationRect = undefined;
        this.animationManager?.reset();
    }

    skipAnimations() {
        this.animationManager.skipCurrentBatch();
        this._performUpdateSkipAnimations = true;
    }

    destroy(opts?: { keepTransferableResources: boolean }): TransferableResources | undefined {
        if (this.destroyed) {
            return;
        }

        const keepTransferableResources = opts?.keepTransferableResources;
        let result: TransferableResources | undefined;

        this.performUpdateType = ChartUpdateType.NONE;

        this._destroyFns.forEach((fn) => fn());
        this.processors.forEach((p) => p.destroy());
        this.tooltipManager.destroy();
        this.tooltip.destroy();
        this.legends.forEach((legend) => legend.destroy());
        this.legends.clear();
        this.overlays.destroy();
        SizeMonitor.unobserve(this.element);

        for (const { instance: moduleInstance } of Object.values(this.modules)) {
            this.removeModule(moduleInstance as ModuleInstance & (RootModule | LegendModule));
        }

        this.interactionManager.destroy();
        this.animationManager.stop();
        this.animationManager.destroy();
        this.chartEventManager.destroy();
        this.highlightManager.destroy();
        this.zoomManager.destroy();

        if (keepTransferableResources) {
            this.scene.strip();
            result = { container: this.container, scene: this.scene, element: this.element };
        } else {
            this.scene.destroy();
            this.container = undefined;
        }

        this.destroySeries(this.series);
        this.seriesLayerManager.destroy();

        this.axes.forEach((a) => a.destroy());
        this.axes = [];

        this.callbackCache.invalidateCache();

        // Reset animation state.
        this.animationRect = undefined;
        this.animationManager.reset();

        this.destroyed = true;

        Object.freeze(this);

        return result;
    }

    resetPointer(highlightOnly = false) {
        if (!highlightOnly) {
            this.tooltipManager.removeTooltip(this.id);
        }
        this.highlightManager.updateHighlight(this.id);
        this.lastInteractionEvent = undefined;
    }

    requestFactoryUpdate(cb: (chart: Chart) => Promise<void> | void) {
        if (this.destroyed) return;
        this._pendingFactoryUpdatesCount++;
        this.updateMutex.acquire(async () => {
            if (this.destroyed) return;
            await cb(this);
            if (this.destroyed) return;
            this._pendingFactoryUpdatesCount--;
        });
    }

    private _pendingFactoryUpdatesCount = 0;
    private _performUpdateNoRenderCount = 0;
    private _performUpdateSkipAnimations: boolean = false;
    private performUpdateType: ChartUpdateType = ChartUpdateType.NONE;

    private updateShortcutCount = 0;
    private seriesToUpdate: Set<ISeries<any>> = new Set();
    private updateMutex = new Mutex();
    private updateRequestors: Record<string, ChartUpdateType> = {};
    private performUpdateTrigger = debouncedCallback(async ({ count }) => {
        if (this.destroyed) return;
        this.updateMutex.acquire(async () => {
            try {
                await this.performUpdate(count);
            } catch (error) {
                Logger.error('update error', error);
            }
        });
    });
    public update(type = ChartUpdateType.FULL, opts?: UpdateOpts) {
        const {
            forceNodeDataRefresh = false,
            skipAnimations,
            seriesToUpdate = this.series,
            newAnimationBatch,
        } = opts ?? {};

        if (forceNodeDataRefresh) {
            this.series.forEach((series) => series.markNodeDataDirty());
        }

        for (const series of seriesToUpdate) {
            this.seriesToUpdate.add(series);
        }

        if (skipAnimations) {
            this.animationManager.skipCurrentBatch();
            this._performUpdateSkipAnimations = true;
        }

        if (newAnimationBatch && this.animationManager.isActive()) {
            this._performUpdateSkipAnimations = true;
        }

        this._skipSync = opts?.skipSync ?? false;

        if (this.debug.check()) {
            let stack = new Error().stack ?? '<unknown>';
            stack = stack.replace(/\([^)]*/g, '');
            this.updateRequestors[stack] = type;
        }

        if (type < this.performUpdateType) {
            this.performUpdateType = type;
            this.performUpdateTrigger.schedule(opts?.backOffMs);
        }
    }
    private async performUpdate(count: number) {
        const { performUpdateType, extraDebugStats } = this;
        const seriesToUpdate = [...this.seriesToUpdate];

        // Clear state immediately so that side effects can be detected prior to SCENE_RENDER.
        this.performUpdateType = ChartUpdateType.NONE;
        this.seriesToUpdate.clear();

        if (this.updateShortcutCount === 0 && performUpdateType < ChartUpdateType.SCENE_RENDER) {
            this.animationManager.startBatch(this._performUpdateSkipAnimations);
            this.animationManager.onBatchStop(() => (this.chartAnimationPhase = 'ready'));
        }

        this.debug('Chart.performUpdate() - start', ChartUpdateType[performUpdateType]);
        const splits: Record<string, number> = { start: performance.now() };

        switch (performUpdateType) {
            case ChartUpdateType.FULL:
            case ChartUpdateType.UPDATE_DATA:
                await this.updateData();
                splits['⬇️'] = performance.now();
            // fallthrough

            case ChartUpdateType.PROCESS_DATA:
                await this.processData();
                this.resetPointer(true);
                splits['🏭'] = performance.now();
            // fallthrough

            case ChartUpdateType.PERFORM_LAYOUT:
                if (this.checkUpdateShortcut(ChartUpdateType.PERFORM_LAYOUT)) break;
                if (!this.checkFirstAutoSize(seriesToUpdate)) break;

                await this.processLayout();
                splits['⌖'] = performance.now();
            // fallthrough

            case ChartUpdateType.SERIES_UPDATE:
                if (this.checkUpdateShortcut(ChartUpdateType.SERIES_UPDATE)) break;

                const { seriesRect } = this;
                await Promise.all(seriesToUpdate.map((series) => series.update({ seriesRect })));

                splits['🤔'] = performance.now();
            // fallthrough

            case ChartUpdateType.TOOLTIP_RECALCULATION:
                if (this.checkUpdateShortcut(ChartUpdateType.TOOLTIP_RECALCULATION)) break;

                const tooltipMeta = this.tooltipManager.getTooltipMeta(this.id);

                if (performUpdateType <= ChartUpdateType.SERIES_UPDATE && tooltipMeta !== undefined) {
                    this.handlePointer(tooltipMeta.lastPointerEvent);
                }
                splits['↖'] = performance.now();
            // fallthrough

            case ChartUpdateType.SCENE_RENDER:
                if (this.checkUpdateShortcut(ChartUpdateType.SCENE_RENDER)) break;

                extraDebugStats['updateShortcutCount'] = this.updateShortcutCount;
                await this.scene.render({ debugSplitTimes: splits, extraDebugStats });
                this.extraDebugStats = {};
            // fallthrough

            case ChartUpdateType.NONE:
                // Do nothing.
                this.updateShortcutCount = 0;
                this.updateRequestors = {};
                this._performUpdateSkipAnimations = false;
                this.animationManager.endBatch();
        }

        this.updateService.dispatchUpdateComplete(this.getMinRect());

        const end = performance.now();
        this.debug('Chart.performUpdate() - end', {
            chart: this,
            durationMs: Math.round((end - splits['start']) * 100) / 100,
            count,
            performUpdateType: ChartUpdateType[performUpdateType],
        });
    }

    private checkUpdateShortcut(checkUpdateType: ChartUpdateType) {
        const maxShortcuts = 3;

        if (this.updateShortcutCount > maxShortcuts) {
            Logger.warn(
                `exceeded the maximum number of simultaneous updates (${
                    maxShortcuts + 1
                }), discarding changes and rendering`,
                this.updateRequestors
            );
            return false;
        }

        if (this.performUpdateType <= checkUpdateType) {
            // A previous step modified series state, and we need to re-run this or an earlier step before rendering.
            this.updateShortcutCount++;
            return true;
        }

        return false;
    }

    private checkFirstAutoSize(seriesToUpdate: ISeries<any>[]) {
        if (this.autoSize && !this._lastAutoSize) {
            const count = this._performUpdateNoRenderCount++;
            const backOffMs = count ** 2 * 10;

            if (count < 8) {
                // Reschedule if canvas size hasn't been set yet to avoid a race.
                this.update(ChartUpdateType.PERFORM_LAYOUT, { seriesToUpdate, backOffMs });

                this.debug('Chart.checkFirstAutoSize() - backing off until first size update', backOffMs);
                return false;
            }

            // After several failed passes, continue and accept there maybe a redundant
            // render. Sometimes this case happens when we already have the correct
            // width/height, and we end up never rendering the chart in that scenario.
            this.debug('Chart.checkFirstAutoSize() - timeout for first size update.');
        }
        this._performUpdateNoRenderCount = 0;

        return true;
    }

    readonly element: HTMLElement;

    @ActionOnSet<Chart>({
        changeValue(newValue, oldValue = []) {
            for (const axis of oldValue) {
                if (newValue.includes(axis)) continue;
                axis.detachAxis(this.axisGroup, this.axisGridGroup);
                axis.destroy();
            }

            for (const axis of newValue) {
                if (oldValue?.includes(axis)) continue;
                axis.attachAxis(this.axisGroup, this.axisGridGroup);
            }

            this.zoomManager.updateAxes(newValue);
        },
    })
    axes: ChartAxis[] = [];

    @ActionOnSet<Chart>({
        changeValue(newValue, oldValue) {
            this.onSeriesChange(newValue, oldValue);
        },
    })
    series: Series<any>[] = [];

    private onSeriesChange(newValue: Series<any>[], oldValue?: Series<any>[]) {
        const seriesToDestroy = oldValue?.filter((series) => !newValue.includes(series)) ?? [];
        this.destroySeries(seriesToDestroy);
        this.seriesLayerManager?.setSeriesCount(newValue.length);

        for (const series of newValue) {
            if (oldValue?.includes(series)) continue;

            if (series.rootGroup.parent == null) {
                this.seriesLayerManager.requestGroup(series);
            }

            const chart = this;
            series.chart = {
                get mode() {
                    return chart.mode;
                },
                get isMiniChart() {
                    return false;
                },
                get seriesRect() {
                    return chart.seriesRect;
                },
                placeLabels() {
                    return chart.placeLabels();
                },
            };

            series.resetAnimation(this.chartAnimationPhase);
            this.addSeriesListeners(series);
            series.addChartEventListeners();
        }
    }

    protected destroySeries(series: Series<any>[]): void {
        series?.forEach((series) => {
            series.removeEventListener('nodeClick', this.onSeriesNodeClick);
            series.removeEventListener('nodeDoubleClick', this.onSeriesNodeDoubleClick);
            series.removeEventListener('groupingChanged', this.seriesGroupingChanged);
            series.destroy();
            this.seriesLayerManager.releaseGroup(series);

            series.chart = undefined;
        });
    }

    private addSeriesListeners(series: Series<any>) {
        if (this.hasEventListener('seriesNodeClick')) {
            series.addEventListener('nodeClick', this.onSeriesNodeClick);
        }

        if (this.hasEventListener('seriesNodeDoubleClick')) {
            series.addEventListener('nodeDoubleClick', this.onSeriesNodeDoubleClick);
        }

        series.addEventListener('groupingChanged', this.seriesGroupingChanged);
    }

    updateAllSeriesListeners(): void {
        this.series.forEach((series) => {
            series.removeEventListener('nodeClick', this.onSeriesNodeClick);
            series.removeEventListener('nodeDoubleClick', this.onSeriesNodeDoubleClick);

            this.addSeriesListeners(series);
        });
    }

    protected assignSeriesToAxes() {
        this.axes.forEach((axis) => {
            axis.boundSeries = this.series.filter((s) => {
                const seriesAxis = s.axes[axis.direction];
                return seriesAxis === axis;
            });
        });
    }

    protected assignAxesToSeries() {
        // This method has to run before `assignSeriesToAxes`.
        const directionToAxesMap = groupBy(this.axes, (axis) => axis.direction);

        this.series.forEach((series) => {
            series.directions.forEach((direction) => {
                const directionAxes = directionToAxesMap[direction];
                if (!directionAxes) {
                    Logger.warnOnce(
                        `no available axis for direction [${direction}]; check series and axes configuration.`
                    );
                    return;
                }

                const seriesKeys = series.getKeys(direction);
                const newAxis = this.findMatchingAxis(directionAxes, seriesKeys);
                if (!newAxis) {
                    Logger.warnOnce(
                        `no matching axis for direction [${direction}] and keys [${seriesKeys}]; check series and axes configuration.`
                    );
                    return;
                }

                series.axes[direction] = newAxis;
            });
        });
    }

    private findMatchingAxis(directionAxes: ChartAxis[], directionKeys?: string[]): ChartAxis | undefined {
        for (const axis of directionAxes) {
            if (!axis.keys.length) {
                return axis;
            }

            if (!directionKeys) {
                continue;
            }

            for (const directionKey of directionKeys) {
                if (axis.keys.includes(directionKey)) {
                    return axis;
                }
            }
        }
    }

    private rawResize(size: { width: number; height: number }) {
        let { width, height } = size;
        width = Math.floor(width);
        height = Math.floor(height);

        if (!this.autoSize) {
            return;
        }

        if (width === 0 && height === 0) {
            return;
        }

        const [autoWidth = 0, authHeight = 0] = this._lastAutoSize ?? [];
        if (autoWidth === width && authHeight === height) {
            return;
        }

        this._lastAutoSize = [width, height];
        this.resize(undefined, undefined, 'SizeMonitor');
    }

    private resize(width?: number, height?: number, source?: string) {
        width ??= this.width ?? (this.autoSize ? this._lastAutoSize?.[0] : this.scene.canvas.width);
        height ??= this.height ?? (this.autoSize ? this._lastAutoSize?.[1] : this.scene.canvas.height);
        this.debug(`Chart.resize() from ${source}`, { width, height, stack: new Error().stack });
        if (!width || !height || !isFiniteNumber(width) || !isFiniteNumber(height)) return;

        if (this.scene.resize(width, height)) {
            this.resetPointer();
            this.animationManager.reset();

            let skipAnimations = true;
            if (this.autoSize && this._firstAutoSize) {
                skipAnimations = false;
                this._firstAutoSize = false;
            }

            this.update(ChartUpdateType.PERFORM_LAYOUT, { forceNodeDataRefresh: true, skipAnimations });
        }
    }

    async updateData() {
        this.series.forEach((s) => s.setChartData(this.data));

        const modulePromises = Array.from(this.modules.values(), (m) => m.updateData?.({ data: this.data }));
        await Promise.all(modulePromises);
    }

    async processData() {
        if (this.series.some((s) => s.canHaveAxes)) {
            this.assignAxesToSeries();
            this.assignSeriesToAxes();

            const syncModule = this.modules.get('sync') as SyncModule | undefined;
            if (syncModule?.enabled) {
                syncModule.syncAxes(this._skipSync);
            }
        }

        const dataController = new DataController(this.mode);
        const seriesPromises = this.series.map((s) => s.processData(dataController));
        const modulePromises = Array.from(this.modules.values(), (m) => m.processData?.({ dataController }));
        dataController.execute();
        await Promise.all([...seriesPromises, ...modulePromises]);

        await this.updateLegend();
    }

    placeLabels(): Map<Series<any>, PlacedLabel[]> {
        const visibleSeries: Series<any>[] = [];
        const data: (readonly PointLabelDatum[])[] = [];
        for (const series of this.series) {
            if (!series.visible) continue;

            const labelData: PointLabelDatum[] = series.getLabelData();

            if (isPointLabelDatum(labelData?.[0])) {
                data.push(labelData);
                visibleSeries.push(series);
            }
        }

        const { seriesRect } = this;
        const { top, right, bottom, left } = this.seriesArea.padding;
        const labels: PlacedLabel[][] =
            seriesRect && data.length > 0
                ? placeLabels(data, {
                      x: -left,
                      y: -top,
                      width: seriesRect.width + left + right,
                      height: seriesRect.height + top + bottom,
                  })
                : [];
        return new Map(labels.map((l, i) => [visibleSeries[i], l]));
    }

    private async updateLegend() {
        this.legends.forEach((legend, legendType) => {
            const isCategoryLegendData = (
                data: Array<CategoryLegendDatum | GradientLegendDatum>
            ): data is CategoryLegendDatum[] => data.every((d) => d.legendType === 'category');
            const legendData = this.series
                .filter((s) => s.properties.showInLegend)
                .flatMap((s) => s.getLegendData(legendType));

            if (isCategoryLegendData(legendData) && this.mode !== 'integrated') {
                this.validateCategoryLegendData(legendData);
            }

            legend.data = legendData;
        });
    }

    protected validateCategoryLegendData(legendData: CategoryLegendDatum[]) {
        // Validate each series that shares a legend item label uses the same fill colour
        const labelMarkerFills: { [key: string]: { [key: string]: Set<string> } } = {};

        legendData.forEach((d) => {
            const seriesType = this.series.find((s) => s.id === d.seriesId)?.type;
            if (!seriesType) return;

            labelMarkerFills[seriesType] ??= {};
            labelMarkerFills[seriesType][d.label.text] ??= new Set();
            if (d.marker.fill != null) {
                labelMarkerFills[seriesType][d.label.text].add(d.marker.fill);
            }
        });

        for (const seriesMarkers of Object.values(labelMarkerFills)) {
            for (const [name, fills] of Object.entries(seriesMarkers)) {
                if (fills.size > 1) {
                    Logger.warnOnce(
                        `legend item '${name}' has multiple fill colors, this may cause unexpected behaviour.`
                    );
                }
            }
        }
    }

    private async processLayout() {
        const oldRect = this.animationRect;
        await this.performLayout();

        if (oldRect && !this.animationRect?.equals(oldRect)) {
            // Skip animations if the layout changed.
            this.animationManager.skipCurrentBatch();
        }

        this.debug('Chart.performUpdate() - seriesRect', this.seriesRect);
    }

    protected async performLayout() {
        if (this.scene.root) {
            this.scene.root.visible = true;
        }

        const { width, height } = this.scene;
        let ctx = { shrinkRect: new BBox(0, 0, width, height) };
        ctx = this.layoutService.dispatchPerformLayout('start-layout', ctx);
        ctx = this.layoutService.dispatchPerformLayout('before-series', ctx);

        const modulePromises = Array.from(this.modules.values(), async (m) => {
            if (m.performLayout != null) {
                ctx = await m.performLayout?.(ctx);
            }
        });
        await Promise.all(modulePromises);

        return ctx.shrinkRect;
    }

    protected hoverRect?: BBox;

    // Should be available after the first layout.
    protected seriesRect?: BBox;
    // BBox of the chart area containing animatable elements; if this changes, we skip animations.
    protected animationRect?: BBox;

    // x/y are local canvas coordinates in CSS pixels, not actual pixels
    private pickSeriesNode(point: Point, exactMatchOnly: boolean, maxDistance?: number): PickedNode | undefined {
        const start = performance.now();

        // Disable 'nearest match' options if looking for exact matches only
        const pickModes = exactMatchOnly ? [SeriesNodePickMode.EXACT_SHAPE_MATCH] : undefined;

        // Iterate through series in reverse, as later declared series appears on top of earlier
        // declared series.
        const reverseSeries = [...this.series].reverse();

        let result: { series: Series<any>; datum: SeriesNodeDatum; distance: number } | undefined;
        for (const series of reverseSeries) {
            if (!series.visible || !series.rootGroup.visible) {
                continue;
            }
            const { match, distance } = series.pickNode(point, pickModes) ?? {};
            if (!match || distance == null) {
                continue;
            }
            if ((!result || result.distance > distance) && distance <= (maxDistance ?? Infinity)) {
                result = { series, distance, datum: match };
            }
            if (distance === 0) {
                break;
            }
        }

        this.extraDebugStats['pickSeriesNode'] = Math.round(
            (this.extraDebugStats['pickSeriesNode'] ?? 0) + (performance.now() - start)
        );

        return result;
    }

    private lastPick?: SeriesNodeDatum;

    protected onMouseMove(event: InteractionEvent<'hover'>): void {
        this.lastInteractionEvent = event;
        this.pointerScheduler.schedule();

        this.extraDebugStats['mouseX'] = event.offsetX;
        this.extraDebugStats['mouseY'] = event.offsetY;
        this.update(ChartUpdateType.SCENE_RENDER);
    }

    protected onLeave(event: InteractionEvent<'leave'>): void {
        if (!this.tooltip.pointerLeftOntoTooltip(event)) {
            this.resetPointer();
            this.update(ChartUpdateType.SCENE_RENDER);
        }
    }

    private lastInteractionEvent?: InteractionEvent<'hover'> = undefined;
    private pointerScheduler = debouncedAnimationFrame(() => {
        if (this.lastInteractionEvent) {
            this.handlePointer(this.lastInteractionEvent);
            this.lastInteractionEvent = undefined;
        }
    });
    protected handlePointer(event: PointerOffsets) {
        if (this.interactionManager.getState() !== InteractionState.Default) {
            return;
        }

        const { lastPick, hoverRect } = this;
        const { offsetX, offsetY } = event;

        const disablePointer = (highlightOnly = false) => {
            if (lastPick) {
                this.resetPointer(highlightOnly);
            }
        };

        if (!hoverRect?.containsPoint(offsetX, offsetY)) {
            disablePointer();
            return;
        }

        // Handle node highlighting and tooltip toggling when pointer within `tooltip.range`
        this.handlePointerTooltip(event, disablePointer);

        // Handle node highlighting and mouse cursor when pointer withing `series[].nodeClickRange`
        this.handlePointerNode(event);
    }

    protected handlePointerTooltip(event: PointerOffsets, disablePointer: (highlightOnly?: boolean) => void) {
        const { lastPick, tooltip } = this;
        const { range } = tooltip;
        const { offsetX, offsetY } = event;

        let pixelRange;
        if (isFiniteNumber(range)) {
            pixelRange = range;
        }
        const pick = this.pickSeriesNode({ x: offsetX, y: offsetY }, range === 'exact', pixelRange);

        if (!pick) {
            this.tooltipManager.removeTooltip(this.id);
            if (this.highlight.range === 'tooltip') disablePointer(true);
            return;
        }

        const isNewDatum = this.highlight.range === 'node' || !lastPick || lastPick !== pick.datum;
        let html;

        if (isNewDatum) {
            html = pick.series.getTooltipHtml(pick.datum);

            if (this.highlight.range === 'tooltip') {
                this.highlightManager.updateHighlight(this.id, pick.datum);
            }
        }

        const isPixelRange = pixelRange != null;
        const tooltipEnabled = this.tooltip.enabled && pick.series.properties.tooltip.enabled;
        const exactlyMatched = range === 'exact' && pick.distance === 0;
        const rangeMatched = range === 'nearest' || isPixelRange || exactlyMatched;
        const shouldUpdateTooltip = tooltipEnabled && rangeMatched && (!isNewDatum || html !== undefined);

        const meta = TooltipManager.makeTooltipMeta(event, pick.datum);

        if (shouldUpdateTooltip) {
            this.tooltipManager.updateTooltip(this.id, meta, html);
        }
    }

    protected handlePointerNode(event: PointerOffsets) {
        const found = this.checkSeriesNodeRange(event, (series, datum) => {
            if (series.hasEventListener('nodeClick') || series.hasEventListener('nodeDoubleClick')) {
                this.cursorManager.updateCursor('chart', 'pointer');
            }

            if (this.highlight.range === 'node') {
                this.highlightManager.updateHighlight(this.id, datum);
            }
        });

        if (!found) {
            this.cursorManager.updateCursor('chart');

            if (this.highlight.range === 'node') {
                this.highlightManager.updateHighlight(this.id);
            }
        }
    }

    protected onClick(event: InteractionEvent<'click'>) {
        if (this.checkSeriesNodeClick(event)) {
            this.update(ChartUpdateType.SERIES_UPDATE);
            return;
        }
        this.fireEvent<AgChartClickEvent>({
            type: 'click',
            event: event.sourceEvent,
        });
    }

    protected onDoubleClick(event: InteractionEvent<'dblclick'>) {
        if (this.checkSeriesNodeDoubleClick(event)) {
            this.update(ChartUpdateType.SERIES_UPDATE);
            return;
        }
        this.fireEvent<AgChartDoubleClickEvent>({
            type: 'doubleClick',
            event: event.sourceEvent,
        });
    }

    private checkSeriesNodeClick(event: InteractionEvent<'click'>): boolean {
        return this.checkSeriesNodeRange(event, (series, datum) => series.fireNodeClickEvent(event.sourceEvent, datum));
    }

    private checkSeriesNodeDoubleClick(event: InteractionEvent<'dblclick'>): boolean {
        return this.checkSeriesNodeRange(event, (series, datum) =>
            series.fireNodeDoubleClickEvent(event.sourceEvent, datum)
        );
    }

    private checkSeriesNodeRange(
        event: PointerOffsets,
        callback: (series: ISeries<any>, datum: SeriesNodeDatum) => void
    ): boolean {
        const nearestNode = this.pickSeriesNode({ x: event.offsetX, y: event.offsetY }, false);

        const datum = nearestNode?.datum;
        const nodeClickRange = datum?.series.properties.nodeClickRange;

        let pixelRange;
        if (isFiniteNumber(nodeClickRange)) {
            pixelRange = nodeClickRange;
        }

        // Find the node if exactly matched and update the highlight picked node
        let pickedNode = this.pickSeriesNode({ x: event.offsetX, y: event.offsetY }, true);
        if (pickedNode) {
            this.highlightManager.updatePicked(this.id, pickedNode.datum);
        } else {
            this.highlightManager.updatePicked(this.id);
        }

        // First check if we should trigger the callback based on nearest node
        if (datum && nodeClickRange === 'nearest') {
            callback(datum.series, datum);
            return true;
        }

        if (nodeClickRange !== 'exact') {
            pickedNode = this.pickSeriesNode({ x: event.offsetX, y: event.offsetY }, false, pixelRange);
        }

        if (!pickedNode) return false;

        // Then if we've picked a node within the pixel range, or exactly, trigger the callback
        const isPixelRange = pixelRange != null;
        const exactlyMatched = nodeClickRange === 'exact' && pickedNode.distance === 0;

        if (isPixelRange || exactlyMatched) {
            callback(pickedNode.series, pickedNode.datum);
            return true;
        }

        return false;
    }

    private onSeriesNodeClick = (event: TypedEvent) => {
        const seriesNodeClickEvent = {
            ...event,
            type: 'seriesNodeClick',
        };
        Object.defineProperty(seriesNodeClickEvent, 'series', {
            enumerable: false,
            // Should display the deprecation warning
            get: () => (event as any).series,
        });
        this.fireEvent(seriesNodeClickEvent);
    };

    private onSeriesNodeDoubleClick = (event: TypedEvent) => {
        const seriesNodeDoubleClick = {
            ...event,
            type: 'seriesNodeDoubleClick',
        };
        this.fireEvent(seriesNodeDoubleClick);
    };

    private seriesGroupingChanged = (event: TypedEvent) => {
        if (!(event instanceof SeriesGroupingChangedEvent)) return;
        const { series, seriesGrouping, oldGrouping } = event;

        // Short-circuit if series isn't already attached to the scene-graph yet.
        if (series.rootGroup.parent == null) return;

        this.seriesLayerManager.changeGroup({
            internalId: series.internalId,
            type: series.type,
            rootGroup: series.rootGroup,
            highlightGroup: series.highlightGroup,
            annotationGroup: series.annotationGroup,
            getGroupZIndexSubOrder: (type) => series.getGroupZIndexSubOrder(type),
            seriesGrouping,
            oldGrouping,
        });
    };

    changeHighlightDatum(event: HighlightChangeEvent) {
        const seriesToUpdate: Set<ISeries<any>> = new Set();
        const { series: newSeries = undefined, datum: newDatum } = event.currentHighlight ?? {};
        const { series: lastSeries = undefined, datum: lastDatum } = event.previousHighlight ?? {};

        if (lastSeries) {
            seriesToUpdate.add(lastSeries);
        }

        if (newSeries) {
            seriesToUpdate.add(newSeries);
        }

        // Adjust cursor if a specific datum is highlighted, rather than just a series.
        if (lastSeries?.properties.cursor && lastDatum) {
            this.cursorManager.updateCursor(lastSeries.id);
        }
        if (newSeries?.properties.cursor && newDatum) {
            this.cursorManager.updateCursor(newSeries.id, newSeries.properties.cursor);
        }

        this.lastPick = event.currentHighlight;

        const updateAll = newSeries == null || lastSeries == null;
        if (updateAll) {
            this.update(ChartUpdateType.SERIES_UPDATE);
        } else {
            this.update(ChartUpdateType.SERIES_UPDATE, { seriesToUpdate });
        }
    }

    async waitForUpdate(timeoutMs = 5000): Promise<void> {
        const start = performance.now();

        if (this._pendingFactoryUpdatesCount > 0) {
            // wait until any pending updates are flushed through.
            await this.updateMutex.waitForClearAcquireQueue();
        }

        while (this.performUpdateType !== ChartUpdateType.NONE) {
            if (performance.now() - start > timeoutMs) {
                throw new Error('waitForUpdate() timeout reached.');
            }
            await sleep(5);
        }

        // wait until any remaining updates are flushed through.
        await this.updateMutex.waitForClearAcquireQueue();
    }

    protected getMinRect() {
        const minRects = this.series.map((series) => series.getMinRect()).filter((rect) => rect !== undefined);
        if (!minRects.length) return undefined;
        return new BBox(
            0,
            0,
            minRects.reduce((max, rect) => Math.max(max, rect!.width), 0),
            minRects.reduce((max, rect) => Math.max(max, rect!.height), 0)
        );
    }

    private filterMiniChartSeries(series: AgChartOptions['series'] | undefined): AgChartOptions['series'] | undefined;
    private filterMiniChartSeries(series: AgChartOptions['series']): AgChartOptions['series'];
    private filterMiniChartSeries(series: any[] | undefined): any[] | undefined {
        if (series != null) {
            return series.filter((s) => s.showInMiniChart !== false);
        } else {
            return series;
        }
    }

    applyOptions(chartOptions: ChartOptions) {
        const oldOpts = this.processedOptions;
        const deltaOptions = chartOptions.diffOptions(oldOpts);
        const userOptions = chartOptions.userOptions;

        if (deltaOptions == null) return;

        debug('AgChartV2.updateDelta() - applying delta', deltaOptions);

        const completeOptions = mergeDefaults(deltaOptions, oldOpts);
        const modulesChanged = this.applyModules(completeOptions);

        const skip = ['type', 'data', 'series', 'listeners', 'theme', 'legend.listeners', 'navigator.miniChart.label'];
        if (isAgCartesianChartOptions(deltaOptions) || isAgPolarChartOptions(deltaOptions)) {
            // Append axes to defaults.
            skip.push('axes');
        }

        // Needs to be done before applying the series to detect if a seriesNode[Double]Click listener has been added
        if (deltaOptions.listeners) {
            this.registerListeners(this, deltaOptions.listeners as Record<string, TypedEventListener>);
        }

        this.applyOptionValues(this, deltaOptions, { skip });

        let forceNodeDataRefresh = false;
        let seriesStatus: SeriesChangeType = 'no-op';
        if (deltaOptions.series && deltaOptions.series.length > 0) {
            seriesStatus = this.applySeries(this, deltaOptions.series, oldOpts?.series);
            forceNodeDataRefresh = true;
        }
        if (seriesStatus === 'replaced') {
            this.resetAnimations();
        }
        if (this.applyAxes(this, completeOptions, oldOpts, seriesStatus)) {
            forceNodeDataRefresh = true;
        }

        const seriesDataUpdate = !!deltaOptions.data || seriesStatus === 'data-change' || seriesStatus === 'replaced';
        const legendKeys = legendRegistry.getKeys();
        const optionsHaveLegend = Object.values(legendKeys).some(
            (legendKey) => (deltaOptions as any)[legendKey] != null
        );
        const otherRefreshUpdate = deltaOptions.title != null && deltaOptions.subtitle != null;
        forceNodeDataRefresh = forceNodeDataRefresh || seriesDataUpdate || optionsHaveLegend || otherRefreshUpdate;
        if (deltaOptions.data) {
            this.data = deltaOptions.data;
        }
        if (deltaOptions.legend?.listeners) {
            Object.assign(this.legend!.listeners, deltaOptions.legend.listeners);
        }
        if (deltaOptions.listeners) {
            this.updateAllSeriesListeners();
        }

        this.chartOptions = chartOptions;
        this.processedOptions = completeOptions;
        this.userOptions = mergeDefaults(userOptions, this.userOptions);

        const navigatorModule = this.modules.get('navigator') as any;
        const zoomModule = this.modules.get('zoom') as any;

        if (!navigatorModule?.enabled && !zoomModule?.enabled) {
            // reset zoom to initial state
            this.zoomManager.updateZoom();
        }

        const miniChart = navigatorModule?.miniChart;
        if (miniChart?.enabled === true && deltaOptions?.series != null) {
            const seriesStatus = this.applySeries(
                miniChart,
                this.filterMiniChartSeries(deltaOptions.series),
                this.filterMiniChartSeries(oldOpts?.series)
            );
            this.applyAxes(miniChart, deltaOptions, oldOpts, seriesStatus, [
                'axes[].tick',
                'axes[].thickness',
                'axes[].title',
                'axes[].crosshair',
                'axes[].gridLine',
                'axes[].label',
            ]);

            const axes = miniChart.axes as ChartAxis[];
            const horizontalAxis = axes.find((axis) => axis.direction === ChartAxisDirection.X);
            if (horizontalAxis != null) {
                const labelOptions = deltaOptions.navigator?.miniChart?.label;
                const intervalOptions = deltaOptions.navigator?.miniChart?.label?.interval;

                jsonApply(horizontalAxis.label, labelOptions, {
                    path: 'navigator.miniChart.label',
                    skip: [
                        'navigator.miniChart.label.interval',
                        'navigator.miniChart.label.rotation',
                        'navigator.miniChart.label.minSpacing',
                        'navigator.miniChart.label.autoRotate',
                        'navigator.miniChart.label.autoRotateAngle',
                    ],
                });
                jsonApply(horizontalAxis.tick, intervalOptions, {
                    path: 'navigator.miniChart.interval',
                    skip: [
                        'navigator.miniChart.interval.enabled',
                        'navigator.miniChart.interval.width',
                        'navigator.miniChart.interval.size',
                        'navigator.miniChart.interval.color',
                        'navigator.miniChart.interval.interval',
                    ],
                });

                const step = intervalOptions?.step;
                if (step != null) {
                    horizontalAxis.tick.interval = step;
                }
            }

            for (const axis of axes) {
                axis.gridLine.enabled = false;
                axis.label.enabled = axis === horizontalAxis;
                axis.tick.enabled = false;
                axis.interactionEnabled = false;
            }
        } else if (miniChart?.enabled === false) {
            miniChart.series = [];
            miniChart.axes = [];
        }

        const majorChange = forceNodeDataRefresh || modulesChanged;
        const updateType = majorChange ? ChartUpdateType.UPDATE_DATA : ChartUpdateType.PERFORM_LAYOUT;
        debug('AgChartV2.applyChartOptions() - update type', ChartUpdateType[updateType]);
        this.update(updateType, { forceNodeDataRefresh, newAnimationBatch: true });
    }

    private applyModules(options: AgChartOptions) {
        let modulesChanged = false;
        for (const module of REGISTERED_MODULES) {
            if (module.type !== 'root' && module.type !== 'legend') {
                continue;
            }

            const optionsValue = (options as any)[module.optionsKey];

            const shouldBeEnabled = module.chartTypes.includes((this.constructor as any).type) && optionsValue != null;
            const isEnabled = this.isModuleEnabled(module);

            if (shouldBeEnabled === isEnabled) {
                continue;
            }

            if (shouldBeEnabled) {
                this.addModule(module);
                (this as any)[module.optionsKey] = this.modules.get(module.optionsKey); // TODO remove
            } else {
                this.removeModule(module);
                delete (this as any)[module.optionsKey]; // TODO remove
            }

            modulesChanged = true;
        }

        return modulesChanged;
    }

    private applySeries(
        chart: { series: Series<any>[] },
        optSeries: AgChartOptions['series'],
        oldOptSeries?: AgChartOptions['series']
    ): SeriesChangeType {
<<<<<<< HEAD
        if (!options.series) {
            return 'no-change';
        }

        const matchResult = matchSeriesOptions(chart.series, oldOpts, options.series);
=======
        if (!optSeries) {
            return 'no-change';
        }

        const matchResult = matchSeriesOptions(chart.series, optSeries, oldOptSeries);
>>>>>>> 42ecd7db
        if (matchResult.status === 'no-overlap') {
            debug(
                `AgChartV2.applySeries() - creating new series instances, status: ${matchResult.status}`,
                matchResult
            );
            chart.series = options.series.map((opts) => this.createSeries(opts));
            return 'replaced';
        }

        debug(`AgChartV2.applySeries() - matchResult`, matchResult);

        const seriesInstances = [];
        let dataChanged = false;
        let isUpdated = false;

        for (const change of matchResult.changes) {
            dataChanged ||= change.diff?.data != null || change.diff?.seriesGrouping != null;
            isUpdated ||= change.status !== 'no-op';

            switch (change.status) {
                case 'add':
                    const newSeries = this.createSeries(change.opts);
                    seriesInstances.push(newSeries);
                    debug(`AgChartV2.applySeries() - created new series`, newSeries);
                    break;

                case 'remove':
                    debug(`AgChartV2.applySeries() - removing series at previous idx ${change.idx}`, change.series);
                    break;

                case 'no-op':
                    seriesInstances.push(change.series);
                    debug(`AgChartV2.applySeries() - no change to series at previous idx ${change.idx}`, change.series);
                    break;

                default:
                    const { series, diff, idx } = change;
                    debug(`AgChartV2.applySeries() - applying series diff previous idx ${idx}`, diff, series);
                    this.applySeriesValues(series, diff);
                    series.markNodeDataDirty();
                    seriesInstances.push(series);
            }
        }

        debug(`AgChartV2.applySeries() - final series instances`, seriesInstances);
        chart.series = seriesInstances;

        return dataChanged ? 'data-change' : isUpdated ? 'no-op' : 'updated';
    }

    private applyAxes(
        chart: { axes: ChartAxis[] },
        options: AgChartOptions,
        oldOpts: AgChartOptions,
        seriesStatus: SeriesChangeType,
        skip: string[] = []
    ) {
        if (!('axes' in options) || !options.axes) {
            return false;
        }

        skip = ['axes[].type', ...skip];

        const { axes } = options;
        const forceRecreate = seriesStatus === 'replaced';
        const matchingTypes =
            !forceRecreate && chart.axes.length === axes.length && chart.axes.every((a, i) => a.type === axes[i].type);

        // Try to optimise series updates if series count and types didn't change.
        if (matchingTypes && isAgCartesianChartOptions(oldOpts)) {
            chart.axes.forEach((axis, index) => {
                const previousOpts = oldOpts.axes?.[index] ?? {};
                const axisDiff = jsonDiff(previousOpts, axes[index]) as any;

                debug(`AgChartV2.applyAxes() - applying axis diff idx ${index}`, axisDiff);

                const path = `axes[${index}]`;
                this.applyOptionValues(axis, axisDiff, { path, skip });
            });
            return true;
        }

        debug(`AgChartV2.applyAxes() - creating new axes instances; seriesStatus: ${seriesStatus}`);
        chart.axes = this.createAxis(axes, skip);
        return true;
    }

    private createSeries(seriesOptions: SeriesOptionsTypes): Series<any> {
        const seriesInstance = seriesRegistry.create(seriesOptions.type!, this.getModuleContext()) as Series<any>;
        this.applySeriesOptionModules(seriesInstance, seriesOptions);
        this.applySeriesValues(seriesInstance, seriesOptions);
        return seriesInstance;
    }

    private applySeriesOptionModules(series: Series<any>, options: AgBaseSeriesOptions<any>) {
        const moduleContext = series.createModuleContext();
        const moduleMap = series.getModuleMap();

        for (const module of REGISTERED_MODULES) {
            if (module.type !== 'series-option') continue;
            if (module.optionsKey in options && module.seriesTypes.includes(series.type)) {
                moduleMap.addModule(module, (module) => new module.instanceConstructor(moduleContext));
            }
        }
    }

    private applySeriesValues(target: Series<any>, options: AgBaseSeriesOptions<any>) {
        const moduleMap = target.getModuleMap();
<<<<<<< HEAD
        const { type, data, listeners, seriesGrouping, ...seriesOptions } = options as any;

        for (const moduleDef of EXPECTED_ENTERPRISE_MODULES) {
            if (moduleDef.type !== 'series-option') continue;
            if (moduleDef.optionsKey in seriesOptions) {
                const module = moduleMap.getModule(moduleDef.optionsKey) as any;
                const moduleOptions = seriesOptions[moduleDef.optionsKey];
                delete seriesOptions[moduleDef.optionsKey];
                module.properties.set(moduleOptions);
            }
        }
=======
        const {
            type,
            data,
            errorBar,
            listeners,
            seriesGrouping,
            showInMiniChart: _showInMiniChart,
            ...seriesOptions
        } = options as any;
>>>>>>> 42ecd7db

        target.properties.set(seriesOptions);

        if ('data' in options) {
            target.data = data;
        }

        if (listeners) {
            this.registerListeners(target, listeners as Record<string, TypedEventListener>);
        }

        if (seriesGrouping) {
            target.seriesGrouping = { ...target.seriesGrouping, ...(seriesGrouping as SeriesGrouping) };
        }
    }

    private createAxis(options: AgBaseAxisOptions[], skip: string[]): ChartAxis[] {
        const guesser: AxisPositionGuesser = new AxisPositionGuesser();
        const moduleContext = this.getModuleContext();

        for (let index = 0; index < options.length; index++) {
            const axisOptions = options[index];
            const axis = axisTypes.create(axisOptions.type, moduleContext);
            this.applyAxisModules(axis, axisOptions);
            this.applyOptionValues(axis, axisOptions, { path: `axes[${index}]`, skip });

            guesser.push(axis, axisOptions);
        }

        return guesser.guessInvalidPositions();
    }

    private applyAxisModules(axis: ChartAxis, options: AgBaseAxisOptions) {
        const rootModules = REGISTERED_MODULES.filter((m): m is AxisOptionModule => m.type === 'axis-option');
        const moduleContext = axis.createModuleContext();

        for (const module of rootModules) {
            const shouldBeEnabled = (options as any)[module.optionsKey] != null;
            const moduleMap = axis.getModuleMap();
            const isEnabled = moduleMap.isModuleEnabled(module);

            if (shouldBeEnabled === isEnabled) continue;

            if (shouldBeEnabled) {
                moduleMap.addModule(module, (module) => new module.instanceConstructor(moduleContext));
                (axis as any)[module.optionsKey] = moduleMap.getModule(module); // TODO remove
            } else {
                moduleMap.removeModule(module);
                delete (axis as any)[module.optionsKey]; // TODO remove
            }
        }
    }

    private applyOptionValues<T extends object, S>(
        target: T,
        options?: S,
        { skip, path }: { skip?: string[]; path?: string } = {}
    ): T {
        const moduleContext = this.getModuleContext();

        // Allow context to be injected and meet the type requirements
        class CaptionWithContext extends Caption {
            constructor() {
                super();
                this.registerInteraction(moduleContext);
            }
        }
        return jsonApply<T, any>(target, options, {
            constructors: {
                ...JSON_APPLY_OPTIONS.constructors,
                title: CaptionWithContext,
                subtitle: CaptionWithContext,
                footnote: CaptionWithContext,
            },
            constructedArrays: JSON_APPLY_PLUGINS.constructedArrays,
            allowedTypes: {
                ...JSON_APPLY_OPTIONS.allowedTypes,
            },
            skip,
            path,
        });
    }

    private registerListeners(source: ObservableLike, listeners: Record<string, TypedEventListener>) {
        source.clearEventListeners();
        for (const [property, listener] of Object.entries(listeners)) {
            if (isFunction(listener)) {
                source.addEventListener(property, listener);
            }
        }
    }
}<|MERGE_RESOLUTION|>--- conflicted
+++ resolved
@@ -1550,19 +1550,11 @@
         optSeries: AgChartOptions['series'],
         oldOptSeries?: AgChartOptions['series']
     ): SeriesChangeType {
-<<<<<<< HEAD
-        if (!options.series) {
-            return 'no-change';
-        }
-
-        const matchResult = matchSeriesOptions(chart.series, oldOpts, options.series);
-=======
         if (!optSeries) {
             return 'no-change';
         }
 
         const matchResult = matchSeriesOptions(chart.series, optSeries, oldOptSeries);
->>>>>>> 42ecd7db
         if (matchResult.status === 'no-overlap') {
             debug(
                 `AgChartV2.applySeries() - creating new series instances, status: ${matchResult.status}`,
@@ -1671,8 +1663,14 @@
 
     private applySeriesValues(target: Series<any>, options: AgBaseSeriesOptions<any>) {
         const moduleMap = target.getModuleMap();
-<<<<<<< HEAD
-        const { type, data, listeners, seriesGrouping, ...seriesOptions } = options as any;
+        const {
+            type,
+            data,
+            listeners,
+            seriesGrouping,
+            showInMiniChart: _showInMiniChart,
+            ...seriesOptions
+        } = options as any;
 
         for (const moduleDef of EXPECTED_ENTERPRISE_MODULES) {
             if (moduleDef.type !== 'series-option') continue;
@@ -1683,17 +1681,6 @@
                 module.properties.set(moduleOptions);
             }
         }
-=======
-        const {
-            type,
-            data,
-            errorBar,
-            listeners,
-            seriesGrouping,
-            showInMiniChart: _showInMiniChart,
-            ...seriesOptions
-        } = options as any;
->>>>>>> 42ecd7db
 
         target.properties.set(seriesOptions);
 
