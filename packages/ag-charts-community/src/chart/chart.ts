import type { AgBaseAxisOptions, AgChartClickEvent, AgChartDoubleClickEvent, AgChartOptions } from 'ag-charts-types';

import type { ModuleInstance } from '../module/baseModule';
import type { LegendModule, RootModule } from '../module/coreModules';
import { moduleRegistry } from '../module/module';
import type { ModuleContext } from '../module/moduleContext';
import type { AxisOptionModule, ChartOptions } from '../module/optionsModule';
import type { SeriesOptionModule } from '../module/optionsModuleTypes';
import { BBox } from '../scene/bbox';
import { Group } from '../scene/group';
import type { Point } from '../scene/point';
import type { Scene } from '../scene/scene';
import type { PlacedLabel, PointLabelDatum } from '../scene/util/labelPlacement';
import { isPointLabelDatum, placeLabels } from '../scene/util/labelPlacement';
import { groupBy } from '../util/array';
import { sleep } from '../util/async';
import { setAttribute } from '../util/attributeUtil';
import { Debug } from '../util/debug';
import { createId } from '../util/id';
import { jsonApply, jsonDiff } from '../util/json';
import { Logger } from '../util/logger';
import { Mutex } from '../util/mutex';
import { clamp } from '../util/number';
import { mergeDefaults, without } from '../util/object';
import type { TypedEvent, TypedEventListener } from '../util/observable';
import { Observable } from '../util/observable';
import { Padding } from '../util/padding';
import { BaseProperties } from '../util/properties';
import { ActionOnSet } from '../util/proxy';
import { debouncedAnimationFrame, debouncedCallback } from '../util/render';
import { isDefined, isFiniteNumber, isFunction, isNumber } from '../util/type-guards';
import { BOOLEAN, NUMBER, OBJECT, UNION, Validate } from '../util/validation';
import { Caption } from './caption';
import type { ChartAnimationPhase } from './chartAnimationPhase';
import type { ChartAxis } from './chartAxis';
import { ChartAxisDirection } from './chartAxisDirection';
import { ChartContext } from './chartContext';
import { ChartHighlight } from './chartHighlight';
import type { ChartMode } from './chartMode';
import { JSON_APPLY_PLUGINS } from './chartOptions';
import { ChartUpdateType } from './chartUpdateType';
import { DataController } from './data/dataController';
import { axisRegistry } from './factory/axisRegistry';
import { EXPECTED_ENTERPRISE_MODULES } from './factory/expectedEnterpriseModules';
import { legendRegistry } from './factory/legendRegistry';
import { seriesRegistry } from './factory/seriesRegistry';
import type { HighlightChangeEvent } from './interaction/highlightManager';
import type { PointerInteractionEvent, PointerOffsets } from './interaction/interactionManager';
import { InteractionState } from './interaction/interactionManager';
import type { KeyNavEvent } from './interaction/keyNavManager';
import { REGIONS } from './interaction/regions';
import { SyncManager } from './interaction/syncManager';
import { TooltipManager } from './interaction/tooltipManager';
import { ZoomManager } from './interaction/zoomManager';
import { Keyboard } from './keyboard';
import { makeKeyboardPointerEvent } from './keyboardUtil';
import { Layers } from './layers';
import type { CategoryLegendDatum, ChartLegend, ChartLegendType, GradientLegendDatum } from './legendDatum';
import { guessInvalidPositions } from './mapping/prepareAxis';
import { matchSeriesOptions } from './mapping/prepareSeries';
import { type SeriesOptionsTypes, isAgCartesianChartOptions } from './mapping/types';
import { ModulesManager } from './modulesManager';
import { ChartOverlays } from './overlay/chartOverlays';
import { getLoadingSpinner } from './overlay/loadingSpinner';
import {
    type PickFocusOutputs,
    type Series,
    SeriesGroupingChangedEvent,
    type SeriesNodePickIntent,
    SeriesNodePickMode,
} from './series/series';
import { SeriesLayerManager } from './series/seriesLayerManager';
import type { SeriesProperties } from './series/seriesProperties';
import type { SeriesGrouping } from './series/seriesStateManager';
import type { ISeries, SeriesNodeDatum } from './series/seriesTypes';
import {
    DEFAULT_TOOLTIP_CLASS,
    Tooltip,
    type TooltipContent,
    type TooltipEventType,
    type TooltipPointerEvent,
} from './tooltip/tooltip';
import { BaseLayoutProcessor } from './update/baseLayoutProcessor';
import { DataWindowProcessor } from './update/dataWindowProcessor';
import { OverlaysProcessor } from './update/overlaysProcessor';
import type { UpdateProcessor } from './update/processor';
import type { UpdateOpts } from './updateService';

const debug = Debug.create(true, 'opts');

export type TransferableResources = {
    container?: HTMLElement;
    scene: Scene;
};

type SyncModule = ModuleInstance & { enabled?: boolean; syncAxes: (skipSync: boolean) => void };

type PickedNode = {
    series: Series<any, any>;
    datum: SeriesNodeDatum;
    distance: number;
};

type SeriesChangeType =
    | 'no-op'
    | 'no-change'
    | 'replaced'
    | 'data-change'
    | 'series-grouping-change'
    | 'series-count-changed'
    | 'updated';

type ObservableLike = {
    addEventListener(key: string, cb: TypedEventListener): void;
    clearEventListeners(): void;
};

export interface ChartSpecialOverrides {
    document?: Document;
    window?: Window;
    overrideDevicePixelRatio?: number;
    sceneMode?: 'simple';
    _type?: string;
}

export type ChartExtendedOptions = AgChartOptions & ChartSpecialOverrides;

type PointerOffsetsAndHistory = PointerOffsets & { pointerHistory?: PointerOffsets[] };

type ChartFocusData = {
    hasFocus: boolean;
    series?: Series<any, any>;
    seriesIndex: number;
    datum: any;
    datumIndex: number;
};

class SeriesArea extends BaseProperties {
    @Validate(BOOLEAN, { optional: true })
    clip?: boolean;

    @Validate(OBJECT)
    padding = new Padding(0);
}

export abstract class Chart extends Observable {
    private static readonly chartsInstances = new WeakMap<HTMLElement, Chart>();

    static getInstance(element: HTMLElement): Chart | undefined {
        return Chart.chartsInstances.get(element);
    }

    readonly id = createId(this);

    className?: string;

    readonly seriesRoot = new Group({ name: `${this.id}-series-root` });
    readonly highlightRoot = new Group({
        name: `${this.id}-highlight-root`,
        layer: true,
        zIndex: Layers.SERIES_HIGHLIGHT_ZINDEX,
        nonEmptyChildDerivedZIndex: true,
    });
    readonly annotationRoot = new Group({
        name: `${this.id}-annotation-root`,
        layer: true,
        zIndex: Layers.SERIES_ANNOTATION_ZINDEX,
    });

    readonly tooltip: Tooltip;
    readonly overlays: ChartOverlays;
    readonly highlight: ChartHighlight;

    private readonly debug = Debug.create();

    private extraDebugStats: Record<string, number> = {};

    @ActionOnSet<Chart>({
        newValue(value: HTMLElement) {
            if (this.destroyed) return;

            this.ctx.domManager.setContainer(value);
            Chart.chartsInstances.set(value, this);
        },
        oldValue(value: HTMLElement) {
            Chart.chartsInstances.delete(value);
        },
    })
    container?: HTMLElement;

    public data: any = [];

    @ActionOnSet<Chart>({
        newValue(value) {
            this.resize('width option', { inWidth: value });
        },
    })
    width?: number;

    @ActionOnSet<Chart>({
        newValue(value) {
            this.resize('height option', { inHeight: value });
        },
    })
    height?: number;

    @ActionOnSet<Chart>({
        newValue(value) {
            this.resize('minWidth option', { inMinWidth: value });
        },
    })
    minWidth?: number;

    @ActionOnSet<Chart>({
        newValue(value) {
            this.resize('minHeight option', { inMinHeight: value });
        },
    })
    minHeight?: number;

    /** NOTE: This is exposed for use by Integrated charts only. */
    get canvasElement() {
        return this.ctx.scene.canvas.element;
    }

    private _lastAutoSize?: [number, number];
    private _firstAutoSize = true;

    download(fileName?: string, fileFormat?: string) {
        this.ctx.scene.download(fileName, fileFormat);
    }
    getCanvasDataURL(fileFormat?: string) {
        return this.ctx.scene.getDataURL(fileFormat);
    }

    @Validate(OBJECT)
    readonly padding = new Padding(20);

    @Validate(NUMBER)
    readonly titlePadding = 0;

    @Validate(OBJECT)
    readonly seriesArea = new SeriesArea();

    @Validate(OBJECT)
    readonly title = new Caption();

    @Validate(OBJECT)
    readonly subtitle = new Caption();

    @Validate(OBJECT)
    readonly footnote = new Caption();

    @Validate(OBJECT)
    readonly keyboard = new Keyboard();

    @Validate(UNION(['standalone', 'integrated'], 'a chart mode'))
    mode: ChartMode = 'standalone';

    public destroyed = false;

    private _skipSync = false;
    private readonly _destroyFns: (() => void)[] = [];

    chartAnimationPhase: ChartAnimationPhase = 'initial';

    public readonly modulesManager = new ModulesManager();
    // FIXME: zoomManager should be owned by ctx, but it can't because it is used by CartesianChart.onAxisChange before ctx is initialised
    public readonly zoomManager = new ZoomManager();
    public readonly ctx: ChartContext;
    protected readonly seriesLayerManager: SeriesLayerManager;

    private readonly processors: UpdateProcessor[] = [];

    queuedUserOptions: AgChartOptions[] = [];
    chartOptions: ChartOptions;

    getOptions() {
        return this.queuedUserOptions.at(-1) ?? this.chartOptions.userOptions;
    }

    protected constructor(options: ChartOptions, resources?: TransferableResources) {
        super();

        this.chartOptions = options;

        const scene: Scene | undefined = resources?.scene;
        const container = resources?.container;

        const root = new Group({ name: 'root' });
        const titleGroup = new Group({ name: 'titles', layer: true, zIndex: Layers.SERIES_LABEL_ZINDEX });
        // Prevent the scene from rendering chart components in an invalid state
        // (before first layout is performed).
        root.visible = false;
        root.append(titleGroup);
        root.append(this.seriesRoot);
        root.append(this.highlightRoot);
        root.append(this.annotationRoot);

        titleGroup.append(this.title.node);
        titleGroup.append(this.subtitle.node);
        titleGroup.append(this.footnote.node);

        const { overrideDevicePixelRatio } = options.specialOverrides;

        this.tooltip = new Tooltip();
        this.seriesLayerManager = new SeriesLayerManager(this.seriesRoot, this.highlightRoot, this.annotationRoot);
        const ctx = (this.ctx = new ChartContext(this, {
            scene,
            root,
            syncManager: new SyncManager(this),
            container,
            updateCallback: (type = ChartUpdateType.FULL, opts) => this.update(type, opts),
            updateMutex: this.updateMutex,
            overrideDevicePixelRatio,
        }));

        this._destroyFns.push(
            ctx.domManager.addListener('resize', () => this.parentResize(ctx.domManager.containerSize))
        );

        this.overlays = new ChartOverlays();
        this.overlays.loading.renderer ??= () =>
            getLoadingSpinner(this.overlays.loading.getText(ctx.localeManager), ctx.animationManager.defaultDuration);

        this.processors = [
            new BaseLayoutProcessor(this, ctx.layoutService),
            new DataWindowProcessor(this, ctx.dataService, ctx.updateService, ctx.zoomManager),
            new OverlaysProcessor(
                this,
                this.overlays,
                ctx.dataService,
                ctx.layoutService,
                ctx.localeManager,
                ctx.animationManager,
                ctx.domManager
            ),
        ];

        this.highlight = new ChartHighlight();
        this.container = container;

        const { All } = InteractionState;
        const moduleContext = this.getModuleContext();
        const seriesRegion = ctx.regionManager.addRegion(
            REGIONS.SERIES,
            this.seriesRoot,
            this.ctx.axisManager.axisGridGroup
        );

        const horizontalAxesRegion = this.ctx.regionManager.addRegion(REGIONS.HORIZONTAL_AXES);
        const verticalAxesRegion = this.ctx.regionManager.addRegion(REGIONS.VERTICAL_AXES);

        ctx.regionManager.addRegion('root', root);

        this._destroyFns.push(
            ctx.dataService.addListener('data-load', (event) => {
                this.data = event.data;
            }),

            this.title.registerInteraction(moduleContext),
            this.subtitle.registerInteraction(moduleContext),
            this.footnote.registerInteraction(moduleContext),

            ctx.regionManager.listenAll('click', (event) => this.onClick(event)),
            ctx.regionManager.listenAll('dblclick', (event) => this.onDoubleClick(event)),
            seriesRegion.addListener(
                'hover',
                (event) => this.onMouseMove(event),
                InteractionState.Default | InteractionState.Annotations
            ),
            seriesRegion.addListener(
                'drag',
                (event) => this.onMouseMove(event),
                InteractionState.Default | InteractionState.Annotations
            ),
            horizontalAxesRegion.addListener('hover', (event) => this.onMouseMove(event)),
            verticalAxesRegion.addListener('hover', (event) => this.onMouseMove(event)),
            seriesRegion.addListener('leave', (event) => this.onLeave(event)),
            horizontalAxesRegion.addListener('leave', (event) => this.onLeave(event)),
            verticalAxesRegion.addListener('leave', (event) => this.onLeave(event)),
            seriesRegion.addListener('blur', () => this.onBlur()),
            seriesRegion.addListener('tab', (event) => this.onTab(event)),
            seriesRegion.addListener('nav-vert', (event) => this.onNavVert(event)),
            seriesRegion.addListener('nav-hori', (event) => this.onNavHori(event)),
            seriesRegion.addListener('submit', (event) => this.onSubmit(event)),
            seriesRegion.addListener('contextmenu', (event) => this.onContextMenu(event), All),
            ctx.keyNavManager.addListener('browserfocus', (event) => this.onBrowserFocus(event)),
            ctx.interactionManager.addListener('page-left', () => this.destroy()),
            ctx.animationManager.addListener('animation-start', () => this.onAnimationStart()),

            ctx.animationManager.addListener('animation-frame', () => {
                this.update(ChartUpdateType.SCENE_RENDER);
            }),
            ctx.highlightManager.addListener('highlight-change', (event) => this.changeHighlightDatum(event)),
            ctx.zoomManager.addListener('zoom-pan-start', () => this.resetPointer()),
            ctx.zoomManager.addListener('zoom-change', () => {
                this.resetPointer();
                this.ctx.focusIndicator.updateBounds(undefined);
                this.series.map((s) => (s as any).animationState?.transition('updateData'));
                const skipAnimations = this.chartAnimationPhase !== 'initial';
                this.update(ChartUpdateType.PERFORM_LAYOUT, { forceNodeDataRefresh: true, skipAnimations });
            })
        );

        this.parentResize(ctx.domManager.containerSize);
    }

    getModuleContext(): ModuleContext {
        return this.ctx;
    }

    protected getCaptionText(): string {
        return [this.title, this.subtitle, this.footnote]
            .filter((caption) => caption.enabled && caption.text)
            .map((caption) => caption.text)
            .join('. ');
    }

    getAriaLabel(): string {
        return this.ctx.localeManager.t('ariaAnnounceChart', {
            seriesCount: this.series.length,
            caption: this.getCaptionText(),
        });
    }

    private getDatumAriaText(datum: SeriesNodeDatum, html: TooltipContent): string {
        const description = html.ariaLabel;
        return datum.series.getDatumAriaText?.(datum, description) ?? description;
    }

    resetAnimations() {
        this.chartAnimationPhase = 'initial';

        for (const series of this.series) {
            series.resetAnimation(this.chartAnimationPhase);
        }
        for (const axis of this.axes) {
            axis.resetAnimation(this.chartAnimationPhase);
        }

        // Reset animation state.
        this.animationRect = undefined;
        this.ctx.animationManager.reset();
    }

    skipAnimations() {
        this.ctx.animationManager.skipCurrentBatch();
        this._performUpdateSkipAnimations = true;
    }

    destroy(opts?: { keepTransferableResources: boolean }): TransferableResources | undefined {
        if (this.destroyed) {
            return;
        }

        const keepTransferableResources = opts?.keepTransferableResources;
        let result: TransferableResources | undefined;

        this.performUpdateType = ChartUpdateType.NONE;

        this._destroyFns.forEach((fn) => fn());
        this.processors.forEach((p) => p.destroy());
        this.tooltip.destroy(this.ctx.domManager);
        this.overlays.destroy();
        this.modulesManager.destroy();

        if (keepTransferableResources) {
            this.ctx.scene.strip();
            // The wrapper object is going to get destroyed. So to be safe, copy its properties.
            result = {
                container: this.container,
                scene: this.ctx.scene,
            };
        } else {
            this.ctx.scene.destroy();
            this.container = undefined;
        }

        this.destroySeries(this.series);
        this.seriesLayerManager.destroy();

        this.axes.forEach((a) => a.destroy());
        this.axes = [];

        // Reset animation state.
        this.animationRect = undefined;

        this.ctx.destroy();
        this.zoomManager.destroy();
        this.destroyed = true;

        Object.freeze(this);

        return result;
    }

    resetPointer(highlightOnly = false) {
        if (!highlightOnly) {
            this.ctx.tooltipManager.removeTooltip(this.id);
        }
        this.ctx.highlightManager.updateHighlight(this.id);
        this.lastInteractionEvent = undefined;
    }

    requestFactoryUpdate(cb: (chart: Chart) => Promise<void> | void) {
        if (this.destroyed) return;
        this._pendingFactoryUpdatesCount++;
        this.updateMutex
            .acquire(async () => {
                if (this.destroyed) return;
                await cb(this);
                if (this.destroyed) return;
                this._pendingFactoryUpdatesCount--;
            })
            .catch((e) => Logger.errorOnce(e));
    }

    private _pendingFactoryUpdatesCount = 0;
    private _performUpdateNoRenderCount = 0;
    private _performUpdateSkipAnimations: boolean = false;
    private performUpdateType: ChartUpdateType = ChartUpdateType.NONE;

    private updateShortcutCount = 0;
    private readonly seriesToUpdate: Set<ISeries<any, any>> = new Set();
    private readonly updateMutex = new Mutex();
    private updateRequestors: Record<string, ChartUpdateType> = {};
    private readonly performUpdateTrigger = debouncedCallback(async ({ count }) => {
        if (this.destroyed) return;
        this.updateMutex
            .acquire(async () => {
                try {
                    await this.performUpdate(count);
                } catch (error) {
                    Logger.error('update error', error);
                }
            })
            .catch((e) => Logger.errorOnce(e));
    });
    public update(type = ChartUpdateType.FULL, opts?: UpdateOpts) {
        const {
            forceNodeDataRefresh = false,
            skipAnimations,
            seriesToUpdate = this.series,
            newAnimationBatch,
        } = opts ?? {};

        if (forceNodeDataRefresh) {
            this.series.forEach((series) => series.markNodeDataDirty());
        }

        for (const series of seriesToUpdate) {
            this.seriesToUpdate.add(series);
        }

        if (skipAnimations) {
            this.ctx.animationManager.skipCurrentBatch();
            this._performUpdateSkipAnimations = true;
        }

        if (newAnimationBatch && this.ctx.animationManager.isActive()) {
            this._performUpdateSkipAnimations = true;
        }

        this._skipSync = opts?.skipSync ?? false;

        if (this.debug.check()) {
            let stack = new Error().stack ?? '<unknown>';
            stack = stack.replace(/\([^)]*/g, '');
            this.updateRequestors[stack] = type;
        }

        if (type < this.performUpdateType) {
            this.performUpdateType = type;
            this.performUpdateTrigger.schedule(opts?.backOffMs);
        }
    }

    private readonly _performUpdateSplits: Record<string, number> = {};
    private async performUpdate(count: number) {
        const { performUpdateType, extraDebugStats, _performUpdateSplits: splits, ctx } = this;
        const seriesToUpdate = [...this.seriesToUpdate];

        // Clear state immediately so that side effects can be detected prior to SCENE_RENDER.
        this.performUpdateType = ChartUpdateType.NONE;
        this.seriesToUpdate.clear();

        if (this.updateShortcutCount === 0 && performUpdateType < ChartUpdateType.SCENE_RENDER) {
            ctx.animationManager.startBatch(this._performUpdateSkipAnimations);
            ctx.animationManager.onBatchStop(() => (this.chartAnimationPhase = 'ready'));
        }

        this.debug('Chart.performUpdate() - start', ChartUpdateType[performUpdateType]);
        let previousSplit = performance.now();
        splits.start ??= previousSplit;
        const updateSplits = (splitName: string) => {
            splits[splitName] ??= 0;
            splits[splitName] += performance.now() - previousSplit;
            previousSplit = performance.now();
        };

        let updateDeferred = false;
        switch (performUpdateType) {
            case ChartUpdateType.FULL:
                this.updateDOM();
            // fallthrough

            case ChartUpdateType.UPDATE_DATA:
                await this.updateData();
                updateSplits('⬇️');
            // fallthrough

            case ChartUpdateType.PROCESS_DATA:
                await this.processData();
                this.resetPointer(true);
                updateSplits('🏭');
            // fallthrough

            case ChartUpdateType.PERFORM_LAYOUT:
                if (this.checkUpdateShortcut(ChartUpdateType.PERFORM_LAYOUT)) break;
                if (!this.checkFirstAutoSize(seriesToUpdate)) {
                    updateDeferred = true;
                    break;
                }

                await this.processLayout();
                updateSplits('⌖');
            // fallthrough

            case ChartUpdateType.SERIES_UPDATE:
                if (this.checkUpdateShortcut(ChartUpdateType.SERIES_UPDATE)) break;

                const { seriesRect } = this;
                await Promise.all(seriesToUpdate.map((series) => series.update({ seriesRect })));

                updateSplits('🤔');
            // fallthrough

            case ChartUpdateType.TOOLTIP_RECALCULATION:
                if (this.checkUpdateShortcut(ChartUpdateType.TOOLTIP_RECALCULATION)) break;

                const tooltipMeta = ctx.tooltipManager.getTooltipMeta(this.id);

                if (performUpdateType <= ChartUpdateType.SERIES_UPDATE && tooltipMeta?.lastPointerEvent != null) {
                    this.handlePointer(tooltipMeta.lastPointerEvent, true);
                }
                updateSplits('↖');
            // fallthrough

            case ChartUpdateType.SCENE_RENDER:
                if (this.checkUpdateShortcut(ChartUpdateType.SCENE_RENDER)) break;

                // Force any initial animation changes to be applied BEFORE any rendering happens.
                ctx.animationManager.endBatch();

                extraDebugStats['updateShortcutCount'] = this.updateShortcutCount;
                await ctx.scene.render({ debugSplitTimes: splits, extraDebugStats });
                this.extraDebugStats = {};
                for (const key in splits) {
                    delete splits[key];
                }

                this.ctx.domManager.incrementDataCounter('sceneRenders');
            // fallthrough

            case ChartUpdateType.NONE:
                // Do nothing.
                this.updateShortcutCount = 0;
                this.updateRequestors = {};
                this._performUpdateSkipAnimations = false;
                ctx.animationManager.endBatch();
        }

        if (!updateDeferred) {
            ctx.updateService.dispatchUpdateComplete(this.getMinRects());
        }

        const end = performance.now();
        this.debug('Chart.performUpdate() - end', {
            chart: this,
            durationMs: Math.round((end - splits['start']) * 100) / 100,
            count,
            performUpdateType: ChartUpdateType[performUpdateType],
        });
    }

    private updateThemeClassName() {
        const { theme } = this.chartOptions.processedOptions;

        const themeClassNamePrefix = 'ag-charts-theme-';
        const validThemeClassNames = [`${themeClassNamePrefix}default`, `${themeClassNamePrefix}default-dark`];

        let themeClassName = validThemeClassNames[0];
        let isDark = false;

        if (typeof theme === 'string') {
            themeClassName = theme.replace('ag-', themeClassNamePrefix);
            isDark = theme.includes('-dark');
        } else if (typeof theme?.baseTheme === 'string') {
            themeClassName = theme.baseTheme.replace('ag-', themeClassNamePrefix);
            isDark = theme.baseTheme.includes('-dark');
        }

        if (!validThemeClassNames.includes(themeClassName)) {
            themeClassName = isDark ? validThemeClassNames[1] : validThemeClassNames[0];
        }

        this.ctx.domManager.setThemeClass(themeClassName);
    }

    private updateDOM() {
        this.updateThemeClassName();

        const { enabled, tabIndex } = this.keyboard;
        this.ctx.domManager.setTabIndex(enabled ? tabIndex ?? 0 : -1);

        setAttribute(this.ctx.scene.canvas.element, 'role', 'figure');
        setAttribute(this.ctx.scene.canvas.element, 'aria-label', this.getAriaLabel());
    }

    private checkUpdateShortcut(checkUpdateType: ChartUpdateType) {
        const maxShortcuts = 3;

        if (this.updateShortcutCount > maxShortcuts) {
            Logger.warn(
                `exceeded the maximum number of simultaneous updates (${
                    maxShortcuts + 1
                }), discarding changes and rendering`,
                this.updateRequestors
            );
            return false;
        }

        if (this.performUpdateType <= checkUpdateType) {
            // A previous step modified series state, and we need to re-run this or an earlier step before rendering.
            this.updateShortcutCount++;
            return true;
        }

        return false;
    }

    private checkFirstAutoSize(seriesToUpdate: ISeries<any, any>[]) {
        if (this.width != null && this.height != null) {
            // Auto-size isn't in use in this case, don't wait for it.
        } else if (!this._lastAutoSize) {
            const count = this._performUpdateNoRenderCount++;
            const backOffMs = (count + 1) ** 2 * 40;

            if (count < 8) {
                // Reschedule if canvas size hasn't been set yet to avoid a race.
                this.update(ChartUpdateType.PERFORM_LAYOUT, { seriesToUpdate, backOffMs });

                this.debug('Chart.checkFirstAutoSize() - backing off until first size update', backOffMs);
                return false;
            }

            // After several failed passes, continue and accept there maybe a redundant
            // render. Sometimes this case happens when we already have the correct
            // width/height, and we end up never rendering the chart in that scenario.
            this.debug('Chart.checkFirstAutoSize() - timeout for first size update.');
        }
        this._performUpdateNoRenderCount = 0;

        return true;
    }

    @ActionOnSet<Chart>({
        changeValue(newValue, oldValue) {
            this.onAxisChange(newValue, oldValue);
        },
    })
    axes: ChartAxis[] = [];

    @ActionOnSet<Chart>({
        changeValue(newValue, oldValue) {
            this.onSeriesChange(newValue, oldValue);
        },
    })
    series: Series<any, any>[] = [];

    protected onAxisChange(newValue: ChartAxis[], oldValue?: ChartAxis[]) {
        if (oldValue == null && newValue.length === 0) return;

        this.ctx.axisManager.updateAxes(oldValue ?? [], newValue);
    }

    protected onSeriesChange(newValue: Series<any, any>[], oldValue?: Series<any, any>[]) {
        const seriesToDestroy = oldValue?.filter((series) => !newValue.includes(series)) ?? [];
        this.destroySeries(seriesToDestroy);
        this.seriesLayerManager?.setSeriesCount(newValue.length);

        for (const series of newValue) {
            if (oldValue?.includes(series)) continue;

            if (series.rootGroup.parent == null) {
                this.seriesLayerManager.requestGroup(series);
            }

            const chart = this;
            series.chart = {
                get mode() {
                    return chart.mode;
                },
                get isMiniChart() {
                    return false;
                },
                get seriesRect() {
                    return chart.seriesRect;
                },
                placeLabels() {
                    return chart.placeLabels();
                },
            };

            series.resetAnimation(this.chartAnimationPhase);
            this.addSeriesListeners(series);
            series.addChartEventListeners();
        }
    }

    protected destroySeries(allSeries: Series<any, any>[]): void {
        allSeries?.forEach((series) => {
            series.removeEventListener('nodeClick', this.onSeriesNodeClick);
            series.removeEventListener('nodeDoubleClick', this.onSeriesNodeDoubleClick);
            series.removeEventListener('groupingChanged', this.seriesGroupingChanged);
            series.destroy();
            this.seriesLayerManager.releaseGroup(series);

            series.chart = undefined;
        });
    }

    private addSeriesListeners(series: Series<any, any>) {
        if (this.hasEventListener('seriesNodeClick')) {
            series.addEventListener('nodeClick', this.onSeriesNodeClick);
        }

        if (this.hasEventListener('seriesNodeDoubleClick')) {
            series.addEventListener('nodeDoubleClick', this.onSeriesNodeDoubleClick);
        }

        series.addEventListener('groupingChanged', this.seriesGroupingChanged);
    }

    updateAllSeriesListeners(): void {
        this.series.forEach((series) => {
            series.removeEventListener('nodeClick', this.onSeriesNodeClick);
            series.removeEventListener('nodeDoubleClick', this.onSeriesNodeDoubleClick);

            this.addSeriesListeners(series);
        });
    }

    protected assignSeriesToAxes() {
        this.axes.forEach((axis) => {
            axis.boundSeries = this.series.filter((s) => {
                const seriesAxis = s.axes[axis.direction];
                return seriesAxis === axis;
            });
        });
    }

    protected assignAxesToSeries() {
        // This method has to run before `assignSeriesToAxes`.
        const directionToAxesMap = groupBy(this.axes, (axis) => axis.direction);

        this.series.forEach((series) => {
            series.directions.forEach((direction) => {
                const directionAxes = directionToAxesMap[direction];
                if (!directionAxes) {
                    Logger.warnOnce(
                        `no available axis for direction [${direction}]; check series and axes configuration.`
                    );
                    return;
                }

                const seriesKeys = series.getKeys(direction);
                const newAxis = directionAxes.find(
                    (axis) => !axis.keys.length || seriesKeys.some((key) => axis.keys.includes(key))
                );
                if (!newAxis) {
                    Logger.warnOnce(
                        `no matching axis for direction [${direction}] and keys [${seriesKeys}]; check series and axes configuration.`
                    );
                    return;
                }

                series.axes[direction] = newAxis;
            });
        });
    }

    private parentResize(size: { width: number; height: number } | undefined) {
        if (size == null || (this.width != null && this.height != null)) return;

        let { width, height } = size;

        width = Math.floor(width);
        height = Math.floor(height);

        if (width === 0 && height === 0) return;

        const [autoWidth = 0, authHeight = 0] = this._lastAutoSize ?? [];
        if (autoWidth === width && authHeight === height) return;

        this._lastAutoSize = [width, height];
        this.resize('SizeMonitor', {});
    }

    private resize(
        source: string,
        opts: { inWidth?: number; inHeight?: number; inMinWidth?: number; inMinHeight?: number }
    ) {
        const { scene, animationManager } = this.ctx;
        const { inWidth, inHeight, inMinWidth, inMinHeight } = opts;

        this.ctx.domManager.setSizeOptions(
            inMinWidth ?? this.minWidth,
            inMinHeight ?? this.minHeight,
            inWidth ?? this.width,
            inHeight ?? this.height
        );

        const width = inWidth ?? this.width ?? this._lastAutoSize?.[0];
        const height = inHeight ?? this.height ?? this._lastAutoSize?.[1];
        this.debug(`Chart.resize() from ${source}`, { width, height, stack: new Error().stack });
        if (width == null || height == null || !isFiniteNumber(width) || !isFiniteNumber(height)) return;

        if (scene.resize(width, height)) {
            this.resetPointer();
            animationManager.reset();

            let skipAnimations = true;
            if ((this.width == null || this.height == null) && this._firstAutoSize) {
                skipAnimations = false;
                this._firstAutoSize = false;
            }

            this.update(ChartUpdateType.PERFORM_LAYOUT, { forceNodeDataRefresh: true, skipAnimations });
        }
    }

    async updateData() {
        this.series.forEach((s) => s.setChartData(this.data));
        const modulePromises = this.modulesManager.mapModules((m) => m.updateData?.({ data: this.data }));
        await Promise.all(modulePromises);
    }

    async processData() {
        if (this.series.some((s) => s.canHaveAxes)) {
            this.assignAxesToSeries();

            const syncModule = this.modulesManager.getModule<SyncModule>('sync');
            if (syncModule?.enabled) {
                syncModule.syncAxes(this._skipSync);
            } else {
                this.assignSeriesToAxes();
            }
        }

        const dataController = new DataController(this.mode);
        const seriesPromises = this.series.map((s) => s.processData(dataController));
        const modulePromises = this.modulesManager.mapModules((m) => m.processData?.({ dataController }));
        dataController.execute();
        await Promise.all([...seriesPromises, ...modulePromises]);

        for (const { legendType, legend } of this.modulesManager.legends()) {
            legend.data = this.getLegendData(legendType, this.mode !== 'integrated');
        }

        this.dataProcessListeners.forEach((resolve) => resolve());
        this.dataProcessListeners.clear();
    }

    placeLabels(): Map<Series<any, any>, PlacedLabel[]> {
        const visibleSeries: Series<any, any>[] = [];
        const data: PointLabelDatum[][] = [];
        for (const series of this.series) {
            if (!series.visible) continue;

            const labelData: PointLabelDatum[] = series.getLabelData();

            if (isPointLabelDatum(labelData?.[0])) {
                data.push(labelData);
                visibleSeries.push(series);
            }
        }

        const { seriesRect } = this;
        const { top, right, bottom, left } = this.seriesArea.padding;
        const labels: PlacedLabel[][] =
            seriesRect && data.length > 0
                ? placeLabels(data, {
                      x: -left,
                      y: -top,
                      width: seriesRect.width + left + right,
                      height: seriesRect.height + top + bottom,
                  })
                : [];
        return new Map(labels.map((l, i) => [visibleSeries[i], l]));
    }

    private getLegendData(legendType: ChartLegendType, warnConflicts?: boolean) {
        const legendData = this.series
            .filter((s) => s.properties.showInLegend)
            .flatMap((s) => s.getLegendData(legendType));

        const isCategoryLegendData = (
            data: Array<CategoryLegendDatum | GradientLegendDatum>
        ): data is CategoryLegendDatum[] => data.every((d) => d.legendType === 'category');

        if (warnConflicts && isCategoryLegendData(legendData)) {
            // Validate each series that shares a legend item label uses the same fill colour
            const seriesMarkerFills: { [key: string]: { [key: string]: string | undefined } } = {};
            const seriesTypeMap = new Map(this.series.map((s) => [s.id, s.type]));

            for (const {
                seriesId,
                symbols: [{ marker }],
                label,
            } of legendData) {
                if (marker.fill == null) continue;

                const seriesType = seriesTypeMap.get(seriesId)!;
                const markerFill = (seriesMarkerFills[seriesType] ??= {});

                markerFill[label.text] ??= marker.fill;
                if (markerFill[label.text] !== marker.fill) {
                    Logger.warnOnce(
                        `legend item '${label.text}' has multiple fill colors, this may cause unexpected behaviour.`
                    );
                }
            }
        }

        return legendData;
    }

    private async processLayout() {
        const oldRect = this.animationRect;
        await this.performLayout();

        if (oldRect && !this.animationRect?.equals(oldRect)) {
            // Skip animations if the layout changed.
            this.ctx.animationManager.skipCurrentBatch();
        }

        this.debug('Chart.performUpdate() - seriesRect', this.seriesRect);
    }

    protected async performLayout() {
        const { width, height } = this.ctx.scene;
        let ctx = { shrinkRect: new BBox(0, 0, width, height), positions: {}, padding: {} };
        ctx = this.ctx.layoutService.dispatchPerformLayout('start-layout', ctx);
        ctx = this.ctx.layoutService.dispatchPerformLayout('before-series', ctx);

        for (const m of this.modulesManager.modules()) {
            if (m.performLayout != null) {
                ctx = await m.performLayout(ctx);
            }
        }

        return ctx.shrinkRect;
    }

    protected hoverRect?: BBox;

    // Should be available after the first layout.
    protected seriesRect?: BBox;
    // BBox of the chart area containing animatable elements; if this changes, we skip animations.
    protected animationRect?: BBox;

    // x/y are local canvas coordinates in CSS pixels, not actual pixels
    private pickNode(
        point: Point,
        intent: SeriesNodePickIntent,
        collection: {
            series: Series<SeriesNodeDatum, SeriesProperties<object[]>>;
            pickModes?: SeriesNodePickMode[];
            maxDistance?: number;
        }[]
    ): PickedNode | undefined {
        const start = performance.now();

        // Iterate through series in reverse, as later declared series appears on top of earlier
        // declared series.
        const reverseSeries = [...collection].reverse();

        let result: { series: Series<any, any>; datum: SeriesNodeDatum; distance: number } | undefined;
        for (const { series, pickModes, maxDistance } of reverseSeries) {
            if (!series.visible || !series.rootGroup.visible) {
                continue;
            }
            const { match, distance } = series.pickNode(point, intent, pickModes) ?? {};
            if (!match || distance == null) {
                continue;
            }
            if ((!result || result.distance > distance) && distance <= (maxDistance ?? Infinity)) {
                result = { series, distance, datum: match };
            }
            if (distance === 0) {
                break;
            }
        }

        this.extraDebugStats['pickSeriesNode'] = Math.round(
            (this.extraDebugStats['pickSeriesNode'] ?? 0) + (performance.now() - start)
        );

        return result;
    }

    private pickSeriesNode(
        point: Point,
        intent: SeriesNodePickIntent,
        exactMatchOnly: boolean,
        maxDistance?: number
    ): PickedNode | undefined {
        // Disable 'nearest match' options if looking for exact matches only
        const pickModes = exactMatchOnly ? [SeriesNodePickMode.EXACT_SHAPE_MATCH] : undefined;
        return this.pickNode(
            point,
<<<<<<< HEAD
            this.series.map((series) => ({ series, pickModes, maxDistance }))
=======
            intent,
            this.series.map((series) => {
                return { series, pickModes, maxDistance };
            })
>>>>>>> 1d97122d
        );
    }

    private pickTooltip(point: Point): PickedNode | undefined {
        return this.pickNode(
            point,
            'tooltip',
            this.series.map((series) => {
                const tooltipRange = series.properties.tooltip.range;
                let pickModes: SeriesNodePickMode[] | undefined;
                if (tooltipRange === 'exact') {
                    pickModes = [SeriesNodePickMode.EXACT_SHAPE_MATCH];
                } else {
                    pickModes = undefined;
                }

                const maxDistance = typeof tooltipRange === 'number' ? tooltipRange : undefined;
                return { series, pickModes, maxDistance };
            })
        );
    }

    private lastPick?: SeriesNodeDatum;

    protected onMouseMove(event: PointerInteractionEvent<'hover' | 'drag'>): void {
        this.lastInteractionEvent = event;
        this.pointerScheduler.schedule();

        this.extraDebugStats['mouseX'] = event.offsetX;
        this.extraDebugStats['mouseY'] = event.offsetY;
        this.update(ChartUpdateType.SCENE_RENDER);
    }

    protected onLeave(event: PointerInteractionEvent<'leave'>): void {
        const el = event.relatedElement;
        if (el && this.ctx.domManager.isManagedDOMElement(el)) return;

        this.resetPointer();
        this.update(ChartUpdateType.SCENE_RENDER);
        this.ctx.cursorManager.updateCursor('chart');
    }

    private onBrowserFocus(event: KeyNavEvent<'browserfocus'>): void {
        if (event.delta > 0) {
            this.focus.datum = undefined;
            this.focus.series = undefined;
            this.focus.datumIndex = 0;
            this.focus.seriesIndex = 0;
        } else if (event.delta < 0) {
            this.focus.datum = undefined;
            this.focus.series = undefined;
            this.focus.datumIndex = Infinity;
            this.focus.seriesIndex = Infinity;
        }
    }

    private onAnimationStart() {
        if (this.focus.hasFocus) {
            this.onBlur();
        }
    }

    private onBlur(): void {
        this.ctx.focusIndicator.updateBounds(undefined);
        this.resetPointer();
        this.focus.hasFocus = false;
        // Do not consume blur events to allow the browser-focus to leave the canvas element.
    }

    private onTab(event: KeyNavEvent<'tab'>): void {
        this.handleFocus(0, 0);
        event.preventDefault();
        this.focus.hasFocus = true;
    }

    private onNavVert(event: KeyNavEvent<'nav-vert'>): void {
        this.focus.seriesIndex += event.delta;
        this.handleFocus(event.delta, 0);
        event.preventDefault();
    }

    private onNavHori(event: KeyNavEvent<'nav-hori'>): void {
        this.focus.datumIndex += event.delta;
        this.handleFocus(0, event.delta);
        event.preventDefault();
    }

    private onSubmit(event: KeyNavEvent<'submit'>): void {
        const { series, datum } = this.focus;
        const sourceEvent = event.sourceEvent.sourceEvent;
        if (series !== undefined && datum !== undefined) {
            series.fireNodeClickEvent(sourceEvent, datum);
        } else {
            this.fireEvent<AgChartClickEvent>({
                type: 'click',
                event: sourceEvent,
            });
        }
        event.preventDefault();
    }

    private onContextMenu(event: PointerInteractionEvent<'contextmenu'>): void {
        this.ctx.tooltipManager.removeTooltip(this.id);

        // If there is already a context menu visible, then re-pick the highlighted node.
        // We check InteractionState.Default too just in case we were in ContextMenu and the
        // mouse hasn't moved since (see AG-10233).
        const { Default, ContextMenu } = InteractionState;

        let pickedNode: SeriesNodeDatum | undefined;
        if (this.ctx.interactionManager.getState() & (Default | ContextMenu)) {
            this.checkSeriesNodeRange('context-menu', event, (_series, datum) => {
                this.ctx.highlightManager.updateHighlight(this.id);
                pickedNode = datum;
            });
        }

        this.ctx.contextMenuRegistry.dispatchContext('series', event, { pickedNode });
    }

    protected focus: ChartFocusData = {
        hasFocus: false,
        series: undefined,
        seriesIndex: 0,
        datumIndex: 0,
        datum: undefined,
    };

    private handleFocus(seriesIndexDelta: number, datumIndexDelta: number) {
        this.focus.hasFocus = true;
        const overlayFocus = this.overlays.getFocusInfo(this.ctx.localeManager);
        if (overlayFocus == null) {
            this.handleSeriesFocus(seriesIndexDelta, datumIndexDelta);
        } else {
            this.ctx.focusIndicator.updateBounds(overlayFocus.rect);
            this.ctx.ariaAnnouncementService.announceValue(overlayFocus.text);
        }
    }

    protected handleSeriesFocus(otherIndexDelta: number, datumIndexDelta: number) {
        const { series, seriesRect, focus } = this;
        const visibleSeries = series.filter((s) => s.visible);
        if (visibleSeries.length === 0) return;

        // Update focused series:
        focus.seriesIndex = clamp(0, focus.seriesIndex, visibleSeries.length - 1);
        focus.series = visibleSeries[focus.seriesIndex];

        // Update focused datum:
        const { datumIndex, seriesIndex: otherIndex } = focus;
        const pick = focus.series.pickFocus({ datumIndex, datumIndexDelta, otherIndex, otherIndexDelta, seriesRect });
        this.updatePickedFocus(pick);
    }

    protected updatePickedFocus(pick: PickFocusOutputs | undefined) {
        const { focus } = this;
        if (pick === undefined || focus.series === undefined) return;

        const { datum, datumIndex } = pick;
        focus.datumIndex = datumIndex;
        focus.datum = datum;

        // Update user interaction/interface:
        const keyboardEvent = makeKeyboardPointerEvent(this.ctx.focusIndicator, pick);
        if (keyboardEvent !== undefined) {
            this.lastInteractionEvent = keyboardEvent;
            const html = focus.series.getTooltipHtml(datum);
            const meta = TooltipManager.makeTooltipMeta(this.lastInteractionEvent, datum);
            const aria = this.getDatumAriaText(datum, html);
            this.ctx.highlightManager.updateHighlight(this.id, datum);
            this.ctx.tooltipManager.updateTooltip(this.id, meta, html);
            this.ctx.ariaAnnouncementService.announceValue('ariaAnnounceHoverDatum', { datum: aria });
        }
    }

    private lastInteractionEvent?: TooltipPointerEvent<'hover' | 'drag' | 'keyboard'>;
    private static isHoverEvent(
        event: TooltipPointerEvent<TooltipEventType> | undefined
    ): event is TooltipPointerEvent<'hover'> {
        return event !== undefined && event.type === 'hover';
    }
    private static isDragEvent(
        event: TooltipPointerEvent<TooltipEventType> | undefined
    ): event is TooltipPointerEvent<'drag'> {
        return event !== undefined && event.type === 'drag';
    }
    private readonly pointerScheduler = debouncedAnimationFrame(() => {
        if (!this.lastInteractionEvent) return;

        if (this.performUpdateType <= ChartUpdateType.SERIES_UPDATE) {
            // Reschedule until the current update processing is complete, if we try to
            // perform a highlight mid-update then we may not have fresh node data to work with.
            this.pointerScheduler.schedule();
            return;
        }

        this.handlePointer(this.lastInteractionEvent, false);
        this.lastInteractionEvent = undefined;
    });
    protected handlePointer(event: TooltipPointerEvent<'hover' | 'drag' | 'keyboard'>, redisplay: boolean) {
        // Ignored "pointer event" that comes from a keyboard. We don't need to worry about finding out
        // which datum to use in the highlight & tooltip because the keyboard just navigates through the
        // data directly.
        const state = this.ctx.interactionManager.getState();
        if (
            (state !== InteractionState.Default && state !== InteractionState.Annotations) ||
            (!Chart.isHoverEvent(event) && !Chart.isDragEvent(event))
        ) {
            return;
        }

        const { lastPick, hoverRect } = this;
        const { offsetX, offsetY } = event;

        const disablePointer = (highlightOnly = false) => {
            if (lastPick) {
                this.resetPointer(highlightOnly);
            }
        };

        if (redisplay ? this.ctx.animationManager.isActive() : !hoverRect?.containsPoint(offsetX, offsetY)) {
            disablePointer();
            return;
        }

        // Handle node highlighting and tooltip toggling when pointer within `tooltip.range`
        this.handlePointerTooltip(event, disablePointer);

        // Handle node highlighting and mouse cursor when pointer withing `series[].nodeClickRange`
        this.handlePointerNode(event, 'highlight');
    }

    protected handlePointerTooltip(
        event: TooltipPointerEvent<'hover' | 'drag'>,
        disablePointer: (highlightOnly?: boolean) => void
    ) {
        const { lastPick } = this;
        const { offsetX, offsetY, targetElement } = event;

        if (
            targetElement &&
            this.tooltip.interactive &&
            this.ctx.domManager.isManagedChildDOMElement(targetElement, 'canvas-overlay', DEFAULT_TOOLTIP_CLASS)
        ) {
            // Skip tooltip update if tooltip is interactive, and the source event was for a tooltip HTML element.
            return;
        }

        const pick = this.pickTooltip({ x: offsetX, y: offsetY });
        if (!pick) {
            this.ctx.tooltipManager.removeTooltip(this.id);
            if (this.highlight.range === 'tooltip') {
                disablePointer(true);
            }
            return;
        }

        const isNewDatum = this.highlight.range === 'node' || !lastPick || lastPick !== pick.datum;
        let html;

        if (isNewDatum) {
            html = pick.series.getTooltipHtml(pick.datum);

            if (this.highlight.range === 'tooltip' && pick.series.properties.highlight.enabled) {
                this.ctx.highlightManager.updateHighlight(this.id, pick.datum);
            }
        }

        const tooltipEnabled = this.tooltip.enabled && pick.series.tooltipEnabled;
        const shouldUpdateTooltip = tooltipEnabled && (!isNewDatum || html !== undefined);

        const meta = TooltipManager.makeTooltipMeta(event, pick.datum);

        if (shouldUpdateTooltip) {
            this.ctx.tooltipManager.updateTooltip(this.id, meta, html);
        }
    }

    protected handlePointerNode(event: PointerOffsetsAndHistory, intent: SeriesNodePickIntent) {
        const { range } = this.highlight;

        const found = this.checkSeriesNodeRange(intent, event, (series, datum) => {
            if (series.hasEventListener('nodeClick') || series.hasEventListener('nodeDoubleClick')) {
                this.ctx.cursorManager.updateCursor('chart', 'pointer');
            }

            if (range === 'tooltip' && series.properties.tooltip.enabled) return;
            this.ctx.highlightManager.updateHighlight(this.id, datum);
        });
        if (found) return;

        this.ctx.cursorManager.updateCursor('chart');
        if (range !== 'node') return;
        this.ctx.highlightManager.updateHighlight(this.id);
    }

    protected onClick(event: PointerInteractionEvent<'click'>) {
        if (this.checkSeriesNodeClick(event)) {
            this.update(ChartUpdateType.SERIES_UPDATE);
            event.preventDefault();
            return;
        }
        this.fireEvent<AgChartClickEvent>({ type: 'click', event: event.sourceEvent });
    }

    protected onDoubleClick(event: PointerInteractionEvent<'dblclick'>) {
        if (this.checkSeriesNodeDoubleClick(event)) {
            this.update(ChartUpdateType.SERIES_UPDATE);
            event.preventDefault();
            return;
        }
        this.fireEvent<AgChartDoubleClickEvent>({ type: 'doubleClick', event: event.sourceEvent });
    }

    private checkSeriesNodeClick(event: PointerInteractionEvent<'click'>): boolean {
        return this.checkSeriesNodeRange('event', event, (series, datum) =>
            series.fireNodeClickEvent(event.sourceEvent, datum)
        );
    }

    private checkSeriesNodeDoubleClick(event: PointerInteractionEvent<'dblclick'>): boolean {
        return this.checkSeriesNodeRange('event', event, (series, datum) =>
            series.fireNodeDoubleClickEvent(event.sourceEvent, datum)
        );
    }

    private checkSeriesNodeRange(
        intent: SeriesNodePickIntent,
        event: PointerOffsetsAndHistory & { preventZoomDblClick?: boolean },
        callback: (series: ISeries<any, any>, datum: SeriesNodeDatum) => void
    ): boolean {
        const nearestNode = this.pickSeriesNode({ x: event.offsetX, y: event.offsetY }, intent, false);

        const datum = nearestNode?.datum;
        const nodeClickRange = datum?.series.properties.nodeClickRange;

        let pixelRange: number | undefined;
        if (isFiniteNumber(nodeClickRange)) {
            pixelRange = nodeClickRange;
        }

        // Find the node if exactly matched and update the highlight picked node
        let pickedNode = this.pickSeriesNode({ x: event.offsetX, y: event.offsetY }, intent, true);
        if (pickedNode) {
            // See: AG-11737#TC3, AG-11676
            //
            // The Zoom module's double-click handler resets the zoom, but only if there isn't an
            // exact match on a node. This is counter-intuitive, and there's no built-in mechanism
            // in the InteractionManager / RegionManager for the Zoom module to listen to non-exact
            // series-rect double-clicks. As a workaround, we'll set this boolean to tell the Zoom
            // double-click handler to ignore the event whenever we are double-clicking exactly on
            // a node.
            event.preventZoomDblClick = true;
        }

        // First check if we should trigger the callback based on nearest node
        if (datum && nodeClickRange === 'nearest') {
            callback(datum.series, datum);
            return true;
        }

        if (nodeClickRange !== 'exact') {
            pickedNode = this.pickSeriesNode({ x: event.offsetX, y: event.offsetY }, intent, false, pixelRange);
        }

        if (!pickedNode) return false;

        // Then if we've picked a node within the pixel range, or exactly, trigger the callback
        const isPixelRange = pixelRange != null;
        const exactlyMatched = nodeClickRange === 'exact' && pickedNode.distance === 0;

        if (isPixelRange || exactlyMatched) {
            const allMatch: boolean =
                event.pointerHistory === undefined ||
                event.pointerHistory?.every((pastEvent) => {
                    const historyPoint = { x: pastEvent.offsetX, y: pastEvent.offsetY };
                    const historyNode = this.pickSeriesNode(historyPoint, intent, false, pixelRange);
                    return historyNode?.datum === pickedNode?.datum;
                });
            if (allMatch) {
                callback(pickedNode.series, pickedNode.datum);
                return true;
            }
        }

        return false;
    }

    private readonly onSeriesNodeClick = (event: TypedEvent) => {
        const seriesNodeClickEvent = {
            ...event,
            type: 'seriesNodeClick',
        };
        Object.defineProperty(seriesNodeClickEvent, 'series', {
            enumerable: false,
            // Should display the deprecation warning
            get: () => (event as any).series,
        });
        this.fireEvent(seriesNodeClickEvent);
    };

    private readonly onSeriesNodeDoubleClick = (event: TypedEvent) => {
        const seriesNodeDoubleClick = {
            ...event,
            type: 'seriesNodeDoubleClick',
        };
        this.fireEvent(seriesNodeDoubleClick);
    };

    private readonly seriesGroupingChanged = (event: TypedEvent) => {
        if (!(event instanceof SeriesGroupingChangedEvent)) return;
        const { series, seriesGrouping, oldGrouping } = event;

        // Short-circuit if series isn't already attached to the scene-graph yet.
        if (series.rootGroup.parent == null) return;

        this.seriesLayerManager.changeGroup({
            internalId: series.internalId,
            type: series.type,
            rootGroup: series.rootGroup,
            highlightGroup: series.highlightGroup,
            annotationGroup: series.annotationGroup,
            getGroupZIndexSubOrder: (type) => series.getGroupZIndexSubOrder(type),
            seriesGrouping,
            oldGrouping,
        });
    };

    changeHighlightDatum(event: HighlightChangeEvent) {
        const seriesToUpdate: Set<ISeries<any, any>> = new Set();
        const { series: newSeries = undefined, datum: newDatum } = event.currentHighlight ?? {};
        const { series: lastSeries = undefined, datum: lastDatum } = event.previousHighlight ?? {};

        if (lastSeries) {
            seriesToUpdate.add(lastSeries);
        }

        if (newSeries) {
            seriesToUpdate.add(newSeries);
        }

        // Adjust cursor if a specific datum is highlighted, rather than just a series.
        if (lastSeries?.properties.cursor && lastDatum) {
            this.ctx.cursorManager.updateCursor(lastSeries.id);
        }
        if (newSeries?.properties.cursor && newDatum) {
            this.ctx.cursorManager.updateCursor(newSeries.id, newSeries.properties.cursor);
        }

        this.lastPick = event.currentHighlight;

        const updateAll = newSeries == null || lastSeries == null;
        if (updateAll) {
            this.update(ChartUpdateType.SERIES_UPDATE);
        } else {
            this.update(ChartUpdateType.SERIES_UPDATE, { seriesToUpdate });
        }
    }

    async waitForUpdate(timeoutMs = 10_000, failOnTimeout = false): Promise<void> {
        const start = performance.now();

        if (this._pendingFactoryUpdatesCount > 0) {
            // wait until any pending updates are flushed through.
            await this.updateMutex.waitForClearAcquireQueue();
        }

        while (this.performUpdateType !== ChartUpdateType.NONE) {
            if (performance.now() - start > timeoutMs) {
                const message = `Chart.waitForUpdate() timeout of ${timeoutMs} reached - first chart update taking too long.`;
                if (failOnTimeout) {
                    throw new Error(message);
                } else {
                    Logger.warnOnce(message);
                }
            }
            await sleep(50);
        }

        // wait until any remaining updates are flushed through.
        await this.updateMutex.waitForClearAcquireQueue();
    }

    private readonly dataProcessListeners = new Set<(...args: any[]) => void>();
    waitForDataProcess(timeout?: number): Promise<void> {
        return new Promise((resolve) => {
            this.dataProcessListeners.add(resolve);
            if (isNumber(timeout)) {
                setTimeout(() => {
                    if (this.dataProcessListeners.has(resolve)) {
                        this.dataProcessListeners.delete(resolve);
                        resolve();
                    }
                }, timeout);
            }
        });
    }

    protected getMinRects() {
        const { width, height } = this.ctx.scene;
        const minRects = this.series.map((series) => series.getMinRects(width, height)).filter(isDefined);

        if (minRects.length === 0) return;

        let maxWidth = 0;
        let maxHeight = 0;
        let maxVisibleWidth = 0;
        let maxVisibleHeight = 0;

        for (const { minRect, minVisibleRect } of minRects) {
            maxWidth = Math.max(maxWidth, minRect.width);
            maxHeight = Math.max(maxHeight, minRect.height);
            maxVisibleWidth = Math.max(maxVisibleWidth, minVisibleRect.width);
            maxVisibleHeight = Math.max(maxVisibleHeight, minVisibleRect.height);
        }

        const minRect = new BBox(0, 0, maxWidth, maxHeight);
        let minVisibleRect = minRect.clone();
        if (maxVisibleWidth > 0 && maxVisibleHeight > 0) {
            minVisibleRect = new BBox(0, 0, maxVisibleWidth, maxVisibleHeight);
        }

        return { minRect, minVisibleRect };
    }

    private filterMiniChartSeries(series: AgChartOptions['series'] | undefined): AgChartOptions['series'] | undefined;
    private filterMiniChartSeries(series: AgChartOptions['series']): AgChartOptions['series'];
    private filterMiniChartSeries(series: any[] | undefined): any[] | undefined {
        return series?.filter((s) => s.showInMiniChart !== false);
    }

    applyOptions(newChartOptions: ChartOptions) {
        // Detect first creation case.
        const isDifferentOpts = newChartOptions !== this.chartOptions;

        const oldOpts = isDifferentOpts ? this.chartOptions.processedOptions : {};
        const newOpts = newChartOptions.processedOptions;
        const deltaOptions = newChartOptions.diffOptions(oldOpts);

        if (deltaOptions == null) return;

        debug('Chart.applyOptions() - applying delta', deltaOptions);

        const modulesChanged = this.applyModules(newOpts);

        const skip = [
            'type',
            'data',
            'series',
            'listeners',
            'preset',
            'theme',
            'legend.listeners',
            'navigator.miniChart.series',
            'navigator.miniChart.label',
            'axes',
            'topology',
            'nodes',
            'initialState',
        ];

        // Needs to be done before applying the series to detect if a seriesNode[Double]Click listener has been added
        if (deltaOptions.listeners) {
            this.registerListeners(this, deltaOptions.listeners as Record<string, TypedEventListener>);
        }

        jsonApply<any, any>(this, deltaOptions, { skip });

        let forceNodeDataRefresh = false;
        let seriesStatus: SeriesChangeType = 'no-op';
        if (deltaOptions.series?.length) {
            seriesStatus = this.applySeries(this, deltaOptions.series, oldOpts?.series);
            forceNodeDataRefresh = true;
        }
        if (seriesStatus === 'replaced') {
            this.resetAnimations();
        }
        if (this.applyAxes(this, newOpts, oldOpts, seriesStatus, [], true)) {
            forceNodeDataRefresh = true;
        }

        if (deltaOptions.data) {
            this.data = deltaOptions.data;
        }
        if (deltaOptions.legend?.listeners && this.modulesManager.isEnabled('legend')) {
            Object.assign((this as any).legend.listeners, deltaOptions.legend.listeners);
        }
        if (deltaOptions.listeners) {
            this.updateAllSeriesListeners();
        }

        this.chartOptions = newChartOptions;

        const navigatorModule = this.modulesManager.getModule<any>('navigator');
        const zoomModule = this.modulesManager.getModule<any>('zoom');

        if (!navigatorModule?.enabled && !zoomModule?.enabled) {
            // reset zoom to initial state
            this.ctx.zoomManager.updateZoom('chart');
        }

        const miniChart = navigatorModule?.miniChart;
        const miniChartSeries = newOpts.navigator?.miniChart?.series ?? newOpts.series;
        if (miniChart?.enabled === true && miniChartSeries != null) {
            this.applyMiniChartOptions(miniChart, miniChartSeries, newOpts, oldOpts);
        } else if (miniChart?.enabled === false) {
            miniChart.series = [];
            miniChart.axes = [];
        }

        this.ctx.annotationManager.setAnnotationStyles(newChartOptions.annotationThemes);

        forceNodeDataRefresh ||= this.shouldForceNodeDataRefresh(deltaOptions, seriesStatus);
        const majorChange = forceNodeDataRefresh || modulesChanged;
        const updateType = majorChange ? ChartUpdateType.FULL : ChartUpdateType.PERFORM_LAYOUT;
        this.maybeResetAnimations(seriesStatus);

        debug('Chart.applyOptions() - update type', ChartUpdateType[updateType], {
            seriesStatus,
            forceNodeDataRefresh,
        });
        this.update(updateType, { forceNodeDataRefresh, newAnimationBatch: true });
    }

    applyInitialState() {
        const {
            ctx: { annotationManager, stateManager },
        } = this;

        const options = this.getOptions();

        if (options.initialState?.annotations != null) {
            const annotations = options.initialState.annotations.map((annotation) => {
                const annotationTheme = annotationManager.getAnnotationTypeStyles(annotation.type);
                return mergeDefaults(annotation, annotationTheme);
            });

            stateManager.setState(annotationManager, annotations);
        }
    }

    private maybeResetAnimations(seriesStatus: SeriesChangeType) {
        if (this.mode !== 'standalone') return;

        switch (seriesStatus) {
            case 'series-grouping-change':
            case 'replaced':
                this.resetAnimations();
                break;

            default:
            // Don't reset to initial load in other cases.
        }
    }

    private shouldForceNodeDataRefresh(deltaOptions: AgChartOptions, seriesStatus: SeriesChangeType) {
        const seriesDataUpdate = !!deltaOptions.data || seriesStatus === 'data-change' || seriesStatus === 'replaced';
        const legendKeys = legendRegistry.getKeys();
        const optionsHaveLegend = Object.values(legendKeys).some(
            (legendKey) => (deltaOptions as any)[legendKey] != null
        );
        const otherRefreshUpdate = deltaOptions.title != null && deltaOptions.subtitle != null;
        return seriesDataUpdate || optionsHaveLegend || otherRefreshUpdate;
    }

    private applyMiniChartOptions(
        miniChart: any,
        miniChartSeries: NonNullable<AgChartOptions['series']>,
        completeOptions: AgChartOptions,
        oldOpts: AgChartOptions & { type?: SeriesOptionsTypes['type'] }
    ) {
        const oldSeries = oldOpts?.navigator?.miniChart?.series ?? oldOpts?.series;
        const miniChartSeriesStatus = this.applySeries(
            miniChart,
            this.filterMiniChartSeries(miniChartSeries),
            this.filterMiniChartSeries(oldSeries)
        );
        this.applyAxes(miniChart, completeOptions, oldOpts, miniChartSeriesStatus, [
            'axes[].tick',
            'axes[].thickness',
            'axes[].title',
            'axes[].crosshair',
            'axes[].gridLine',
            'axes[].label',
        ]);

        const axes = miniChart.axes as ChartAxis[];
        const horizontalAxis = axes.find((axis) => axis.direction === ChartAxisDirection.X);

        for (const axis of axes) {
            axis.gridLine.enabled = false;
            axis.label.enabled = axis === horizontalAxis;
            axis.tick.enabled = false;
            axis.interactionEnabled = false;
        }

        if (horizontalAxis != null) {
            const miniChartOpts = completeOptions.navigator?.miniChart;
            const labelOptions = miniChartOpts?.label;
            const intervalOptions = miniChartOpts?.label?.interval;

            horizontalAxis.line.enabled = false;

            horizontalAxis.label.set(
                without(labelOptions, ['interval', 'rotation', 'minSpacing', 'autoRotate', 'autoRotateAngle'])
            );
            horizontalAxis.tick.set(
                without(intervalOptions, ['enabled', 'width', 'size', 'color', 'interval', 'step'])
            );

            const step = intervalOptions?.step;
            if (step != null) {
                horizontalAxis.interval.step = step;
            }
        }
    }

    private applyModules(options: AgChartOptions) {
        const { type: chartType } = this.constructor as any;

        let modulesChanged = false;
        for (const module of moduleRegistry.byType<RootModule | LegendModule>('root', 'legend')) {
            const isConfigured = options[module.optionsKey as keyof AgChartOptions] != null;
            const shouldBeEnabled = isConfigured && module.chartTypes.includes(chartType);

            if (shouldBeEnabled === this.modulesManager.isEnabled(module)) continue;

            if (shouldBeEnabled) {
                this.modulesManager.addModule(module, (m) => new m.instanceConstructor(this.getModuleContext()));

                if (module.type === 'legend') {
                    this.modulesManager.getModule<ChartLegend>(module)?.attachLegend(this.ctx.scene);
                }

                (this as any)[module.optionsKey] = this.modulesManager.getModule(module); // TODO remove
            } else {
                this.modulesManager.removeModule(module);
                delete (this as any)[module.optionsKey]; // TODO remove
            }

            modulesChanged = true;
        }

        return modulesChanged;
    }

    private applySeries(
        chart: { series: Series<any, any>[] },
        optSeries: AgChartOptions['series'],
        oldOptSeries?: AgChartOptions['series']
    ): SeriesChangeType {
        if (!optSeries) {
            return 'no-change';
        }

        const matchResult = matchSeriesOptions(chart.series, optSeries, oldOptSeries);
        if (matchResult.status === 'no-overlap') {
            debug(`Chart.applySeries() - creating new series instances, status: ${matchResult.status}`, matchResult);
            chart.series = optSeries.map((opts) => this.createSeries(opts));
            return 'replaced';
        }

        debug(`Chart.applySeries() - matchResult`, matchResult);

        const seriesInstances = [];
        let dataChanged = false;
        let groupingChanged = false;
        let isUpdated = false;

        for (const change of matchResult.changes) {
            groupingChanged ||= change.status === 'series-grouping';
            dataChanged ||= change.diff?.data != null;
            isUpdated ||= change.status !== 'no-op';

            switch (change.status) {
                case 'add':
                    const newSeries = this.createSeries(change.opts);
                    seriesInstances.push(newSeries);
                    debug(`Chart.applySeries() - created new series`, newSeries);
                    break;

                case 'remove':
                    debug(`Chart.applySeries() - removing series at previous idx ${change.idx}`, change.series);
                    break;

                case 'no-op':
                    seriesInstances.push(change.series);
                    debug(`Chart.applySeries() - no change to series at previous idx ${change.idx}`, change.series);
                    break;

                case 'series-grouping':
                case 'update':
                default:
                    const { series, diff, idx } = change;
                    debug(`Chart.applySeries() - applying series diff previous idx ${idx}`, diff, series);
                    this.applySeriesValues(series, diff);
                    series.markNodeDataDirty();
                    seriesInstances.push(series);
            }
        }
        // Ensure declaration order is set, this is used for correct z-index behavior for combo charts.
        for (let idx = 0; idx < seriesInstances.length; idx++) {
            seriesInstances[idx]._declarationOrder = idx;
        }

        debug(`Chart.applySeries() - final series instances`, seriesInstances);
        chart.series = seriesInstances;

        if (groupingChanged) {
            return 'series-grouping-change';
        }
        if (dataChanged) {
            return 'data-change';
        }
        return isUpdated ? 'updated' : 'no-op';
    }

    private applyAxes(
        chart: { axes: ChartAxis[] },
        options: AgChartOptions,
        oldOpts: AgChartOptions,
        seriesStatus: SeriesChangeType,
        skip: string[] = [],
        registerRegions = false
    ) {
        if (!('axes' in options) || !options.axes) {
            return false;
        }

        skip = ['axes[].type', ...skip];

        const { axes } = options;
        const forceRecreate = seriesStatus === 'replaced';
        const matchingTypes =
            !forceRecreate && chart.axes.length === axes.length && chart.axes.every((a, i) => a.type === axes[i].type);

        // Try to optimise series updates if series count and types didn't change.
        if (matchingTypes && isAgCartesianChartOptions(oldOpts)) {
            chart.axes.forEach((axis, index) => {
                const previousOpts = oldOpts.axes?.[index] ?? {};
                const axisDiff = jsonDiff(previousOpts, axes[index]) as any;

                debug(`Chart.applyAxes() - applying axis diff idx ${index}`, axisDiff);

                const path = `axes[${index}]`;
                jsonApply(axis, axisDiff, { ...JSON_APPLY_PLUGINS, path, skip });
            });
            return true;
        }

        debug(`Chart.applyAxes() - creating new axes instances; seriesStatus: ${seriesStatus}`);
        chart.axes = this.createAxis(axes, skip);

        const axisGroups: { [Key in ChartAxisDirection]: Group[] } = {
            [ChartAxisDirection.X]: [],
            [ChartAxisDirection.Y]: [],
        };

        chart.axes.forEach((axis) => axisGroups[axis.direction].push(axis.getAxisGroup()));

        if (registerRegions) {
            this.ctx.regionManager.updateRegion(REGIONS.HORIZONTAL_AXES, ...axisGroups[ChartAxisDirection.X]);
            this.ctx.regionManager.updateRegion(REGIONS.VERTICAL_AXES, ...axisGroups[ChartAxisDirection.Y]);
        }

        return true;
    }

    private createSeries(seriesOptions: SeriesOptionsTypes): Series<any, any> {
        const seriesInstance = seriesRegistry.create(seriesOptions.type!, this.getModuleContext()) as Series<any, any>;
        this.applySeriesOptionModules(seriesInstance, seriesOptions);
        this.applySeriesValues(seriesInstance, seriesOptions);
        return seriesInstance;
    }

    private applySeriesOptionModules(series: Series<any, any>, options: SeriesOptionsTypes) {
        const moduleContext = series.createModuleContext();
        const moduleMap = series.getModuleMap();

        for (const module of moduleRegistry.byType<SeriesOptionModule>('series-option')) {
            if (module.optionsKey in options && module.seriesTypes.includes(series.type)) {
                moduleMap.addModule(module, (m) => new m.instanceConstructor(moduleContext));
            }
        }
    }

    private applySeriesValues(target: Series<any, any>, options: SeriesOptionsTypes) {
        const moduleMap = target.getModuleMap();
        const { type: _, data, listeners, seriesGrouping, showInMiniChart: __, ...seriesOptions } = options as any;

        for (const moduleDef of EXPECTED_ENTERPRISE_MODULES) {
            if (moduleDef.type !== 'series-option') continue;
            if (moduleDef.optionsKey in seriesOptions) {
                const module = moduleMap.getModule<any>(moduleDef.optionsKey);
                if (module) {
                    const moduleOptions = seriesOptions[moduleDef.optionsKey];
                    delete seriesOptions[moduleDef.optionsKey];
                    module.properties.set(moduleOptions);
                }
            }
        }

        target.properties.set(seriesOptions);

        if ('data' in options) {
            target.setOptionsData(data);
        }

        if (listeners) {
            this.registerListeners(target, listeners as Record<string, TypedEventListener>);
        }

        if ('seriesGrouping' in options) {
            if (seriesGrouping == null) {
                target.seriesGrouping = undefined;
            } else {
                target.seriesGrouping = { ...target.seriesGrouping, ...(seriesGrouping as SeriesGrouping) };
            }
        }
    }

    private createAxis(options: AgBaseAxisOptions[], skip: string[]): ChartAxis[] {
        const newAxes: ChartAxis[] = [];
        const moduleContext = this.getModuleContext();

        for (let index = 0; index < options.length; index++) {
            const axisOptions = options[index];
            const axis = axisRegistry.create(axisOptions.type, moduleContext);
            this.applyAxisModules(axis, axisOptions);
            jsonApply(axis, axisOptions, { ...JSON_APPLY_PLUGINS, path: `axes[${index}]`, skip });

            newAxes.push(axis);
        }

        guessInvalidPositions(newAxes);

        return newAxes;
    }

    private applyAxisModules(axis: ChartAxis, options: AgBaseAxisOptions) {
        const moduleContext = axis.createModuleContext();
        const moduleMap = axis.getModuleMap();

        for (const module of moduleRegistry.byType<AxisOptionModule>('axis-option')) {
            const shouldBeEnabled = (options as any)[module.optionsKey] != null;

            if (shouldBeEnabled === moduleMap.isEnabled(module)) continue;

            if (shouldBeEnabled) {
                moduleMap.addModule(module, (m) => new m.instanceConstructor(moduleContext));
                (axis as any)[module.optionsKey] = moduleMap.getModule(module); // TODO remove
            } else {
                moduleMap.removeModule(module);
                delete (axis as any)[module.optionsKey]; // TODO remove
            }
        }
    }

    private registerListeners(source: ObservableLike, listeners: Record<string, TypedEventListener>) {
        source.clearEventListeners();
        for (const [property, listener] of Object.entries(listeners)) {
            if (isFunction(listener)) {
                source.addEventListener(property, listener);
            }
        }
    }
}<|MERGE_RESOLUTION|>--- conflicted
+++ resolved
@@ -1121,14 +1121,8 @@
         const pickModes = exactMatchOnly ? [SeriesNodePickMode.EXACT_SHAPE_MATCH] : undefined;
         return this.pickNode(
             point,
-<<<<<<< HEAD
+            intent,
             this.series.map((series) => ({ series, pickModes, maxDistance }))
-=======
-            intent,
-            this.series.map((series) => {
-                return { series, pickModes, maxDistance };
-            })
->>>>>>> 1d97122d
         );
     }
 
