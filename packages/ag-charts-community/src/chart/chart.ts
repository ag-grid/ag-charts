import type { AgBaseAxisOptions, AgChartInstance, AgChartOptions, AgInitialStateOptions } from 'ag-charts-types';

import type { LayoutContext } from '../module/baseModule';
import type { LegendModule, RootModule } from '../module/coreModules';
import { moduleRegistry } from '../module/module';
import type { ModuleContext } from '../module/moduleContext';
import type { AxisOptionModule, ChartOptions } from '../module/optionsModule';
import type { SeriesOptionModule } from '../module/optionsModuleTypes';
import { BBox } from '../scene/bbox';
import { Group, TranslatableGroup } from '../scene/group';
import { TranslatableLayer } from '../scene/layer';
import type { Node } from '../scene/node';
import type { Scene } from '../scene/scene';
import type { PlacedLabel, PointLabelDatum } from '../scene/util/labelPlacement';
import { isPointLabelDatum, placeLabels } from '../scene/util/labelPlacement';
import { groupBy } from '../util/array';
import { sleep } from '../util/async';
import { Debug } from '../util/debug';
import { createId } from '../util/id';
import { jsonApply, jsonDiff } from '../util/json';
import { Logger } from '../util/logger';
import { Mutex } from '../util/mutex';
import { mergeDefaults, without } from '../util/object';
import type { TypedEvent, TypedEventListener } from '../util/observable';
import { Observable } from '../util/observable';
import { Padding } from '../util/padding';
import { BaseProperties } from '../util/properties';
import { ActionOnSet, ProxyProperty } from '../util/proxy';
import { debouncedCallback } from '../util/render';
import { isDefined, isFiniteNumber, isFunction } from '../util/type-guards';
import { BOOLEAN, OBJECT, UNION, Validate } from '../util/validation';
import { Caption } from './caption';
import type { ChartAnimationPhase } from './chartAnimationPhase';
import type { ChartAxis } from './chartAxis';
import { ChartAxisDirection } from './chartAxisDirection';
import { ChartCaptions } from './chartCaptions';
import { ChartContext } from './chartContext';
import { ChartHighlight } from './chartHighlight';
import type { ChartMode } from './chartMode';
import { ChartUpdateType } from './chartUpdateType';
import { DataController } from './data/dataController';
import { axisRegistry } from './factory/axisRegistry';
import { EXPECTED_ENTERPRISE_MODULES } from './factory/expectedEnterpriseModules';
import { legendRegistry } from './factory/legendRegistry';
import { seriesRegistry } from './factory/seriesRegistry';
import { REGIONS, SimpleRegionBBoxProvider } from './interaction/regions';
import { SyncManager } from './interaction/syncManager';
import { Keyboard } from './keyboard';
import { LayoutElement } from './layout/layoutManager';
import type { CategoryLegendDatum, ChartLegend, ChartLegendType, GradientLegendDatum } from './legendDatum';
import { guessInvalidPositions } from './mapping/prepareAxis';
import { matchSeriesOptions } from './mapping/prepareSeries';
import { type SeriesOptionsTypes, isAgCartesianChartOptions } from './mapping/types';
import { ModulesManager } from './modulesManager';
import { ChartOverlays } from './overlay/chartOverlays';
import { getLoadingSpinner } from './overlay/loadingSpinner';
import { type Series, SeriesGroupingChangedEvent } from './series/series';
import { type SeriesAreaChartDependencies, SeriesAreaManager } from './series/seriesAreaManager';
import { SeriesLayerManager } from './series/seriesLayerManager';
import type { SeriesGrouping } from './series/seriesStateManager';
import type { ISeries } from './series/seriesTypes';
import { Tooltip } from './tooltip/tooltip';
import { DataWindowProcessor } from './update/dataWindowProcessor';
import { OverlaysProcessor } from './update/overlaysProcessor';
import type { UpdateProcessor } from './update/processor';
import type { UpdateOpts } from './updateService';
import { ZIndexMap } from './zIndexMap';

const debug = Debug.create(true, 'opts');

export type TransferableResources = {
    container?: HTMLElement;
    scene: Scene;
};

type SeriesChangeType =
    | 'no-op'
    | 'no-change'
    | 'replaced'
    | 'data-change'
    | 'series-grouping-change'
    | 'series-count-changed'
    | 'updated';

type ObservableLike = {
    addEventListener(key: string, cb: TypedEventListener): void;
    clearEventListeners(): void;
};

class SeriesArea extends BaseProperties {
    @Validate(BOOLEAN, { optional: true })
    clip?: boolean;

    @Validate(OBJECT)
    padding = new Padding(0);
}

export abstract class Chart extends Observable {
    private static readonly chartsInstances = new WeakMap<HTMLElement, Chart>();

    static getInstance(element: HTMLElement): Chart | undefined {
        return Chart.chartsInstances.get(element);
    }

    readonly id = createId(this);

    className?: string;

    readonly seriesRoot = new TranslatableGroup({
        name: `${this.id}-series-root`,
        zIndex: ZIndexMap.SERIES_LAYER,
    });
    readonly annotationRoot = new TranslatableLayer({
        name: `${this.id}-annotation-root`,
        zIndex: ZIndexMap.SERIES_ANNOTATION,
    });
    private readonly titleGroup = new Group({ name: 'titles', zIndex: ZIndexMap.SERIES_LABEL });

    readonly tooltip: Tooltip;
    readonly overlays: ChartOverlays;
    readonly highlight: ChartHighlight;

    private readonly debug = Debug.create();

    private extraDebugStats: Record<string, number> = {};

    @ActionOnSet<Chart>({
        newValue(value: HTMLElement) {
            if (this.destroyed) return;

            this.ctx.domManager.setContainer(value);
            Chart.chartsInstances.set(value, this);
        },
        oldValue(value: HTMLElement) {
            Chart.chartsInstances.delete(value);
        },
    })
    container?: HTMLElement;

    public data: any = [];

    @ActionOnSet<Chart>({
        newValue(value) {
            this.resize('width option', { inWidth: value });
        },
    })
    width?: number;

    @ActionOnSet<Chart>({
        newValue(value) {
            this.resize('height option', { inHeight: value });
        },
    })
    height?: number;

    @ActionOnSet<Chart>({
        newValue(value) {
            this.resize('minWidth option', { inMinWidth: value });
        },
    })
    minWidth?: number;

    @ActionOnSet<Chart>({
        newValue(value) {
            this.resize('minHeight option', { inMinHeight: value });
        },
    })
    minHeight?: number;

    /** NOTE: This is exposed for use by Integrated charts only. */
    get canvasElement() {
        return this.ctx.scene.canvas.element;
    }

    private _lastAutoSize?: [number, number];
    private _firstAutoSize = true;

    download(fileName?: string, fileFormat?: string) {
        this.ctx.scene.download(fileName, fileFormat);
    }
    getCanvasDataURL(fileFormat?: string) {
        return this.ctx.scene.getDataURL(fileFormat);
    }

    toSVG() {
        return this.ctx.scene.toSVG();
    }

    @Validate(OBJECT)
    readonly padding = new Padding(20);

    @Validate(OBJECT)
    readonly seriesArea = new SeriesArea();

    @Validate(OBJECT)
    readonly keyboard = new Keyboard();

    @Validate(UNION(['standalone', 'integrated'], 'a chart mode'))
    mode: ChartMode = 'standalone';

    private readonly chartCaptions = new ChartCaptions();

    @ProxyProperty('chartCaptions.title')
    readonly title!: Caption;

    @ProxyProperty('chartCaptions.subtitle')
    readonly subtitle!: Caption;

    @ProxyProperty('chartCaptions.footnote')
    readonly footnote!: Caption;

    public destroyed = false;

    private readonly _destroyFns: (() => void)[] = [];

    // Used to prevent infinite update loops when syncing charts.
    protected skipSync = false;

    chartAnimationPhase: ChartAnimationPhase = 'initial';

    public readonly modulesManager = new ModulesManager();
    public readonly ctx: ChartContext;
    protected readonly seriesLayerManager: SeriesLayerManager;
    protected readonly seriesAreaManager: SeriesAreaManager;

    private readonly processors: UpdateProcessor[] = [];

    queuedUserOptions: AgChartOptions[] = [];
    chartOptions: ChartOptions;

    /**
     * Public API for this Chart instance. NOTE: This is initialized after construction by the
     * wrapping class that implements AgChartInstance.
     */
    publicApi?: AgChartInstance;

    getOptions() {
        return this.queuedUserOptions.at(-1) ?? this.chartOptions.userOptions;
    }

    protected constructor(options: ChartOptions, resources?: TransferableResources) {
        super();

        this.chartOptions = options;

        const scene: Scene | undefined = resources?.scene;
        const container = resources?.container ?? options.processedOptions.container ?? undefined;

        const root = new Group({ name: 'root' });
        // Prevent the scene from rendering chart components in an invalid state
        // (before first layout is performed).
        root.visible = false;
        root.append(this.seriesRoot);
<<<<<<< HEAD
=======
        root.append(this.titleGroup);
        root.append(this.highlightRoot);
>>>>>>> 8148bad0
        root.append(this.annotationRoot);

        this.titleGroup.append(this.title.node);
        this.titleGroup.append(this.subtitle.node);
        this.titleGroup.append(this.footnote.node);

        this.tooltip = new Tooltip();
        this.seriesLayerManager = new SeriesLayerManager(this.seriesRoot);
        const ctx = (this.ctx = new ChartContext(this, {
            scene,
            root,
            container,
            syncManager: new SyncManager(this),
            pixelRatio: options.specialOverrides.overrideDevicePixelRatio,
            updateCallback: (type, opts) => this.update(type, opts),
            updateMutex: this.updateMutex,
        }));

        this._destroyFns.push(
            ctx.domManager.addListener('resize', () => this.parentResize(ctx.domManager.containerSize))
        );

        this.overlays = new ChartOverlays();
        this.overlays.loading.renderer ??= () =>
            getLoadingSpinner(this.overlays.loading.getText(ctx.localeManager), ctx.animationManager.defaultDuration);

        this.processors = [
            new DataWindowProcessor(this, ctx.dataService, ctx.updateService, ctx.zoomManager),
            new OverlaysProcessor(
                this,
                this.overlays,
                ctx.dataService,
                ctx.layoutManager,
                ctx.localeManager,
                ctx.animationManager,
                ctx.domManager
            ),
        ];

        this.highlight = new ChartHighlight();
        this.container = container;

        const moduleContext = this.getModuleContext();
        ctx.regionManager.addRegion(
            REGIONS.SERIES,
            this.seriesRoot,
            new SimpleRegionBBoxProvider(this.seriesRoot, () => this.seriesRect ?? BBox.zero),
            this.ctx.axisManager.axisGridGroup
        );
        ctx.regionManager.addRegion(REGIONS.HORIZONTAL_AXES);
        ctx.regionManager.addRegion(REGIONS.VERTICAL_AXES);
        ctx.regionManager.addRegion('root', root);

        // The 'data-animating' is used by e2e tests to wait for the animation to end before starting kbm interactions
        ctx.domManager.setDataBoolean('animating', false);

        this.seriesAreaManager = new SeriesAreaManager(this.initSeriesAreaDependencies());
        this._destroyFns.push(
            ctx.layoutManager.registerElement(LayoutElement.Caption, (e) => {
                e.layoutBox.shrink(this.padding.toJson());
                this.chartCaptions.positionCaptions(e);
            }),
            ctx.layoutManager.addListener('layout:complete', (e) => this.chartCaptions.positionAbsoluteCaptions(e)),

            ctx.dataService.addListener('data-load', (event) => {
                this.data = event.data;
            }),

            this.title.registerInteraction(moduleContext, 'beforebegin'),
            this.subtitle.registerInteraction(moduleContext, 'beforebegin'),
            this.footnote.registerInteraction(moduleContext, 'afterend'),

            ctx.interactionManager.addListener('page-left', () => this.destroy()),

            ctx.animationManager.addListener('animation-frame', () => {
                this.update(ChartUpdateType.SCENE_RENDER);
            }),
            ctx.animationManager.addListener('animation-start', () => ctx.domManager.setDataBoolean('animating', true)),
            ctx.animationManager.addListener('animation-stop', () => ctx.domManager.setDataBoolean('animating', false)),
            ctx.zoomManager.addListener('zoom-change', () => {
                this.series.forEach((s) => (s as any).animationState?.transition('updateData'));
                const skipAnimations = this.chartAnimationPhase !== 'initial';
                this.update(ChartUpdateType.PERFORM_LAYOUT, { forceNodeDataRefresh: true, skipAnimations });
            })
        );

        this.parentResize(ctx.domManager.containerSize);
    }

    // @todo(AG-13136)
    removeMeMoveTitleNode(toLayer: Group | undefined) {
        const titleNode = this.title.node;
        const target = toLayer ?? this.titleGroup;

        if (titleNode.parentNode !== target) {
            target.appendChild(titleNode);
        }
    }

    private initSeriesAreaDependencies(): SeriesAreaChartDependencies {
        const { ctx, tooltip, highlight, overlays, seriesRoot } = this;
        const chartType = this.getChartType();
        const fireEvent = this.fireEvent.bind(this);
        const getUpdateType = () => this.performUpdateType;
        return { fireEvent, getUpdateType, chartType, ctx, tooltip, highlight, overlays, seriesRoot };
    }

    getModuleContext(): ModuleContext {
        return this.ctx;
    }

    abstract getChartType():
        | 'cartesian'
        | 'polar'
        | 'hierarchy'
        | 'topology'
        | 'flow-proportion'
        | 'standalone'
        | 'gauge';

    protected getCaptionText(): string {
        return [this.title, this.subtitle, this.footnote]
            .filter((caption) => caption.enabled && caption.text)
            .map((caption) => caption.text)
            .join('. ');
    }

    protected getAriaLabel(): string {
        return this.ctx.localeManager.t('ariaAnnounceChart', { seriesCount: this.series.length });
    }

    resetAnimations() {
        this.chartAnimationPhase = 'initial';

        for (const series of this.series) {
            series.resetAnimation(this.chartAnimationPhase);
        }
        for (const axis of this.axes) {
            axis.resetAnimation(this.chartAnimationPhase);
        }

        // Reset animation state.
        this.animationRect = undefined;
        this.ctx.animationManager.reset();
    }

    skipAnimations() {
        this.ctx.animationManager.skipCurrentBatch();
        this._performUpdateSkipAnimations = true;
    }

    destroy(opts?: { keepTransferableResources: boolean }): TransferableResources | undefined {
        if (this.destroyed) {
            return;
        }

        const keepTransferableResources = opts?.keepTransferableResources;
        let result: TransferableResources | undefined;

        this.performUpdateType = ChartUpdateType.NONE;

        this._destroyFns.forEach((fn) => fn());
        this.processors.forEach((p) => p.destroy());
        this.tooltip.destroy(this.ctx.domManager);
        this.overlays.destroy();
        this.modulesManager.destroy();

        if (keepTransferableResources) {
            this.ctx.scene.strip();
            // The wrapper object is going to get destroyed. So to be safe, copy its properties.
            result = {
                container: this.container,
                scene: this.ctx.scene,
            };
        } else {
            this.ctx.scene.destroy();
            this.container = undefined;
        }

        this.destroySeries(this.series);
        this.seriesLayerManager.destroy();

        this.axes.forEach((a) => a.destroy());
        this.axes = [];

        // Reset animation state.
        this.animationRect = undefined;

        this.ctx.destroy();
        this.destroyed = true;

        Object.freeze(this);

        return result;
    }

    requestFactoryUpdate(cb: (chart: Chart) => Promise<void> | void) {
        if (this.destroyed) return;
        this._pendingFactoryUpdatesCount++;
        this.updateMutex
            .acquire(async () => {
                if (this.destroyed) return;
                await cb(this);
                if (this.destroyed) return;
                this._pendingFactoryUpdatesCount--;
            })
            .catch((e) => Logger.errorOnce(e));
    }

    private _pendingFactoryUpdatesCount = 0;
    private _performUpdateNoRenderCount = 0;
    private _performUpdateSkipAnimations: boolean = false;
    private performUpdateType: ChartUpdateType = ChartUpdateType.NONE;

    private updateShortcutCount = 0;
    private readonly seriesToUpdate: Set<ISeries<any, any>> = new Set();
    private readonly updateMutex = new Mutex();
    private updateRequestors: Record<string, ChartUpdateType> = {};
    private readonly performUpdateTrigger = debouncedCallback(async ({ count }) => {
        if (this.destroyed) return;
        this.updateMutex
            .acquire(async () => {
                try {
                    await this.performUpdate(count);
                } catch (error) {
                    Logger.error('update error', error);
                }
            })
            .catch((e) => Logger.errorOnce(e));
    });
    public update(type = ChartUpdateType.FULL, opts?: UpdateOpts) {
        const {
            forceNodeDataRefresh = false,
            skipAnimations,
            seriesToUpdate = this.series,
            newAnimationBatch,
        } = opts ?? {};

        if (forceNodeDataRefresh) {
            this.series.forEach((series) => series.markNodeDataDirty());
        }

        for (const series of seriesToUpdate) {
            this.seriesToUpdate.add(series);
        }

        if (skipAnimations) {
            this.ctx.animationManager.skipCurrentBatch();
            this._performUpdateSkipAnimations = true;
        }

        if (newAnimationBatch && this.ctx.animationManager.isActive()) {
            this._performUpdateSkipAnimations = true;
        }

        this.skipSync = opts?.skipSync ?? false;

        if (this.debug.check()) {
            let stack = new Error().stack ?? '<unknown>';
            stack = stack.replace(/\([^)]*/g, '');
            this.updateRequestors[stack] = type;
        }

        if (type < this.performUpdateType) {
            this.performUpdateType = type;
            this.ctx.domManager.setDataBoolean('updatePending', true);
            this.performUpdateTrigger.schedule(opts?.backOffMs);
        }
    }

    private readonly _performUpdateSplits: Record<string, number> = {};
    private async performUpdate(count: number) {
        const { performUpdateType, extraDebugStats, _performUpdateSplits: splits, ctx } = this;
        const seriesToUpdate = [...this.seriesToUpdate];

        // Clear state immediately so that side effects can be detected prior to SCENE_RENDER.
        this.performUpdateType = ChartUpdateType.NONE;
        this.seriesToUpdate.clear();

        if (this.updateShortcutCount === 0 && performUpdateType < ChartUpdateType.SCENE_RENDER) {
            ctx.animationManager.startBatch(this._performUpdateSkipAnimations);
            ctx.animationManager.onBatchStop(() => (this.chartAnimationPhase = 'ready'));
        }

        this.debug('Chart.performUpdate() - start', ChartUpdateType[performUpdateType]);
        let previousSplit = performance.now();
        splits.start ??= previousSplit;
        const updateSplits = (splitName: string) => {
            splits[splitName] ??= 0;
            splits[splitName] += performance.now() - previousSplit;
            previousSplit = performance.now();
        };

        let updateDeferred = false;
        switch (performUpdateType) {
            case ChartUpdateType.FULL:
                this.ctx.updateService.dispatchPreDomUpdate();
                this.updateDOM();
            // fallthrough

            case ChartUpdateType.UPDATE_DATA:
                await this.updateData();
                updateSplits('⬇️');
            // fallthrough

            case ChartUpdateType.PROCESS_DATA:
                await this.processData();
                this.seriesAreaManager.dataChanged();
                updateSplits('🏭');
            // fallthrough

            case ChartUpdateType.PERFORM_LAYOUT:
                if (this.checkUpdateShortcut(ChartUpdateType.PERFORM_LAYOUT)) break;
                if (!this.checkFirstAutoSize(seriesToUpdate)) {
                    updateDeferred = true;
                    break;
                }

                await this.processLayout();
                updateSplits('⌖');
            // fallthrough

            case ChartUpdateType.SERIES_UPDATE: {
                if (this.checkUpdateShortcut(ChartUpdateType.SERIES_UPDATE)) break;

                const { seriesRect } = this;
                await Promise.all(seriesToUpdate.map((series) => series.update({ seriesRect })));

                updateSplits('🤔');

                this.updateAriaLabels();
            }
            // fallthrough

            case ChartUpdateType.PRE_SCENE_RENDER:
                if (this.checkUpdateShortcut(ChartUpdateType.PRE_SCENE_RENDER)) break;

                // Allow any additional pre-rendering processing to happen.
                ctx.updateService.dispatchPreSceneRender(this.getMinRects());

                updateSplits('↖');
            // fallthrough

            case ChartUpdateType.SCENE_RENDER:
                if (this.checkUpdateShortcut(ChartUpdateType.SCENE_RENDER)) break;

                // Force any initial animation changes to be applied BEFORE any rendering happens.
                ctx.animationManager.endBatch();

                extraDebugStats['updateShortcutCount'] = this.updateShortcutCount;
                await ctx.scene.render({ debugSplitTimes: splits, extraDebugStats, seriesRect: this.seriesRect });
                this.extraDebugStats = {};
                for (const key in splits) {
                    delete splits[key];
                }

                this.ctx.domManager.incrementDataCounter('sceneRenders');
            // fallthrough

            case ChartUpdateType.NONE:
                // Do nothing.
                this.updateShortcutCount = 0;
                this.updateRequestors = {};
                this._performUpdateSkipAnimations = false;
                ctx.animationManager.endBatch();
        }

        if (!updateDeferred) {
            ctx.updateService.dispatchUpdateComplete(this.getMinRects());
            this.ctx.domManager.setDataBoolean('updatePending', false);
        }

        const end = performance.now();
        this.debug('Chart.performUpdate() - end', {
            chart: this,
            durationMs: Math.round((end - splits['start']) * 100) / 100,
            count,
            performUpdateType: ChartUpdateType[performUpdateType],
        });
    }

    private updateThemeClassName() {
        const { theme } = this.chartOptions.processedOptions;

        const themeClassNamePrefix = 'ag-charts-theme-';
        const validThemeClassNames = [`${themeClassNamePrefix}default`, `${themeClassNamePrefix}default-dark`];

        let themeClassName = validThemeClassNames[0];
        let isDark = false;

        if (typeof theme === 'string') {
            themeClassName = theme.replace('ag-', themeClassNamePrefix);
            isDark = theme.includes('-dark');
        } else if (typeof theme?.baseTheme === 'string') {
            themeClassName = theme.baseTheme.replace('ag-', themeClassNamePrefix);
            isDark = theme.baseTheme.includes('-dark');
        }

        if (!validThemeClassNames.includes(themeClassName)) {
            themeClassName = isDark ? validThemeClassNames[1] : validThemeClassNames[0];
        }

        this.ctx.domManager.setThemeClass(themeClassName);
    }

    private updateDOM() {
        this.updateThemeClassName();

        const { enabled, tabIndex } = this.keyboard;
        this.ctx.domManager.setTabIndex(enabled ? tabIndex ?? 0 : -1);
    }

    private updateAriaLabels() {
        this.ctx.domManager.updateCanvasLabel(this.getAriaLabel());
    }

    private checkUpdateShortcut(checkUpdateType: ChartUpdateType) {
        const maxShortcuts = 3;

        if (this.updateShortcutCount > maxShortcuts) {
            Logger.warn(
                `exceeded the maximum number of simultaneous updates (${
                    maxShortcuts + 1
                }), discarding changes and rendering`,
                this.updateRequestors
            );
            return false;
        }

        if (this.performUpdateType <= checkUpdateType) {
            // A previous step modified series state, and we need to re-run this or an earlier step before rendering.
            this.updateShortcutCount++;
            return true;
        }

        return false;
    }

    private checkFirstAutoSize(seriesToUpdate: ISeries<any, any>[]) {
        if (this.width != null && this.height != null) {
            // Auto-size isn't in use in this case, don't wait for it.
        } else if (!this._lastAutoSize) {
            const count = this._performUpdateNoRenderCount++;
            const backOffMs = (count + 1) ** 2 * 40;

            if (count < 8) {
                // Reschedule if canvas size hasn't been set yet to avoid a race.
                this.update(ChartUpdateType.PERFORM_LAYOUT, { seriesToUpdate, backOffMs });

                this.debug('Chart.checkFirstAutoSize() - backing off until first size update', backOffMs);
                return false;
            }

            // After several failed passes, continue and accept there maybe a redundant
            // render. Sometimes this case happens when we already have the correct
            // width/height, and we end up never rendering the chart in that scenario.
            this.debug('Chart.checkFirstAutoSize() - timeout for first size update.');
        }
        this._performUpdateNoRenderCount = 0;

        return true;
    }

    @ActionOnSet<Chart>({
        changeValue(newValue, oldValue) {
            this.onAxisChange(newValue, oldValue);
        },
    })
    axes: ChartAxis[] = [];

    @ActionOnSet<Chart>({
        changeValue(newValue, oldValue) {
            this.onSeriesChange(newValue, oldValue);
        },
    })
    series: Series<any, any>[] = [];

    protected onAxisChange(newValue: ChartAxis[], oldValue?: ChartAxis[]) {
        if (oldValue == null && newValue.length === 0) return;

        this.ctx.axisManager.updateAxes(oldValue ?? [], newValue);
    }

    protected onSeriesChange(newValue: Series<any, any>[], oldValue?: Series<any, any>[]) {
        const seriesToDestroy = oldValue?.filter((series) => !newValue.includes(series)) ?? [];
        this.destroySeries(seriesToDestroy);
        this.seriesLayerManager?.setSeriesCount(newValue.length);

        for (const series of newValue) {
            if (oldValue?.includes(series)) continue;

            const seriesContentNode = this.seriesLayerManager.requestGroup(series);
            series.attachSeries(seriesContentNode, this.seriesRoot, this.annotationRoot);

            const chart = this;
            series.chart = {
                get mode() {
                    return chart.mode;
                },
                get isMiniChart() {
                    return false;
                },
                get seriesRect() {
                    return chart.seriesRect;
                },
                placeLabels(padding?: number) {
                    return chart.placeLabels(padding);
                },
            };

            series.resetAnimation(this.chartAnimationPhase);
            this.addSeriesListeners(series);
            series.addChartEventListeners();
        }

        this.seriesAreaManager?.seriesChanged(newValue);
    }

    protected destroySeries(allSeries: Series<any, any>[]): void {
        allSeries?.forEach((series) => {
            series.removeEventListener('nodeClick', this.onSeriesNodeClick);
            series.removeEventListener('nodeDoubleClick', this.onSeriesNodeDoubleClick);
            series.removeEventListener('groupingChanged', this.seriesGroupingChanged);
            series.destroy();
            this.seriesLayerManager.releaseGroup(series);
            series.detachSeries(undefined, this.seriesRoot, this.annotationRoot);

            series.chart = undefined;
        });
    }

    private addSeriesListeners(series: Series<any, any>) {
        if (this.hasEventListener('seriesNodeClick')) {
            series.addEventListener('nodeClick', this.onSeriesNodeClick);
        }

        if (this.hasEventListener('seriesNodeDoubleClick')) {
            series.addEventListener('nodeDoubleClick', this.onSeriesNodeDoubleClick);
        }

        series.addEventListener('groupingChanged', this.seriesGroupingChanged);
    }

    protected assignSeriesToAxes() {
        for (const axis of this.axes) {
            axis.boundSeries = this.series.filter((s) => s.axes[axis.direction] === axis);
        }
    }

    protected assignAxesToSeries() {
        // This method has to run before `assignSeriesToAxes`.
        const directionToAxesMap = groupBy(this.axes, (axis) => axis.direction);

        this.series.forEach((series) => {
            series.directions.forEach((direction) => {
                const directionAxes = directionToAxesMap[direction];
                if (!directionAxes) {
                    Logger.warnOnce(
                        `no available axis for direction [${direction}]; check series and axes configuration.`
                    );
                    return;
                }

                const seriesKeys = series.getKeys(direction);
                const newAxis = directionAxes.find(
                    (axis) => !axis.keys.length || seriesKeys.some((key) => axis.keys.includes(key))
                );
                if (!newAxis) {
                    Logger.warnOnce(
                        `no matching axis for direction [${direction}] and keys [${seriesKeys}]; check series and axes configuration.`
                    );
                    return;
                }

                series.axes[direction] = newAxis;
            });
        });
    }

    private parentResize(size: { width: number; height: number } | undefined) {
        if (size == null || (this.width != null && this.height != null)) return;

        let { width, height } = size;

        width = Math.floor(width);
        height = Math.floor(height);

        if (width === 0 && height === 0) return;

        const [autoWidth = 0, authHeight = 0] = this._lastAutoSize ?? [];
        if (autoWidth === width && authHeight === height) return;

        this._lastAutoSize = [width, height];
        this.resize('SizeMonitor', {});
    }

    private resize(
        source: string,
        opts: { inWidth?: number; inHeight?: number; inMinWidth?: number; inMinHeight?: number }
    ) {
        const { scene, animationManager } = this.ctx;
        const { inWidth, inHeight, inMinWidth, inMinHeight } = opts;

        this.ctx.domManager.setSizeOptions(
            inMinWidth ?? this.minWidth,
            inMinHeight ?? this.minHeight,
            inWidth ?? this.width,
            inHeight ?? this.height
        );

        const width = inWidth ?? this.width ?? this._lastAutoSize?.[0];
        const height = inHeight ?? this.height ?? this._lastAutoSize?.[1];
        this.debug(`Chart.resize() from ${source}`, { width, height, stack: new Error().stack });
        if (width == null || height == null || !isFiniteNumber(width) || !isFiniteNumber(height)) return;

        if (scene.resize(width, height)) {
            animationManager.reset();

            let skipAnimations = true;
            if ((this.width == null || this.height == null) && this._firstAutoSize) {
                skipAnimations = false;
                this._firstAutoSize = false;
            }

            this.update(ChartUpdateType.PERFORM_LAYOUT, { forceNodeDataRefresh: true, skipAnimations });
        }
    }

    async updateData() {
        this.series.forEach((s) => s.setChartData(this.data));
        const modulePromises = this.modulesManager.mapModules((m) => m.updateData?.(this.data));
        await Promise.all(modulePromises);
    }

    async processData() {
        if (this.series.some((s) => s.canHaveAxes)) {
            this.assignAxesToSeries();
            this.assignSeriesToAxes();
        }

        const dataController = new DataController(this.mode);
        const seriesPromises = this.series.map((s) => s.processData(dataController));
        const modulePromises = this.modulesManager.mapModules((m) => m.processData?.(dataController));
        dataController.execute();
        await Promise.all([...seriesPromises, ...modulePromises]);

        for (const { legendType, legend } of this.modulesManager.legends()) {
            legend.data = this.getLegendData(legendType, this.mode !== 'integrated');
        }
    }

    placeLabels(padding?: number): Map<Series<any, any>, PlacedLabel[]> {
        const visibleSeries: Series<any, any>[] = [];
        const data: PointLabelDatum[][] = [];
        for (const series of this.series) {
            if (!series.visible) continue;

            const labelData: PointLabelDatum[] = series.getLabelData();

            if (isPointLabelDatum(labelData?.[0])) {
                data.push(labelData);
                visibleSeries.push(series);
            }
        }

        const { seriesRect } = this;
        const { top, right, bottom, left } = this.seriesArea.padding;
        const labels: PlacedLabel[][] =
            seriesRect && data.length > 0
                ? placeLabels(
                      data,
                      {
                          x: -left,
                          y: -top,
                          width: seriesRect.width + left + right,
                          height: seriesRect.height + top + bottom,
                      },
                      padding
                  )
                : [];
        return new Map(labels.map((l, i) => [visibleSeries[i], l]));
    }

    private getLegendData(legendType: ChartLegendType, warnConflicts?: boolean) {
        const legendData = this.series
            .filter((s) => s.properties.showInLegend)
            .flatMap((s) => s.getLegendData(legendType));

        const isCategoryLegendData = (
            data: Array<CategoryLegendDatum | GradientLegendDatum>
        ): data is CategoryLegendDatum[] => data.every((d) => d.legendType === 'category');

        if (warnConflicts && isCategoryLegendData(legendData)) {
            // Validate each series that shares a legend item label uses the same fill colour
            const seriesMarkerFills: { [key: string]: { [key: string]: string | undefined } } = {};
            const seriesTypeMap = new Map(this.series.map((s) => [s.id, s.type]));

            for (const {
                seriesId,
                symbols: [{ marker }],
                label,
            } of legendData) {
                if (marker.fill == null) continue;

                const seriesType = seriesTypeMap.get(seriesId)!;
                const markerFill = (seriesMarkerFills[seriesType] ??= {});

                markerFill[label.text] ??= marker.fill;
                if (markerFill[label.text] !== marker.fill) {
                    Logger.warnOnce(
                        `legend item '${label.text}' has multiple fill colors, this may cause unexpected behaviour.`
                    );
                }
            }
        }

        return legendData;
    }

    private async processLayout() {
        const oldRect = this.animationRect;
        const { width, height } = this.ctx.scene;
        const ctx = this.ctx.layoutManager.createContext(width, height);

        await this.performLayout(ctx);

        if (oldRect && !this.animationRect?.equals(oldRect)) {
            // Skip animations if the layout changed.
            this.ctx.animationManager.skipCurrentBatch();
        }
        this.debug('Chart.performUpdate() - seriesRect', this.seriesRect);
    }

    protected abstract performLayout(ctx: LayoutContext): Promise<void> | void;

    // Should be available after the first layout.
    protected seriesRect?: BBox;
    // BBox of the chart area containing animatable elements; if this changes, we skip animations.
    protected animationRect?: BBox;

    private readonly onSeriesNodeClick = (event: TypedEvent) => {
        this.fireEvent({ ...event, type: 'seriesNodeClick' });
    };

    private readonly onSeriesNodeDoubleClick = (event: TypedEvent) => {
        this.fireEvent({ ...event, type: 'seriesNodeDoubleClick' });
    };

    private readonly seriesGroupingChanged = (event: TypedEvent) => {
        if (!(event instanceof SeriesGroupingChangedEvent)) return;
        const { series, seriesGrouping, oldGrouping } = event;

        // Short-circuit if series isn't already attached to the scene-graph yet.
        if (series.contentGroup.isRoot()) return;

        this.seriesLayerManager.changeGroup({
            internalId: series.internalId,
            type: series.type,
            contentGroup: series.contentGroup,
            seriesGrouping,
            oldGrouping,
        });
    };

    async waitForUpdate(timeoutMs = 10_000, failOnTimeout = false): Promise<void> {
        const start = performance.now();

        if (this._pendingFactoryUpdatesCount > 0) {
            // wait until any pending updates are flushed through.
            await this.updateMutex.waitForClearAcquireQueue();
        }

        while (this.performUpdateType !== ChartUpdateType.NONE) {
            if (performance.now() - start > timeoutMs) {
                const message = `Chart.waitForUpdate() timeout of ${timeoutMs} reached - first chart update taking too long.`;
                if (failOnTimeout) {
                    throw new Error(message);
                } else {
                    Logger.warnOnce(message);
                }
            }
            await sleep(50);
        }

        // wait until any remaining updates are flushed through.
        await this.updateMutex.waitForClearAcquireQueue();
    }

    protected getMinRects() {
        const { width, height } = this.ctx.scene;
        const minRects = this.series.map((series) => series.getMinRects(width, height)).filter(isDefined);

        if (minRects.length === 0) return;

        let maxWidth = 0;
        let maxHeight = 0;
        let maxVisibleWidth = 0;
        let maxVisibleHeight = 0;

        for (const { minRect, minVisibleRect } of minRects) {
            maxWidth = Math.max(maxWidth, minRect.width);
            maxHeight = Math.max(maxHeight, minRect.height);
            maxVisibleWidth = Math.max(maxVisibleWidth, minVisibleRect.width);
            maxVisibleHeight = Math.max(maxVisibleHeight, minVisibleRect.height);
        }

        const minRect = new BBox(0, 0, maxWidth, maxHeight);
        let minVisibleRect = minRect.clone();
        if (maxVisibleWidth > 0 && maxVisibleHeight > 0) {
            minVisibleRect = new BBox(0, 0, maxVisibleWidth, maxVisibleHeight);
        }

        return { minRect, minVisibleRect };
    }

    private filterMiniChartSeries(series: AgChartOptions['series'] | undefined): AgChartOptions['series'] | undefined;
    private filterMiniChartSeries(series: AgChartOptions['series']): AgChartOptions['series'];
    private filterMiniChartSeries(series: any[] | undefined): any[] | undefined {
        return series?.filter((s) => s.showInMiniChart !== false);
    }

    applyOptions(newChartOptions: ChartOptions) {
        // Detect first creation case.
        const isDifferentOpts = newChartOptions !== this.chartOptions;

        const oldOpts = isDifferentOpts ? this.chartOptions.processedOptions : {};
        const newOpts = newChartOptions.processedOptions;
        const deltaOptions = newChartOptions.diffOptions(oldOpts);

        if (deltaOptions == null) return;

        debug('Chart.applyOptions() - applying delta', deltaOptions);

        const modulesChanged = this.applyModules(newOpts);

        const skip = [
            'type',
            'data',
            'series',
            'listeners',
            'preset',
            'theme',
            'legend.listeners',
            'navigator.miniChart.series',
            'navigator.miniChart.label',
            'locale.localeText',
            'axes',
            'topology',
            'nodes',
            'initialState',
        ];

        // Needs to be done before applying the series to detect if a seriesNode[Double]Click listener has been added
        if (deltaOptions.listeners) {
            this.registerListeners(this, deltaOptions.listeners as Record<string, TypedEventListener>);
        }

        jsonApply<any, any>(this, deltaOptions, { skip });

        let forceNodeDataRefresh = false;
        let seriesStatus: SeriesChangeType = 'no-op';
        if (deltaOptions.series != null) {
            seriesStatus = this.applySeries(this, deltaOptions.series, oldOpts?.series);
            forceNodeDataRefresh = true;
        }
        if (seriesStatus === 'replaced') {
            this.resetAnimations();
        }
        if (this.applyAxes(this, newOpts, oldOpts, seriesStatus, [], true)) {
            forceNodeDataRefresh = true;
        }

        if (deltaOptions.data) {
            this.data = deltaOptions.data;
        }
        if (deltaOptions.legend?.listeners && this.modulesManager.isEnabled('legend')) {
            Object.assign((this as any).legend.listeners, deltaOptions.legend.listeners);
        }
        if (deltaOptions.locale?.localeText) {
            this.modulesManager.getModule<any>('locale').localeText = deltaOptions.locale?.localeText;
        }

        this.chartOptions = newChartOptions;

        const navigatorModule = this.modulesManager.getModule<any>('navigator');
        const zoomModule = this.modulesManager.getModule<any>('zoom');

        if (!navigatorModule?.enabled && !zoomModule?.enabled) {
            // reset zoom to initial state
            this.ctx.zoomManager.updateZoom('chart');
        }

        const miniChart = navigatorModule?.miniChart;
        const miniChartSeries = newOpts.navigator?.miniChart?.series ?? newOpts.series;
        if (miniChart?.enabled === true && miniChartSeries != null) {
            this.applyMiniChartOptions(miniChart, miniChartSeries, newOpts, oldOpts);
        } else if (miniChart?.enabled === false) {
            miniChart.series = [];
            miniChart.axes = [];
        }

        this.ctx.annotationManager.setAnnotationStyles(newChartOptions.annotationThemes);

        forceNodeDataRefresh ||= this.shouldForceNodeDataRefresh(deltaOptions, seriesStatus);
        const majorChange = forceNodeDataRefresh || modulesChanged;
        const updateType = majorChange ? ChartUpdateType.FULL : ChartUpdateType.PERFORM_LAYOUT;
        this.maybeResetAnimations(seriesStatus);

        debug('Chart.applyOptions() - update type', ChartUpdateType[updateType], {
            seriesStatus,
            forceNodeDataRefresh,
        });
        this.update(updateType, { forceNodeDataRefresh, newAnimationBatch: true });

        if (deltaOptions.initialState || deltaOptions.theme) {
            this.applyInitialState(newChartOptions.userOptions.initialState);
        }
    }

    private applyInitialState(initialState?: AgInitialStateOptions) {
        const {
            ctx: { annotationManager, historyManager, stateManager },
        } = this;

        if (initialState?.annotations != null) {
            const annotations = initialState.annotations.map((annotation) => {
                const annotationTheme = annotationManager.getAnnotationTypeStyles(annotation.type);
                return mergeDefaults(annotation, annotationTheme);
            });

            stateManager.setState(annotationManager, annotations);
        }

        // if (initialState?.zoom != null) {
        //     stateManager.setState(zoomManager, initialState.zoom);
        // }

        if (initialState != null) {
            historyManager.clear();
        }
    }

    private maybeResetAnimations(seriesStatus: SeriesChangeType) {
        if (this.mode !== 'standalone') return;

        switch (seriesStatus) {
            case 'series-grouping-change':
            case 'replaced':
                this.resetAnimations();
                break;

            default:
            // Don't reset to initial load in other cases.
        }
    }

    private shouldForceNodeDataRefresh(deltaOptions: AgChartOptions, seriesStatus: SeriesChangeType) {
        const seriesDataUpdate = !!deltaOptions.data || seriesStatus === 'data-change' || seriesStatus === 'replaced';
        const legendKeys = legendRegistry.getKeys();
        const optionsHaveLegend = Object.values(legendKeys).some(
            (legendKey) => (deltaOptions as any)[legendKey] != null
        );
        const otherRefreshUpdate = deltaOptions.title != null && deltaOptions.subtitle != null;
        return seriesDataUpdate || optionsHaveLegend || otherRefreshUpdate;
    }

    private applyMiniChartOptions(
        miniChart: any,
        miniChartSeries: NonNullable<AgChartOptions['series']>,
        completeOptions: AgChartOptions,
        oldOpts: AgChartOptions & { type?: SeriesOptionsTypes['type'] }
    ) {
        const oldSeries = oldOpts?.navigator?.miniChart?.series ?? oldOpts?.series;
        const miniChartSeriesStatus = this.applySeries(
            miniChart,
            this.filterMiniChartSeries(miniChartSeries),
            this.filterMiniChartSeries(oldSeries)
        );
        this.applyAxes(miniChart, completeOptions, oldOpts, miniChartSeriesStatus, [
            'axes[].tick',
            'axes[].thickness',
            'axes[].title',
            'axes[].crosshair',
            'axes[].gridLine',
            'axes[].label',
        ]);

        const series = miniChart.series as Series<any, any>[];
        for (const s of series) {
            // AG-12681
            s.properties.id = undefined;
        }

        const axes = miniChart.axes as ChartAxis[];
        const horizontalAxis = axes.find((axis) => axis.direction === ChartAxisDirection.X);

        for (const axis of axes) {
            axis.gridLine.enabled = false;
            axis.label.enabled = axis === horizontalAxis;
            axis.tick.enabled = false;
            axis.interactionEnabled = false;
        }

        if (horizontalAxis != null) {
            const miniChartOpts = completeOptions.navigator?.miniChart;
            const labelOptions = miniChartOpts?.label;
            const intervalOptions = miniChartOpts?.label?.interval;

            horizontalAxis.line.enabled = false;

            horizontalAxis.label.set(
                without(labelOptions, ['interval', 'rotation', 'minSpacing', 'autoRotate', 'autoRotateAngle'])
            );
            horizontalAxis.tick.set(
                without(intervalOptions, ['enabled', 'width', 'size', 'color', 'interval', 'step'])
            );

            const step = intervalOptions?.step;
            if (step != null) {
                horizontalAxis.interval.step = step;
            }
        }
    }

    private applyModules(options: AgChartOptions) {
        const { type: chartType } = this.constructor as any;

        let modulesChanged = false;
        for (const module of moduleRegistry.byType<RootModule | LegendModule>('root', 'legend')) {
            const isConfigured = options[module.optionsKey as keyof AgChartOptions] != null;
            const shouldBeEnabled = isConfigured && module.chartTypes.includes(chartType);

            if (shouldBeEnabled === this.modulesManager.isEnabled(module)) continue;

            if (shouldBeEnabled) {
                this.modulesManager.addModule(module, (m) => m.moduleFactory(this.getModuleContext()));

                if (module.type === 'legend') {
                    this.modulesManager.getModule<ChartLegend>(module)?.attachLegend(this.ctx.scene);
                }

                (this as any)[module.optionsKey] = this.modulesManager.getModule(module); // TODO remove
            } else {
                this.modulesManager.removeModule(module);
                delete (this as any)[module.optionsKey]; // TODO remove
            }

            modulesChanged = true;
        }

        return modulesChanged;
    }

    private initSeriesDeclarationOrder(series: Series<any, any>[]) {
        // Ensure declaration order is set, this is used for correct z-index behavior for combo charts.
        for (let idx = 0; idx < series.length; idx++) {
            series[idx].setSeriesIndex(idx);
        }
    }

    private applySeries(
        chart: { series: Series<any, any>[] },
        optSeries: AgChartOptions['series'],
        oldOptSeries?: AgChartOptions['series']
    ): SeriesChangeType {
        if (!optSeries) {
            return 'no-change';
        }

        const matchResult = matchSeriesOptions(chart.series, optSeries, oldOptSeries);
        if (matchResult.status === 'no-overlap') {
            debug(`Chart.applySeries() - creating new series instances, status: ${matchResult.status}`, matchResult);
            const chartSeries = optSeries.map((opts) => this.createSeries(opts));
            this.initSeriesDeclarationOrder(chartSeries);
            chart.series = chartSeries;
            return 'replaced';
        }

        debug(`Chart.applySeries() - matchResult`, matchResult);

        const seriesInstances = [];
        let dataChanged = false;
        let groupingChanged = false;
        let isUpdated = false;

        for (const change of matchResult.changes) {
            groupingChanged ||= change.status === 'series-grouping';
            dataChanged ||= change.diff?.data != null;
            isUpdated ||= change.status !== 'no-op';

            switch (change.status) {
                case 'add': {
                    const newSeries = this.createSeries(change.opts);
                    seriesInstances.push(newSeries);
                    debug(`Chart.applySeries() - created new series`, newSeries);
                    break;
                }

                case 'remove':
                    debug(`Chart.applySeries() - removing series at previous idx ${change.idx}`, change.series);
                    break;

                case 'no-op':
                    seriesInstances.push(change.series);
                    debug(`Chart.applySeries() - no change to series at previous idx ${change.idx}`, change.series);
                    break;

                case 'series-grouping':
                case 'update':
                default: {
                    const { series, diff, idx } = change;
                    debug(`Chart.applySeries() - applying series diff previous idx ${idx}`, diff, series);
                    this.applySeriesValues(series, diff);
                    series.markNodeDataDirty();
                    seriesInstances.push(series);
                }
            }
        }
        this.initSeriesDeclarationOrder(seriesInstances);

        debug(`Chart.applySeries() - final series instances`, seriesInstances);
        chart.series = seriesInstances;

        if (groupingChanged) {
            return 'series-grouping-change';
        }
        if (dataChanged) {
            return 'data-change';
        }
        return isUpdated ? 'updated' : 'no-op';
    }

    private applyAxes(
        chart: { axes: ChartAxis[] },
        options: AgChartOptions,
        oldOpts: AgChartOptions,
        seriesStatus: SeriesChangeType,
        skip: string[] = [],
        registerRegions = false
    ) {
        if (!('axes' in options) || !options.axes) {
            return false;
        }

        skip = ['axes[].type', ...skip];

        const { axes } = options;
        const forceRecreate = seriesStatus === 'replaced';
        const matchingTypes =
            !forceRecreate && chart.axes.length === axes.length && chart.axes.every((a, i) => a.type === axes[i].type);

        // Try to optimise series updates if series count and types didn't change.
        if (matchingTypes && isAgCartesianChartOptions(oldOpts)) {
            chart.axes.forEach((axis, index) => {
                const previousOpts = oldOpts.axes?.[index] ?? {};
                const axisDiff = jsonDiff(previousOpts, axes[index]) as any;

                debug(`Chart.applyAxes() - applying axis diff idx ${index}`, axisDiff);

                const path = `axes[${index}]`;
                jsonApply(axis, axisDiff, { path, skip });
            });
            return true;
        }

        debug(`Chart.applyAxes() - creating new axes instances; seriesStatus: ${seriesStatus}`);
        chart.axes = this.createAxis(axes, skip);

        const axisGroups: { [Key in ChartAxisDirection]: { id: string; node: Node }[] } = {
            [ChartAxisDirection.X]: [],
            [ChartAxisDirection.Y]: [],
        };

        chart.axes.forEach((axis) => axisGroups[axis.direction].push({ id: axis.id, node: axis.getRegionNode() }));

        if (registerRegions) {
            this.ctx.regionManager.updateRegion(REGIONS.HORIZONTAL_AXES, ...axisGroups[ChartAxisDirection.X]);
            this.ctx.regionManager.updateRegion(REGIONS.VERTICAL_AXES, ...axisGroups[ChartAxisDirection.Y]);
        }

        return true;
    }

    private createSeries(seriesOptions: SeriesOptionsTypes): Series<any, any> {
        const seriesInstance = seriesRegistry.create(seriesOptions.type, this.getModuleContext()) as Series<any, any>;
        this.applySeriesOptionModules(seriesInstance, seriesOptions);
        this.applySeriesValues(seriesInstance, seriesOptions);
        return seriesInstance;
    }

    private applySeriesOptionModules(series: Series<any, any>, options: SeriesOptionsTypes) {
        const moduleContext = series.createModuleContext();
        const moduleMap = series.getModuleMap();

        for (const module of moduleRegistry.byType<SeriesOptionModule>('series-option')) {
            if (module.optionsKey in options && module.seriesTypes.includes(series.type)) {
                moduleMap.addModule(module, (m) => m.moduleFactory(moduleContext));
            }
        }
    }

    private applySeriesValues(target: Series<any, any>, options: SeriesOptionsTypes) {
        const moduleMap = target.getModuleMap();
        const { type: _, data, listeners, seriesGrouping, showInMiniChart: __, ...seriesOptions } = options as any;

        for (const moduleDef of EXPECTED_ENTERPRISE_MODULES) {
            if (moduleDef.type !== 'series-option') continue;
            if (moduleDef.optionsKey in seriesOptions) {
                const module = moduleMap.getModule<any>(moduleDef.optionsKey);
                if (module) {
                    const moduleOptions = seriesOptions[moduleDef.optionsKey];
                    delete seriesOptions[moduleDef.optionsKey];
                    module.properties.set(moduleOptions);
                }
            }
        }

        target.properties.set(seriesOptions);

        if ('data' in options) {
            target.setOptionsData(data);
        }

        if (listeners) {
            this.registerListeners(target, listeners as Record<string, TypedEventListener>);
        }

        if ('seriesGrouping' in options) {
            if (seriesGrouping == null) {
                target.seriesGrouping = undefined;
            } else {
                target.seriesGrouping = { ...target.seriesGrouping, ...(seriesGrouping as SeriesGrouping) };
            }
        }
    }

    private createAxis(options: AgBaseAxisOptions[], skip: string[]): ChartAxis[] {
        const newAxes: ChartAxis[] = [];
        const moduleContext = this.getModuleContext();

        for (let index = 0; index < options.length; index++) {
            const axisOptions = options[index];
            const axis = axisRegistry.create(axisOptions.type, moduleContext);
            this.applyAxisModules(axis, axisOptions);
            jsonApply(axis, axisOptions, { path: `axes[${index}]`, skip });

            newAxes.push(axis);
        }

        guessInvalidPositions(newAxes);

        return newAxes;
    }

    private applyAxisModules(axis: ChartAxis, options: AgBaseAxisOptions) {
        const moduleContext = axis.createModuleContext();
        const moduleMap = axis.getModuleMap();

        for (const module of moduleRegistry.byType<AxisOptionModule>('axis-option')) {
            const shouldBeEnabled = (options as any)[module.optionsKey] != null;

            if (shouldBeEnabled === moduleMap.isEnabled(module)) continue;

            if (shouldBeEnabled) {
                moduleMap.addModule(module, (m) => m.moduleFactory(moduleContext));
                (axis as any)[module.optionsKey] = moduleMap.getModule(module); // TODO remove
            } else {
                moduleMap.removeModule(module);
                delete (axis as any)[module.optionsKey]; // TODO remove
            }
        }
    }

    private registerListeners(source: ObservableLike, listeners: Record<string, TypedEventListener>) {
        source.clearEventListeners();
        for (const [property, listener] of Object.entries(listeners)) {
            if (isFunction(listener)) {
                source.addEventListener(property, listener);
            }
        }
    }
}<|MERGE_RESOLUTION|>--- conflicted
+++ resolved
@@ -114,7 +114,10 @@
         name: `${this.id}-annotation-root`,
         zIndex: ZIndexMap.SERIES_ANNOTATION,
     });
-    private readonly titleGroup = new Group({ name: 'titles', zIndex: ZIndexMap.SERIES_LABEL });
+    private readonly titleGroup = new Group({
+        name: 'titles',
+        zIndex: ZIndexMap.SERIES_LABEL,
+    });
 
     readonly tooltip: Tooltip;
     readonly overlays: ChartOverlays;
@@ -251,12 +254,8 @@
         // (before first layout is performed).
         root.visible = false;
         root.append(this.seriesRoot);
-<<<<<<< HEAD
-=======
+        root.append(this.annotationRoot);
         root.append(this.titleGroup);
-        root.append(this.highlightRoot);
->>>>>>> 8148bad0
-        root.append(this.annotationRoot);
 
         this.titleGroup.append(this.title.node);
         this.titleGroup.append(this.subtitle.node);
@@ -343,16 +342,6 @@
         );
 
         this.parentResize(ctx.domManager.containerSize);
-    }
-
-    // @todo(AG-13136)
-    removeMeMoveTitleNode(toLayer: Group | undefined) {
-        const titleNode = this.title.node;
-        const target = toLayer ?? this.titleGroup;
-
-        if (titleNode.parentNode !== target) {
-            target.appendChild(titleNode);
-        }
     }
 
     private initSeriesAreaDependencies(): SeriesAreaChartDependencies {
