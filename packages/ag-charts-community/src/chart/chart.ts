import type { ModuleInstance } from '../module/baseModule';
import type { LegendModule, RootModule } from '../module/coreModules';
import { type Module, REGISTERED_MODULES } from '../module/module';
import type { ModuleContext } from '../module/moduleContext';
import type { AxisOptionModule, ChartOptions } from '../module/optionsModule';
import type { AgBaseAxisOptions } from '../options/chart/axisOptions';
import type { AgChartInstance, AgChartOptions } from '../options/chart/chartBuilderOptions';
import type { AgChartClickEvent, AgChartDoubleClickEvent } from '../options/chart/eventOptions';
import type { AgBaseSeriesOptions } from '../options/series/seriesOptions';
import { BBox } from '../scene/bbox';
import { Group } from '../scene/group';
import type { Point } from '../scene/point';
import { Scene } from '../scene/scene';
import type { PlacedLabel, PointLabelDatum } from '../scene/util/labelPlacement';
import { isPointLabelDatum, placeLabels } from '../scene/util/labelPlacement';
import { groupBy } from '../util/array';
import { sleep } from '../util/async';
import { CallbackCache } from '../util/callbackCache';
import { Debug } from '../util/debug';
import { createId } from '../util/id';
import { jsonApply, jsonDiff } from '../util/json';
import { Logger } from '../util/logger';
import { Mutex } from '../util/mutex';
import { mergeDefaults } from '../util/object';
import type { TypedEvent, TypedEventListener } from '../util/observable';
import { Observable } from '../util/observable';
import { Padding } from '../util/padding';
import { BaseProperties } from '../util/properties';
import { ActionOnSet, type ActionOnSetOptions } from '../util/proxy';
import { debouncedAnimationFrame, debouncedCallback } from '../util/render';
import { SizeMonitor } from '../util/sizeMonitor';
import { isFiniteNumber, isFunction } from '../util/type-guards';
import { BOOLEAN, OBJECT, UNION, Validate } from '../util/validation';
import { Caption } from './caption';
import type { ChartAnimationPhase } from './chartAnimationPhase';
import type { ChartAxis } from './chartAxis';
import { ChartAxisDirection } from './chartAxisDirection';
import { ChartHighlight } from './chartHighlight';
import type { ChartMode } from './chartMode';
import { JSON_APPLY_OPTIONS, JSON_APPLY_PLUGINS } from './chartOptions';
import { ChartUpdateType } from './chartUpdateType';
import { DataController } from './data/dataController';
import { DataService } from './data/dataService';
import { getAxis } from './factory/axisTypes';
import { isEnterpriseSeriesType, isEnterpriseSeriesTypeLoaded } from './factory/expectedEnterpriseModules';
import { getLegendKeys } from './factory/legendTypes';
import { createSeries } from './factory/seriesTypes';
import { AnimationManager } from './interaction/animationManager';
import { ChartEventManager } from './interaction/chartEventManager';
import { CursorManager } from './interaction/cursorManager';
import { GestureDetector } from './interaction/gestureDetector';
import type { HighlightChangeEvent } from './interaction/highlightManager';
import { HighlightManager } from './interaction/highlightManager';
import type { InteractionEvent, PointerOffsets } from './interaction/interactionManager';
import { InteractionManager, InteractionState } from './interaction/interactionManager';
import { SyncManager } from './interaction/syncManager';
import { TooltipManager } from './interaction/tooltipManager';
import { ZoomManager } from './interaction/zoomManager';
import { Layers } from './layers';
import { LayoutService } from './layout/layoutService';
import { Legend } from './legend';
import type { CategoryLegendDatum, ChartLegend, ChartLegendType, GradientLegendDatum } from './legendDatum';
import { AxisPositionGuesser } from './mapping/prepareAxis';
import { matchSeriesOptions } from './mapping/prepareSeries';
import { type SeriesOptionsTypes, isAgCartesianChartOptions, isAgPolarChartOptions } from './mapping/types';
import { ChartOverlays } from './overlay/chartOverlays';
import { type Series, SeriesGroupingChangedEvent, SeriesNodePickMode } from './series/series';
import { SeriesLayerManager } from './series/seriesLayerManager';
import { type SeriesGrouping, SeriesStateManager } from './series/seriesStateManager';
import type { ISeries, SeriesNodeDatum } from './series/seriesTypes';
import { Tooltip } from './tooltip/tooltip';
import { BaseLayoutProcessor } from './update/baseLayoutProcessor';
import { DataWindowProcessor } from './update/dataWindowProcessor';
import { OverlaysProcessor } from './update/overlaysProcessor';
import type { UpdateProcessor } from './update/processor';
import { UpdateOpts, UpdateService } from './updateService';

const debug = Debug.create(true, 'opts');

type OptionalHTMLElement = HTMLElement | undefined | null;

export type TransferableResources = { container?: OptionalHTMLElement; scene: Scene; element: HTMLElement };

type SyncModule = ModuleInstance & { enabled?: boolean; syncAxes: (skipSync: boolean) => void };

type PickedNode = {
    series: Series<any>;
    datum: SeriesNodeDatum;
    distance: number;
};

type SeriesChangeType = 'no-op' | 'no-change' | 'replaced' | 'data-change' | 'series-count-changed' | 'updated';

type ObservableLike = {
    addEventListener(key: string, cb: TypedEventListener): void;
    clearEventListeners(): void;
};

export interface ChartSpecialOverrides {
    document?: Document;
    window?: Window;
    overrideDevicePixelRatio?: number;
    sceneMode?: 'simple';
}

export type ChartExtendedOptions = AgChartOptions & ChartSpecialOverrides;

class SeriesArea extends BaseProperties {
    @Validate(BOOLEAN, { optional: true })
    clip?: boolean;

    @Validate(OBJECT)
    padding = new Padding(0);
}

export abstract class Chart extends Observable implements AgChartInstance {
    static chartsInstances = new WeakMap<HTMLElement, Chart>();

    static getInstance(element: HTMLElement): Chart | undefined {
        return Chart.chartsInstances.get(element);
    }

    readonly id = createId(this);

    className?: string;

    readonly scene: Scene;
    readonly seriesRoot = new Group({ name: `${this.id}-Series-root` });

    readonly tooltip: Tooltip;
    readonly overlays: ChartOverlays;
    readonly highlight: ChartHighlight;

    private readonly debug = Debug.create();

    private extraDebugStats: Record<string, number> = {};

    @ActionOnSet<Chart>({
        newValue(value: HTMLElement) {
            if (this.destroyed) return;

            value.setAttribute('data-ag-charts', '');
            value.appendChild(this.element);
            Chart.chartsInstances.set(value, this);
        },
        oldValue(value: HTMLElement) {
            value.removeAttribute('data-ag-charts');
            value.removeChild(this.element);
            Chart.chartsInstances.delete(value);
        },
    })
    container: OptionalHTMLElement;

    public data: any = [];

    @ActionOnSet<Chart>({
        newValue(value) {
            this.resize(value, undefined, 'width option');
        },
    })
    width?: number;

    @ActionOnSet<Chart>({
        newValue(value) {
            this.resize(undefined, value, 'height option');
        },
    })
    height?: number;

    @ActionOnSet<Chart>({
        newValue(value) {
            this.onAutoSizeChange(value);
        },
    })
    @Validate(BOOLEAN)
    autoSize;

    private _lastAutoSize?: [number, number];
    private _firstAutoSize = true;

    private onAutoSizeChange(value: boolean) {
        const { style } = this.element;
        if (value) {
            style.display = 'block';
            style.width = '100%';
            style.height = '100%';

            if (!this._lastAutoSize) {
                return;
            }
            this.resize(undefined, undefined, 'autoSize option');
        } else {
            style.display = 'inline-block';
            style.width = 'auto';
            style.height = 'auto';
        }
    }

    download(fileName?: string, fileFormat?: string) {
        this.scene.download(fileName, fileFormat);
    }

    @Validate(OBJECT)
    readonly padding = new Padding(20);

    @Validate(OBJECT)
    readonly seriesArea = new SeriesArea();

    @ActionOnSet(Chart.NodeValueChangeOptions)
    public title?: Caption;

    @ActionOnSet(Chart.NodeValueChangeOptions)
    public subtitle?: Caption;

    @ActionOnSet(Chart.NodeValueChangeOptions)
    public footnote?: Caption;

    @Validate(UNION(['standalone', 'integrated'], 'a chart mode'))
    mode: ChartMode = 'standalone';

    static NodeValueChangeOptions: ActionOnSetOptions<Chart> = {
        newValue(value) {
            this.scene.root?.appendChild(value.node);
        },
        oldValue(oldValue) {
            this.scene.root?.removeChild(oldValue.node);
        },
    };

    public destroyed = false;

    private _skipSync = false;
    private readonly _destroyFns: (() => void)[] = [];

    chartAnimationPhase: ChartAnimationPhase = 'initial';

    public readonly highlightManager = new HighlightManager();
    public readonly syncManager = new SyncManager(this);
    public readonly zoomManager = new ZoomManager();

    protected readonly modules: Map<string, ModuleInstance> = new Map();

    protected readonly animationManager: AnimationManager;
    protected readonly chartEventManager: ChartEventManager;
    protected readonly cursorManager: CursorManager;
    protected readonly interactionManager: InteractionManager;
    protected readonly gestureDetector: GestureDetector;
    protected readonly tooltipManager: TooltipManager;
    protected readonly dataService: DataService<any>;
    protected readonly layoutService: LayoutService;
    protected readonly updateService: UpdateService;
    protected readonly axisGridGroup: Group;
    protected readonly axisGroup: Group;
    protected readonly callbackCache: CallbackCache;
    protected readonly seriesStateManager: SeriesStateManager;
    protected readonly seriesLayerManager: SeriesLayerManager;
    protected readonly legends: Map<ChartLegendType, ChartLegend> = new Map();
    legend: ChartLegend | undefined;

    private readonly processors: UpdateProcessor[] = [];

    processedOptions: AgChartOptions & { type?: SeriesOptionsTypes['type'] } = {};
    userOptions: AgChartOptions = {};
    queuedUserOptions: AgChartOptions[] = [];
    chartOptions: ChartOptions;

    getOptions() {
        return this.queuedUserOptions.at(-1) ?? this.userOptions;
    }

    protected constructor(options: ChartOptions, resources?: TransferableResources) {
        super();

        this.chartOptions = options;
        const { window, document } = options.specialOverrides;

        const scene = resources?.scene;
        const element = resources?.element ?? document.createElement('div');
        const container = resources?.container;

        const root = new Group({ name: 'root' });
        // Prevent the scene from rendering chart components in an invalid state
        // (before first layout is performed).
        root.visible = false;
        root.append(this.seriesRoot);

        this.axisGridGroup = new Group({ name: 'Axes-Grids', layer: true, zIndex: Layers.AXIS_GRID_ZINDEX });
        root.appendChild(this.axisGridGroup);

        this.axisGroup = new Group({ name: 'Axes', layer: true, zIndex: Layers.AXIS_ZINDEX });
        root.appendChild(this.axisGroup);

        this.element = element;
        element.classList.add('ag-chart-wrapper');
        element.style.position = 'relative';

        this.scene = scene ?? new Scene(this.chartOptions.specialOverrides);
        this.scene.root = root;
        this.scene.container = element;
        this.autoSize = true;

        this.chartEventManager = new ChartEventManager();
        this.cursorManager = new CursorManager(element);
        this.highlightManager = new HighlightManager();
        this.interactionManager = new InteractionManager(element, document, window);
        this.gestureDetector = new GestureDetector(element);
        this.layoutService = new LayoutService();
        this.updateService = new UpdateService((type = ChartUpdateType.FULL, options) => this.update(type, options));
        this.seriesStateManager = new SeriesStateManager();
        this.seriesLayerManager = new SeriesLayerManager(this.seriesRoot);
        this.callbackCache = new CallbackCache();

        this.animationManager = new AnimationManager(this.interactionManager, this.updateMutex);
        this.animationManager.skip();
        this.animationManager.play();

        this.dataService = new DataService<any>(this.animationManager);

        this.overlays = new ChartOverlays(this.element, this.animationManager);

        this.processors = [
            new BaseLayoutProcessor(this, this.layoutService),
            new DataWindowProcessor(this, this.dataService, this.updateService, this.zoomManager),
            new OverlaysProcessor(this, this.overlays, this.dataService, this.layoutService),
        ];

        this.tooltip = new Tooltip(this.scene.canvas.element, document, window, document.body);
        this.tooltipManager = new TooltipManager(this.tooltip, this.interactionManager);
        this.highlight = new ChartHighlight();
        this.container = container;

        this.attachLegend('category', Legend);
        this.legend = this.legends.get('category');

        SizeMonitor.observe(this.element, (size) => this.rawResize(size));
        this._destroyFns.push(
            this.dataService.addListener('data-load', (event) => {
                this.data = event.data;
            }),

            this.interactionManager.addListener('click', (event) => this.onClick(event)),
            this.interactionManager.addListener('dblclick', (event) => this.onDoubleClick(event)),
            this.interactionManager.addListener('hover', (event) => this.onMouseMove(event)),
            this.interactionManager.addListener('leave', (event) => this.onLeave(event)),
            this.interactionManager.addListener('page-left', () => this.destroy()),

            this.interactionManager.addListener('wheel', () => this.resetPointer()),
            this.interactionManager.addListener('drag', () => this.resetPointer()),
            this.interactionManager.addListener('contextmenu', () => this.resetPointer()),

            this.animationManager.addListener('animation-frame', () => {
                this.update(ChartUpdateType.SCENE_RENDER);
            }),
            this.highlightManager.addListener('highlight-change', (event) => this.changeHighlightDatum(event)),
            this.zoomManager.addListener('zoom-change', () =>
                this.update(ChartUpdateType.PROCESS_DATA, { forceNodeDataRefresh: true, skipAnimations: true })
            )
        );
    }

    addModule<T extends RootModule | LegendModule>(module: T) {
        if (this.modules.has(module.optionsKey)) {
            throw new Error(`AG Charts - module already initialised: ${module.optionsKey}`);
        }

        const moduleInstance = new module.instanceConstructor(this.getModuleContext());

        if (module.type === 'legend') {
            const legend = moduleInstance as ChartLegend;
            this.legends.set(module.identifier, legend);
            legend.attachLegend(this.scene.root);
        }

        this.modules.set(module.optionsKey, moduleInstance);
    }

    removeModule(module: RootModule | LegendModule) {
        if (module.type === 'legend') {
            this.legends.delete(module.identifier);
        }

        this.modules.get(module.optionsKey)?.destroy();
        this.modules.delete(module.optionsKey);
    }

    private attachLegend(
        legendType: ChartLegendType,
        legendConstructor: new (moduleContext: ModuleContext) => ChartLegend
    ) {
        const legend = new legendConstructor(this.getModuleContext());
        this.legends.set(legendType, legend);
        legend.attachLegend(this.scene.root);
    }

    isModuleEnabled(module: Module) {
        return this.modules.has(module.optionsKey);
    }

    getModuleContext(): ModuleContext {
        const {
            scene,
            animationManager,
            chartEventManager,
            cursorManager,
            highlightManager,
            interactionManager,
            gestureDetector,
            tooltipManager,
            syncManager,
            zoomManager,
            dataService,
            layoutService,
            updateService,
            seriesStateManager,
            callbackCache,
            chartOptions: {
                specialOverrides: { window, document },
            },
        } = this;
        return {
            window,
            document,
            scene,
            animationManager,
            chartEventManager,
            cursorManager,
            highlightManager,
            interactionManager,
            gestureDetector,
            tooltipManager,
            syncManager,
            zoomManager,
            chartService: this,
            dataService,
            layoutService,
            updateService,
            seriesStateManager,
            callbackCache,
        };
    }

    resetAnimations() {
        this.chartAnimationPhase = 'initial';

        for (const series of this.series) {
            series.resetAnimation(this.chartAnimationPhase);
        }

        // Reset animation state.
        this.animationRect = undefined;
        this.animationManager?.reset();
    }

    destroy(opts?: { keepTransferableResources: boolean }): TransferableResources | undefined {
        if (this.destroyed) {
            return;
        }

        const keepTransferableResources = opts?.keepTransferableResources;
        let result: TransferableResources | undefined;

        this.performUpdateType = ChartUpdateType.NONE;

        this._destroyFns.forEach((fn) => fn());
        this.processors.forEach((p) => p.destroy());
        this.tooltipManager.destroy();
        this.tooltip.destroy();
        this.legends.forEach((legend) => legend.destroy());
        this.legends.clear();
        this.overlays.destroy();
        SizeMonitor.unobserve(this.element);

        for (const { instance: moduleInstance } of Object.values(this.modules)) {
            this.removeModule(moduleInstance as ModuleInstance & (RootModule | LegendModule));
        }

        this.interactionManager.destroy();
        this.animationManager.stop();
        this.animationManager.destroy();
        this.chartEventManager.destroy();
        this.highlightManager.destroy();
        this.zoomManager.destroy();

        if (keepTransferableResources) {
            this.scene.strip();
            result = { container: this.container, scene: this.scene, element: this.element };
        } else {
            this.scene.destroy();
            this.container = undefined;
        }

        this.destroySeries(this.series);
        this.seriesLayerManager.destroy();

        this.axes.forEach((a) => a.destroy());
        this.axes = [];

        this.callbackCache.invalidateCache();

        // Reset animation state.
        this.animationRect = undefined;
        this.animationManager.reset();

        this.destroyed = true;

        Object.freeze(this);

        return result;
    }

    resetPointer(highlightOnly = false) {
        if (!highlightOnly) {
            this.tooltipManager.removeTooltip(this.id);
        }
        this.highlightManager.updateHighlight(this.id);
        this.lastInteractionEvent = undefined;
    }

    requestFactoryUpdate(cb: (chart: Chart) => Promise<void> | void) {
        if (this.destroyed) return;
        this._pendingFactoryUpdatesCount++;
        this.updateMutex.acquire(async () => {
            if (this.destroyed) return;
            await cb(this);
            if (this.destroyed) return;
            this._pendingFactoryUpdatesCount--;
        });
    }

    private _pendingFactoryUpdatesCount = 0;
    private _performUpdateNoRenderCount = 0;
    private _performUpdateSkipAnimations: boolean = false;
    private performUpdateType: ChartUpdateType = ChartUpdateType.NONE;

    private updateShortcutCount = 0;
    private seriesToUpdate: Set<ISeries<any>> = new Set();
    private updateMutex = new Mutex();
    private updateRequestors: Record<string, ChartUpdateType> = {};
    private performUpdateTrigger = debouncedCallback(async ({ count }) => {
        if (this.destroyed) return;
        this.updateMutex.acquire(async () => {
            try {
                await this.performUpdate(count);
            } catch (error) {
                Logger.error('update error', error);
            }
        });
    });
    public update(type = ChartUpdateType.FULL, opts?: UpdateOpts) {
        const {
            forceNodeDataRefresh = false,
            skipAnimations,
            seriesToUpdate = this.series,
            newAnimationBatch,
        } = opts ?? {};

        if (forceNodeDataRefresh) {
            this.series.forEach((series) => series.markNodeDataDirty());
        }

        for (const series of seriesToUpdate) {
            this.seriesToUpdate.add(series);
        }

        if (skipAnimations) {
            this.animationManager.skipCurrentBatch();
            this._performUpdateSkipAnimations = true;
        }

        if (newAnimationBatch && this.animationManager.isActive()) {
            this._performUpdateSkipAnimations = true;
        }

        this._skipSync = opts?.skipSync ?? false;

        if (this.debug.check()) {
            let stack = new Error().stack ?? '<unknown>';
            stack = stack.replace(/\([^)]*/g, '');
            this.updateRequestors[stack] = type;
        }

        if (type < this.performUpdateType) {
            this.performUpdateType = type;
            this.performUpdateTrigger.schedule(opts?.backOffMs);
        }
    }
    private async performUpdate(count: number) {
        const { performUpdateType, extraDebugStats } = this;
        const seriesToUpdate = [...this.seriesToUpdate];

        // Clear state immediately so that side effects can be detected prior to SCENE_RENDER.
        this.performUpdateType = ChartUpdateType.NONE;
        this.seriesToUpdate.clear();

        if (this.updateShortcutCount === 0 && performUpdateType < ChartUpdateType.SCENE_RENDER) {
            this.animationManager.startBatch(this._performUpdateSkipAnimations);
            this.animationManager.onBatchStop(() => (this.chartAnimationPhase = 'ready'));
        }

        this.debug('Chart.performUpdate() - start', ChartUpdateType[performUpdateType]);
        const splits: Record<string, number> = { start: performance.now() };

        switch (performUpdateType) {
            case ChartUpdateType.FULL:
            case ChartUpdateType.UPDATE_DATA:
                await this.updateData();
                splits['⬇️'] = performance.now();
            // fallthrough

            case ChartUpdateType.PROCESS_DATA:
                await this.processData();
                this.resetPointer(true);
                splits['🏭'] = performance.now();
            // fallthrough

            case ChartUpdateType.PERFORM_LAYOUT:
                if (this.checkUpdateShortcut(ChartUpdateType.PERFORM_LAYOUT)) break;
                if (!this.checkFirstAutoSize(seriesToUpdate)) break;

                await this.processLayout();
                splits['⌖'] = performance.now();
            // fallthrough

            case ChartUpdateType.SERIES_UPDATE:
                if (this.checkUpdateShortcut(ChartUpdateType.SERIES_UPDATE)) break;

                const { seriesRect } = this;
                await Promise.all(seriesToUpdate.map((series) => series.update({ seriesRect })));

                splits['🤔'] = performance.now();
            // fallthrough

            case ChartUpdateType.TOOLTIP_RECALCULATION:
                if (this.checkUpdateShortcut(ChartUpdateType.TOOLTIP_RECALCULATION)) break;

                const tooltipMeta = this.tooltipManager.getTooltipMeta(this.id);

                if (performUpdateType <= ChartUpdateType.SERIES_UPDATE && tooltipMeta !== undefined) {
                    this.handlePointer(tooltipMeta.lastPointerEvent);
                }
                splits['↖'] = performance.now();
            // fallthrough

            case ChartUpdateType.SCENE_RENDER:
                if (this.checkUpdateShortcut(ChartUpdateType.SCENE_RENDER)) break;

                extraDebugStats['updateShortcutCount'] = this.updateShortcutCount;
                await this.scene.render({ debugSplitTimes: splits, extraDebugStats });
                this.extraDebugStats = {};
            // fallthrough

            case ChartUpdateType.NONE:
                // Do nothing.
                this.updateShortcutCount = 0;
                this.updateRequestors = {};
                this._performUpdateSkipAnimations = false;
                this.animationManager.endBatch();
        }

        this.updateService.dispatchUpdateComplete(this.getMinRect());

        const end = performance.now();
        this.debug('Chart.performUpdate() - end', {
            chart: this,
            durationMs: Math.round((end - splits['start']) * 100) / 100,
            count,
            performUpdateType: ChartUpdateType[performUpdateType],
        });
    }

    private checkUpdateShortcut(checkUpdateType: ChartUpdateType) {
        const maxShortcuts = 3;

        if (this.updateShortcutCount > maxShortcuts) {
            Logger.warn(
                `exceeded the maximum number of simultaneous updates (${
                    maxShortcuts + 1
                }), discarding changes and rendering`,
                this.updateRequestors
            );
            return false;
        }

        if (this.performUpdateType <= checkUpdateType) {
            // A previous step modified series state, and we need to re-run this or an earlier step before rendering.
            this.updateShortcutCount++;
            return true;
        }

        return false;
    }

    private checkFirstAutoSize(seriesToUpdate: ISeries<any>[]) {
        if (this.autoSize && !this._lastAutoSize) {
            const count = this._performUpdateNoRenderCount++;
            const backOffMs = count ** 2 * 10;

            if (count < 8) {
                // Reschedule if canvas size hasn't been set yet to avoid a race.
                this.update(ChartUpdateType.PERFORM_LAYOUT, { seriesToUpdate, backOffMs });

                this.debug('Chart.checkFirstAutoSize() - backing off until first size update', backOffMs);
                return false;
            }

            // After several failed passes, continue and accept there maybe a redundant
            // render. Sometimes this case happens when we already have the correct
            // width/height, and we end up never rendering the chart in that scenario.
            this.debug('Chart.checkFirstAutoSize() - timeout for first size update.');
        }
        this._performUpdateNoRenderCount = 0;

        return true;
    }

    readonly element: HTMLElement;

    @ActionOnSet<Chart>({
        changeValue(newValue, oldValue = []) {
            for (const axis of oldValue) {
                if (newValue.includes(axis)) continue;
                axis.detachAxis(this.axisGroup, this.axisGridGroup);
                axis.destroy();
            }

            for (const axis of newValue) {
                if (oldValue?.includes(axis)) continue;
                axis.attachAxis(this.axisGroup, this.axisGridGroup);
            }

            this.zoomManager.updateAxes(newValue);
        },
    })
    axes: ChartAxis[] = [];

    @ActionOnSet<Chart>({
        changeValue(newValue, oldValue) {
            this.onSeriesChange(newValue, oldValue);
        },
    })
    series: Series<any>[] = [];

    private onSeriesChange(newValue: Series<any>[], oldValue?: Series<any>[]) {
        const seriesToDestroy = oldValue?.filter((series) => !newValue.includes(series)) ?? [];
        this.destroySeries(seriesToDestroy);
        this.seriesLayerManager?.setSeriesCount(newValue.length);

        for (const series of newValue) {
            if (oldValue?.includes(series)) continue;

            if (series.rootGroup.parent == null) {
                this.seriesLayerManager.requestGroup(series);
            }

            const chart = this;
            series.chart = {
                get mode() {
                    return chart.mode;
                },
                get isMiniChart() {
                    return false;
                },
                get seriesRect() {
                    return chart.seriesRect;
                },
                placeLabels() {
                    return chart.placeLabels();
                },
            };

            series.resetAnimation(this.chartAnimationPhase);
            this.addSeriesListeners(series);
            series.addChartEventListeners();
        }
    }

    protected destroySeries(series: Series<any>[]): void {
        series?.forEach((series) => {
            series.removeEventListener('nodeClick', this.onSeriesNodeClick);
            series.removeEventListener('nodeDoubleClick', this.onSeriesNodeDoubleClick);
            series.removeEventListener('groupingChanged', this.seriesGroupingChanged);
            series.destroy();
            this.seriesLayerManager.releaseGroup(series);

            series.chart = undefined;
        });
    }

    private addSeriesListeners(series: Series<any>) {
        if (this.hasEventListener('seriesNodeClick')) {
            series.addEventListener('nodeClick', this.onSeriesNodeClick);
        }

        if (this.hasEventListener('seriesNodeDoubleClick')) {
            series.addEventListener('nodeDoubleClick', this.onSeriesNodeDoubleClick);
        }

        series.addEventListener('groupingChanged', this.seriesGroupingChanged);
    }

    updateAllSeriesListeners(): void {
        this.series.forEach((series) => {
            series.removeEventListener('nodeClick', this.onSeriesNodeClick);
            series.removeEventListener('nodeDoubleClick', this.onSeriesNodeDoubleClick);

            this.addSeriesListeners(series);
        });
    }

    protected assignSeriesToAxes() {
        this.axes.forEach((axis) => {
            axis.boundSeries = this.series.filter((s) => {
                const seriesAxis = s.axes[axis.direction];
                return seriesAxis === axis;
            });
        });
    }

    protected assignAxesToSeries() {
        // This method has to run before `assignSeriesToAxes`.
        const directionToAxesMap = groupBy(this.axes, (axis) => axis.direction);

        this.series.forEach((series) => {
            series.directions.forEach((direction) => {
                const directionAxes = directionToAxesMap[direction];
                if (!directionAxes) {
                    Logger.warnOnce(
                        `no available axis for direction [${direction}]; check series and axes configuration.`
                    );
                    return;
                }

                const seriesKeys = series.getKeys(direction);
                const newAxis = this.findMatchingAxis(directionAxes, seriesKeys);
                if (!newAxis) {
                    Logger.warnOnce(
                        `no matching axis for direction [${direction}] and keys [${seriesKeys}]; check series and axes configuration.`
                    );
                    return;
                }

                series.axes[direction] = newAxis;
            });
        });
    }

    private findMatchingAxis(directionAxes: ChartAxis[], directionKeys?: string[]): ChartAxis | undefined {
        for (const axis of directionAxes) {
            if (!axis.keys.length) {
                return axis;
            }

            if (!directionKeys) {
                continue;
            }

            for (const directionKey of directionKeys) {
                if (axis.keys.includes(directionKey)) {
                    return axis;
                }
            }
        }
    }

    private rawResize(size: { width: number; height: number }) {
        let { width, height } = size;
        width = Math.floor(width);
        height = Math.floor(height);

        if (!this.autoSize) {
            return;
        }

        if (width === 0 && height === 0) {
            return;
        }

        const [autoWidth = 0, authHeight = 0] = this._lastAutoSize ?? [];
        if (autoWidth === width && authHeight === height) {
            return;
        }

        this._lastAutoSize = [width, height];
        this.resize(undefined, undefined, 'SizeMonitor');
    }

    private resize(width?: number, height?: number, source?: string) {
        width ??= this.width ?? (this.autoSize ? this._lastAutoSize?.[0] : this.scene.canvas.width);
        height ??= this.height ?? (this.autoSize ? this._lastAutoSize?.[1] : this.scene.canvas.height);
        this.debug(`Chart.resize() from ${source}`, { width, height, stack: new Error().stack });
        if (!width || !height || !isFiniteNumber(width) || !isFiniteNumber(height)) return;

        if (this.scene.resize(width, height)) {
            this.resetPointer();
            this.animationManager.reset();

            let skipAnimations = true;
            if (this.autoSize && this._firstAutoSize) {
                skipAnimations = false;
                this._firstAutoSize = false;
            }

            this.update(ChartUpdateType.PERFORM_LAYOUT, { forceNodeDataRefresh: true, skipAnimations });
        }
    }

    async updateData() {
        this.series.forEach((s) => s.setChartData(this.data));

        const modulePromises = Array.from(this.modules.values(), (m) => m.updateData?.({ data: this.data }));
        await Promise.all(modulePromises);
    }

    async processData() {
        if (this.series.some((s) => s.canHaveAxes)) {
            this.assignAxesToSeries();
            this.assignSeriesToAxes();

            const syncModule = this.modules.get('sync') as SyncModule | undefined;
            if (syncModule?.enabled) {
                syncModule.syncAxes(this._skipSync);
            }
        }

        const dataController = new DataController(this.mode);
        const seriesPromises = this.series.map((s) => s.processData(dataController));
        const modulePromises = Array.from(this.modules.values(), (m) => m.processData?.({ dataController }));
        dataController.execute();
        await Promise.all([...seriesPromises, ...modulePromises]);

        await this.updateLegend();
    }

    placeLabels(): Map<Series<any>, PlacedLabel[]> {
        const visibleSeries: Series<any>[] = [];
        const data: (readonly PointLabelDatum[])[] = [];
        for (const series of this.series) {
            if (!series.visible) continue;

            const labelData: PointLabelDatum[] = series.getLabelData();

            if (isPointLabelDatum(labelData?.[0])) {
                data.push(labelData);
                visibleSeries.push(series);
            }
        }

        const { seriesRect } = this;
        const { top, right, bottom, left } = this.seriesArea.padding;
        const labels: PlacedLabel[][] =
            seriesRect && data.length > 0
                ? placeLabels(data, {
                      x: -left,
                      y: -top,
                      width: seriesRect.width + left + right,
                      height: seriesRect.height + top + bottom,
                  })
                : [];
        return new Map(labels.map((l, i) => [visibleSeries[i], l]));
    }

    private async updateLegend() {
        this.legends.forEach((legend, legendType) => {
            const isCategoryLegendData = (
                data: Array<CategoryLegendDatum | GradientLegendDatum>
            ): data is CategoryLegendDatum[] => data.every((d) => d.legendType === 'category');
            const legendData = this.series
                .filter((s) => s.properties.showInLegend)
                .flatMap((s) => s.getLegendData(legendType));

            if (isCategoryLegendData(legendData) && this.mode !== 'integrated') {
                this.validateCategoryLegendData(legendData);
            }

            legend.data = legendData;
        });
    }

    protected validateCategoryLegendData(legendData: CategoryLegendDatum[]) {
        // Validate each series that shares a legend item label uses the same fill colour
        const labelMarkerFills: { [key: string]: { [key: string]: Set<string> } } = {};

        legendData.forEach((d) => {
            const seriesType = this.series.find((s) => s.id === d.seriesId)?.type;
            if (!seriesType) return;

            labelMarkerFills[seriesType] ??= {};
            labelMarkerFills[seriesType][d.label.text] ??= new Set();
            if (d.marker.fill != null) {
                labelMarkerFills[seriesType][d.label.text].add(d.marker.fill);
            }
        });

        for (const seriesMarkers of Object.values(labelMarkerFills)) {
            for (const [name, fills] of Object.entries(seriesMarkers)) {
                if (fills.size > 1) {
                    Logger.warnOnce(
                        `legend item '${name}' has multiple fill colors, this may cause unexpected behaviour.`
                    );
                }
            }
        }
    }

    private async processLayout() {
        const oldRect = this.animationRect;
        await this.performLayout();

        if (oldRect && !this.animationRect?.equals(oldRect)) {
            // Skip animations if the layout changed.
            this.animationManager.skipCurrentBatch();
        }

        this.debug('Chart.performUpdate() - seriesRect', this.seriesRect);
    }

    protected async performLayout() {
        if (this.scene.root) {
            this.scene.root.visible = true;
        }

        const { width, height } = this.scene;
        let ctx = { shrinkRect: new BBox(0, 0, width, height) };
        ctx = this.layoutService.dispatchPerformLayout('start-layout', ctx);
        ctx = this.layoutService.dispatchPerformLayout('before-series', ctx);

        const modulePromises = Array.from(this.modules.values(), async (m) => {
            if (m.performLayout != null) {
                ctx = await m.performLayout?.(ctx);
            }
        });
        await Promise.all(modulePromises);

        return ctx.shrinkRect;
    }

    protected hoverRect?: BBox;

    // Should be available after the first layout.
    protected seriesRect?: BBox;
    // BBox of the chart area containing animatable elements; if this changes, we skip animations.
    protected animationRect?: BBox;

    // x/y are local canvas coordinates in CSS pixels, not actual pixels
    private pickSeriesNode(point: Point, exactMatchOnly: boolean, maxDistance?: number): PickedNode | undefined {
        const start = performance.now();

        // Disable 'nearest match' options if looking for exact matches only
        const pickModes = exactMatchOnly ? [SeriesNodePickMode.EXACT_SHAPE_MATCH] : undefined;

        // Iterate through series in reverse, as later declared series appears on top of earlier
        // declared series.
        const reverseSeries = [...this.series].reverse();

        let result: { series: Series<any>; datum: SeriesNodeDatum; distance: number } | undefined;
        for (const series of reverseSeries) {
            if (!series.visible || !series.rootGroup.visible) {
                continue;
            }
            const { match, distance } = series.pickNode(point, pickModes) ?? {};
            if (!match || distance == null) {
                continue;
            }
            if ((!result || result.distance > distance) && distance <= (maxDistance ?? Infinity)) {
                result = { series, distance, datum: match };
            }
            if (distance === 0) {
                break;
            }
        }

        this.extraDebugStats['pickSeriesNode'] = Math.round(
            (this.extraDebugStats['pickSeriesNode'] ?? 0) + (performance.now() - start)
        );

        return result;
    }

    private lastPick?: SeriesNodeDatum;

    protected onMouseMove(event: InteractionEvent<'hover'>): void {
        this.lastInteractionEvent = event;
        this.pointerScheduler.schedule();

        this.extraDebugStats['mouseX'] = event.offsetX;
        this.extraDebugStats['mouseY'] = event.offsetY;
        this.update(ChartUpdateType.SCENE_RENDER);
    }

    protected onLeave(event: InteractionEvent<'leave'>): void {
        if (!this.tooltip.pointerLeftOntoTooltip(event)) {
            this.resetPointer();
            this.update(ChartUpdateType.SCENE_RENDER);
        }
    }

    private lastInteractionEvent?: InteractionEvent<'hover'> = undefined;
    private pointerScheduler = debouncedAnimationFrame(() => {
        if (this.lastInteractionEvent) {
            this.handlePointer(this.lastInteractionEvent);
            this.lastInteractionEvent = undefined;
        }
    });
    protected handlePointer(event: PointerOffsets) {
        if (this.interactionManager.getState() !== InteractionState.Default) {
            return;
        }

        const { lastPick, hoverRect } = this;
        const { offsetX, offsetY } = event;

        const disablePointer = (highlightOnly = false) => {
            if (lastPick) {
                this.resetPointer(highlightOnly);
            }
        };

        if (!hoverRect?.containsPoint(offsetX, offsetY)) {
            disablePointer();
            return;
        }

        // Handle node highlighting and tooltip toggling when pointer within `tooltip.range`
        this.handlePointerTooltip(event, disablePointer);

        // Handle node highlighting and mouse cursor when pointer withing `series[].nodeClickRange`
        this.handlePointerNode(event);
    }

    protected handlePointerTooltip(event: PointerOffsets, disablePointer: (highlightOnly?: boolean) => void) {
        const { lastPick, tooltip } = this;
        const { range } = tooltip;
        const { offsetX, offsetY } = event;

        let pixelRange;
        if (isFiniteNumber(range)) {
            pixelRange = range;
        }
        const pick = this.pickSeriesNode({ x: offsetX, y: offsetY }, range === 'exact', pixelRange);

        if (!pick) {
            this.tooltipManager.removeTooltip(this.id);
            if (this.highlight.range === 'tooltip') disablePointer(true);
            return;
        }

        const isNewDatum = this.highlight.range === 'node' || !lastPick || lastPick !== pick.datum;
        let html;

        if (isNewDatum) {
            html = pick.series.getTooltipHtml(pick.datum);

            if (this.highlight.range === 'tooltip') {
                this.highlightManager.updateHighlight(this.id, pick.datum);
            }
        }

        const isPixelRange = pixelRange != null;
        const tooltipEnabled = this.tooltip.enabled && pick.series.properties.tooltip.enabled;
        const exactlyMatched = range === 'exact' && pick.distance === 0;
        const rangeMatched = range === 'nearest' || isPixelRange || exactlyMatched;
        const shouldUpdateTooltip = tooltipEnabled && rangeMatched && (!isNewDatum || html !== undefined);

        const meta = TooltipManager.makeTooltipMeta(event, pick.datum);

        if (shouldUpdateTooltip) {
            this.tooltipManager.updateTooltip(this.id, meta, html);
        }
    }

    protected handlePointerNode(event: PointerOffsets) {
        const found = this.checkSeriesNodeRange(event, (series, datum) => {
            if (series.hasEventListener('nodeClick') || series.hasEventListener('nodeDoubleClick')) {
                this.cursorManager.updateCursor('chart', 'pointer');
            }

            if (this.highlight.range === 'node') {
                this.highlightManager.updateHighlight(this.id, datum);
            }
        });

        if (!found) {
            this.cursorManager.updateCursor('chart');

            if (this.highlight.range === 'node') {
                this.highlightManager.updateHighlight(this.id);
            }
        }
    }

    protected onClick(event: InteractionEvent<'click'>) {
        if (this.checkSeriesNodeClick(event)) {
            this.update(ChartUpdateType.SERIES_UPDATE);
            return;
        }
        this.fireEvent<AgChartClickEvent>({
            type: 'click',
            event: event.sourceEvent,
        });
    }

    protected onDoubleClick(event: InteractionEvent<'dblclick'>) {
        if (this.checkSeriesNodeDoubleClick(event)) {
            this.update(ChartUpdateType.SERIES_UPDATE);
            return;
        }
        this.fireEvent<AgChartDoubleClickEvent>({
            type: 'doubleClick',
            event: event.sourceEvent,
        });
    }

    private checkSeriesNodeClick(event: InteractionEvent<'click'>): boolean {
        return this.checkSeriesNodeRange(event, (series, datum) => series.fireNodeClickEvent(event.sourceEvent, datum));
    }

    private checkSeriesNodeDoubleClick(event: InteractionEvent<'dblclick'>): boolean {
        return this.checkSeriesNodeRange(event, (series, datum) =>
            series.fireNodeDoubleClickEvent(event.sourceEvent, datum)
        );
    }

    private checkSeriesNodeRange(
        event: PointerOffsets,
        callback: (series: ISeries<any>, datum: SeriesNodeDatum) => void
    ): boolean {
        const nearestNode = this.pickSeriesNode({ x: event.offsetX, y: event.offsetY }, false);

        const datum = nearestNode?.datum;
        const nodeClickRange = datum?.series.properties.nodeClickRange;

        let pixelRange;
        if (isFiniteNumber(nodeClickRange)) {
            pixelRange = nodeClickRange;
        }

        // Find the node if exactly matched and update the highlight picked node
        let pickedNode = this.pickSeriesNode({ x: event.offsetX, y: event.offsetY }, true);
        if (pickedNode) {
            this.highlightManager.updatePicked(this.id, pickedNode.datum);
        } else {
            this.highlightManager.updatePicked(this.id);
        }

        // First check if we should trigger the callback based on nearest node
        if (datum && nodeClickRange === 'nearest') {
            callback(datum.series, datum);
            return true;
        }

        if (nodeClickRange !== 'exact') {
            pickedNode = this.pickSeriesNode({ x: event.offsetX, y: event.offsetY }, false, pixelRange);
        }

        if (!pickedNode) return false;

        // Then if we've picked a node within the pixel range, or exactly, trigger the callback
        const isPixelRange = pixelRange != null;
        const exactlyMatched = nodeClickRange === 'exact' && pickedNode.distance === 0;

        if (isPixelRange || exactlyMatched) {
            callback(pickedNode.series, pickedNode.datum);
            return true;
        }

        return false;
    }

    private onSeriesNodeClick = (event: TypedEvent) => {
        const seriesNodeClickEvent = {
            ...event,
            type: 'seriesNodeClick',
        };
        Object.defineProperty(seriesNodeClickEvent, 'series', {
            enumerable: false,
            // Should display the deprecation warning
            get: () => (event as any).series,
        });
        this.fireEvent(seriesNodeClickEvent);
    };

    private onSeriesNodeDoubleClick = (event: TypedEvent) => {
        const seriesNodeDoubleClick = {
            ...event,
            type: 'seriesNodeDoubleClick',
        };
        this.fireEvent(seriesNodeDoubleClick);
    };

    private seriesGroupingChanged = (event: TypedEvent) => {
        if (!(event instanceof SeriesGroupingChangedEvent)) return;
        const { series, seriesGrouping, oldGrouping } = event;

        // Short-circuit if series isn't already attached to the scene-graph yet.
        if (series.rootGroup.parent == null) return;

        this.seriesLayerManager.changeGroup({
            internalId: series.internalId,
            type: series.type,
            rootGroup: series.rootGroup,
            highlightGroup: series.highlightGroup,
            annotationGroup: series.annotationGroup,
            getGroupZIndexSubOrder: (type) => series.getGroupZIndexSubOrder(type),
            seriesGrouping,
            oldGrouping,
        });
    };

    changeHighlightDatum(event: HighlightChangeEvent) {
        const seriesToUpdate: Set<ISeries<any>> = new Set();
        const { series: newSeries = undefined, datum: newDatum } = event.currentHighlight ?? {};
        const { series: lastSeries = undefined, datum: lastDatum } = event.previousHighlight ?? {};

        if (lastSeries) {
            seriesToUpdate.add(lastSeries);
        }

        if (newSeries) {
            seriesToUpdate.add(newSeries);
        }

        // Adjust cursor if a specific datum is highlighted, rather than just a series.
        if (lastSeries?.properties.cursor && lastDatum) {
            this.cursorManager.updateCursor(lastSeries.id);
        }
        if (newSeries?.properties.cursor && newDatum) {
            this.cursorManager.updateCursor(newSeries.id, newSeries.properties.cursor);
        }

        this.lastPick = event.currentHighlight;

        const updateAll = newSeries == null || lastSeries == null;
        if (updateAll) {
            this.update(ChartUpdateType.SERIES_UPDATE);
        } else {
            this.update(ChartUpdateType.SERIES_UPDATE, { seriesToUpdate });
        }
    }

    async waitForUpdate(timeoutMs = 5000): Promise<void> {
        const start = performance.now();

        if (this._pendingFactoryUpdatesCount > 0) {
            // wait until any pending updates are flushed through.
            await this.updateMutex.waitForClearAcquireQueue();
        }

        while (this.performUpdateType !== ChartUpdateType.NONE) {
            if (performance.now() - start > timeoutMs) {
                throw new Error('waitForUpdate() timeout reached.');
            }
            await sleep(5);
        }

        // wait until any remaining updates are flushed through.
        await this.updateMutex.waitForClearAcquireQueue();
    }

    protected getMinRect() {
        const minRects = this.series.map((series) => series.getMinRect()).filter((rect) => rect !== undefined);
        if (!minRects.length) return undefined;
        return new BBox(
            0,
            0,
            minRects.reduce((max, rect) => Math.max(max, rect!.width), 0),
            minRects.reduce((max, rect) => Math.max(max, rect!.height), 0)
        );
    }

    applyOptions(chartOptions: ChartOptions) {
        const oldOpts = this.processedOptions;
        const deltaOptions = chartOptions.diffOptions(oldOpts);
        const userOptions = chartOptions.userOptions;

        if (deltaOptions == null) return;

        debug('AgChartV2.updateDelta() - applying delta', deltaOptions);

        const completeOptions = mergeDefaults(deltaOptions, oldOpts);
        const modulesChanged = this.applyModules(completeOptions);

        const skip = ['type', 'data', 'series', 'listeners', 'theme', 'legend.listeners', 'navigator.miniChart.label'];
        if (isAgCartesianChartOptions(deltaOptions) || isAgPolarChartOptions(deltaOptions)) {
            // Append axes to defaults.
            skip.push('axes');
        }

        // Needs to be done before applying the series to detect if a seriesNode[Double]Click listener has been added
        if (deltaOptions.listeners) {
            this.registerListeners(this, deltaOptions.listeners as Record<string, TypedEventListener>);
        }

        this.applyOptionValues(this, deltaOptions, { skip });

        let forceNodeDataRefresh = false;
        let seriesStatus: SeriesChangeType = 'no-op';
        if (deltaOptions.series && deltaOptions.series.length > 0) {
            seriesStatus = this.applySeries(this, deltaOptions, oldOpts);
            forceNodeDataRefresh = true;
        }
        if (seriesStatus === 'replaced') {
            this.resetAnimations();
        }
        if (this.applyAxes(this, completeOptions, oldOpts, seriesStatus)) {
            forceNodeDataRefresh = true;
        }

        const seriesDataUpdate = !!deltaOptions.data || seriesStatus === 'data-change' || seriesStatus === 'replaced';
        const legendKeys = getLegendKeys();
        const optionsHaveLegend = Object.values(legendKeys).some(
            (legendKey) => (deltaOptions as any)[legendKey] != null
        );
        const otherRefreshUpdate = deltaOptions.title != null && deltaOptions.subtitle != null;
        forceNodeDataRefresh = forceNodeDataRefresh || seriesDataUpdate || optionsHaveLegend || otherRefreshUpdate;
        if (deltaOptions.data) {
            this.data = deltaOptions.data;
        }
        if (deltaOptions.legend?.listeners) {
            Object.assign(this.legend!.listeners, deltaOptions.legend.listeners);
        }
        if (deltaOptions.listeners) {
            this.updateAllSeriesListeners();
        }

        this.chartOptions = chartOptions;
        this.processedOptions = completeOptions;
        this.userOptions = mergeDefaults(userOptions, this.userOptions);

        const navigatorModule = this.modules.get('navigator') as any;
        const zoomModule = this.modules.get('zoom') as any;

        if (!navigatorModule?.enabled && !zoomModule?.enabled) {
            // reset zoom to initial state
            this.zoomManager.updateZoom();
        }

        const miniChart = navigatorModule?.miniChart;
        if (miniChart?.enabled === true) {
            const seriesStatus = this.applySeries(miniChart, deltaOptions, oldOpts);
            this.applyAxes(miniChart, deltaOptions, oldOpts, seriesStatus, [
                'axes[].tick',
                'axes[].thickness',
                'axes[].title',
                'axes[].crosshair',
                'axes[].gridLine',
                'axes[].label',
            ]);

<<<<<<< HEAD
            const labelOptions = deltaOptions.navigator?.miniChart?.label;
            const intervalOptions = deltaOptions.navigator?.miniChart?.label?.interval;
            for (const axis of miniChart.axes as ChartAxis[]) {
                jsonApply(axis.label, labelOptions, {
=======
            const axes = miniChart.axes as ChartAxis[];
            const horizontalAxis = axes.find((axis) => axis.direction === ChartAxisDirection.X);
            if (horizontalAxis != null) {
                const labelOptions = processedOptions.navigator?.miniChart?.label;
                const intervalOptions = processedOptions.navigator?.miniChart?.label?.interval;

                jsonApply(horizontalAxis.label, labelOptions, {
>>>>>>> 29bddace
                    path: 'navigator.miniChart.label',
                    skip: [
                        'navigator.miniChart.label.interval',
                        'navigator.miniChart.label.rotation',
                        'navigator.miniChart.label.minSpacing',
                        'navigator.miniChart.label.autoRotate',
                        'navigator.miniChart.label.autoRotateAngle',
                    ],
                });
                jsonApply(horizontalAxis.tick, intervalOptions, {
                    path: 'navigator.miniChart.interval',
                    skip: [
                        'navigator.miniChart.interval.enabled',
                        'navigator.miniChart.interval.width',
                        'navigator.miniChart.interval.size',
                        'navigator.miniChart.interval.color',
                        'navigator.miniChart.interval.interval',
                    ],
                });

                const step = intervalOptions?.step;
                if (step != null) {
                    horizontalAxis.tick.interval = step;
                }
            }

            for (const axis of axes) {
                axis.gridLine.enabled = false;
                axis.label.enabled = axis === horizontalAxis;
                axis.tick.enabled = false;
                axis.interactionEnabled = false;
            }
        } else if (miniChart?.enabled === false) {
            miniChart.series = [];
            miniChart.axes = [];
        }

        const majorChange = forceNodeDataRefresh || modulesChanged;
        const updateType = majorChange ? ChartUpdateType.UPDATE_DATA : ChartUpdateType.PERFORM_LAYOUT;
        debug('AgChartV2.applyChartOptions() - update type', ChartUpdateType[updateType]);
        this.update(updateType, { forceNodeDataRefresh, newAnimationBatch: true });
    }

    private applyModules(options: AgChartOptions) {
        let modulesChanged = false;
        for (const module of REGISTERED_MODULES) {
            if (module.type !== 'root' && module.type !== 'legend') {
                continue;
            }

            const optionsValue = (options as any)[module.optionsKey];

            const shouldBeEnabled = module.chartTypes.includes((this.constructor as any).type) && optionsValue != null;
            const isEnabled = this.isModuleEnabled(module);

            if (shouldBeEnabled === isEnabled) {
                continue;
            }

            if (shouldBeEnabled) {
                this.addModule(module);
                (this as any)[module.optionsKey] = this.modules.get(module.optionsKey); // TODO remove
            } else {
                this.removeModule(module);
                delete (this as any)[module.optionsKey]; // TODO remove
            }

            modulesChanged = true;
        }

        return modulesChanged;
    }

    private applySeries(
        chart: { series: Series<any>[] },
        options: AgChartOptions,
        oldOpts: AgChartOptions
    ): SeriesChangeType {
        const optSeries = options.series;
        if (!optSeries) {
            return 'no-change';
        }

        const matchResult = matchSeriesOptions(chart.series, oldOpts, optSeries);
        if (matchResult.status === 'no-overlap') {
            debug(
                `AgChartV2.applySeries() - creating new series instances, status: ${matchResult.status}`,
                matchResult
            );
            chart.series = this.createSeries(optSeries);
            return 'replaced';
        }

        debug(`AgChartV2.applySeries() - matchResult`, matchResult);

        const seriesInstances = [];
        for (const change of matchResult.changes) {
            if (change.status === 'add') {
                const newSeries = this.createSeries([change.opts])[0];
                seriesInstances.push(newSeries);
                debug(`AgChartV2.applySeries() - created new series`, newSeries);
                continue;
            } else if (change.status === 'remove') {
                debug(`AgChartV2.applySeries() - removing series at previous idx ${change.idx}`, change.series);
                continue;
            } else if (change.status === 'no-op') {
                seriesInstances.push(change.series);
                debug(`AgChartV2.applySeries() - no change to series at previous idx ${change.idx}`, change.series);
                continue;
            }

            const { series, diff, idx } = change;
            debug(`AgChartV2.applySeries() - applying series diff previous idx ${idx}`, diff, series);
            this.applySeriesValues(series, diff);
            series.markNodeDataDirty();
            seriesInstances.push(series);
        }

        debug(`AgChartV2.applySeries() - final series instances`, seriesInstances);
        chart.series = seriesInstances;

        const dataChanged = matchResult.changes.some(({ diff }) => {
            return diff && (diff.seriesGrouping != null || diff.data != null);
        });
        const noop = matchResult.changes.every((c) => c.status === 'no-op');
        return dataChanged ? 'data-change' : noop ? 'no-op' : 'updated';
    }

    private applyAxes(
        chart: { axes: ChartAxis[] },
        options: AgChartOptions,
        oldOpts: AgChartOptions,
        seriesStatus: SeriesChangeType,
        skip: string[] = []
    ) {
        if (!('axes' in options) || !options.axes) {
            return false;
        }

        skip = ['axes[].type', ...skip];

        const { axes } = options;
        const forceRecreate = seriesStatus === 'replaced';
        const matchingTypes =
            !forceRecreate && chart.axes.length === axes.length && chart.axes.every((a, i) => a.type === axes[i].type);

        // Try to optimise series updates if series count and types didn't change.
        if (matchingTypes && isAgCartesianChartOptions(oldOpts)) {
            chart.axes.forEach((axis, index) => {
                const previousOpts = oldOpts.axes?.[index] ?? {};
                const axisDiff = jsonDiff(previousOpts, axes[index]) as any;

                debug(`AgChartV2.applyAxes() - applying axis diff idx ${index}`, axisDiff);

                const path = `axes[${index}]`;
                this.applyOptionValues(axis, axisDiff, { path, skip });
            });
            return true;
        }

        debug(`AgChartV2.applyAxes() - creating new axes instances; seriesStatus: ${seriesStatus}`);
        chart.axes = this.createAxis(axes, skip);
        return true;
    }

    private createSeries(options: SeriesOptionsTypes[]): Series<any>[] {
        const series: Series<any>[] = [];
        const moduleContext = this.getModuleContext();

        for (const seriesOptions of options ?? []) {
            const type = seriesOptions.type ?? 'unknown';
            if (isEnterpriseSeriesType(type) && !isEnterpriseSeriesTypeLoaded(type)) {
                continue;
            }
            const seriesInstance = createSeries(type, moduleContext) as Series<any>;
            this.applySeriesOptionModules(seriesInstance, seriesOptions);
            this.applySeriesValues(seriesInstance, seriesOptions);
            series.push(seriesInstance);
        }

        return series;
    }

    private applySeriesOptionModules(series: Series<any>, options: AgBaseSeriesOptions<any>) {
        const moduleContext = series.createModuleContext();
        const moduleMap = series.getModuleMap();

        for (const module of REGISTERED_MODULES) {
            if (module.type !== 'series-option') continue;
            if (module.optionsKey in options && module.seriesTypes.includes(series.type)) {
                moduleMap.addModule(module, (module) => new module.instanceConstructor(moduleContext));
            }
        }
    }

    private applySeriesValues(target: Series<any>, options: AgBaseSeriesOptions<any>) {
        const moduleMap = target.getModuleMap();
        const { type, data, errorBar, listeners, seriesGrouping, ...seriesOptions } = options as any;

        target.properties.set(seriesOptions);

        if ('data' in options) {
            target.data = options.data;
        }

        if ('errorBar' in options && moduleMap.isModuleEnabled('errorBar')) {
            (moduleMap.getModule('errorBar') as any).properties.set(options.errorBar);
        }

        if (options?.listeners) {
            this.registerListeners(target, options.listeners as Record<string, TypedEventListener>);
        }

        if (seriesGrouping) {
            target.seriesGrouping = { ...target.seriesGrouping, ...(seriesGrouping as SeriesGrouping) };
        }
    }

    private createAxis(options: AgBaseAxisOptions[], skip: string[]): ChartAxis[] {
        const guesser: AxisPositionGuesser = new AxisPositionGuesser();
        const moduleContext = this.getModuleContext();

        let index = 0;
        for (const axisOptions of options ?? []) {
            const axis = getAxis(axisOptions.type, moduleContext);
            const path = `axes[${index++}]`;
            this.applyAxisModules(axis, axisOptions);
            this.applyOptionValues(axis, axisOptions, { path, skip });

            guesser.push(axis, axisOptions);
        }

        return guesser.guessInvalidPositions();
    }

    private applyAxisModules(axis: ChartAxis, options: AgBaseAxisOptions) {
        let modulesChanged = false;
        const rootModules = REGISTERED_MODULES.filter((m): m is AxisOptionModule => m.type === 'axis-option');
        const moduleContext = axis.createModuleContext();

        for (const module of rootModules) {
            const shouldBeEnabled = (options as any)[module.optionsKey] != null;
            const moduleMap = axis.getModuleMap();
            const isEnabled = moduleMap.isModuleEnabled(module);

            if (shouldBeEnabled === isEnabled) continue;
            modulesChanged = true;

            if (shouldBeEnabled) {
                moduleMap.addModule(module, (module) => new module.instanceConstructor(moduleContext));
                (axis as any)[module.optionsKey] = moduleMap.getModule(module); // TODO remove
            } else {
                moduleMap.removeModule(module);
                delete (axis as any)[module.optionsKey]; // TODO remove
            }
        }

        return modulesChanged;
    }

    private applyOptionValues<T extends object, S>(
        target: T,
        options?: S,
        { skip, path }: { skip?: string[]; path?: string } = {}
    ): T {
        const moduleContext = this.getModuleContext();

        // Allow context to be injected and meet the type requirements
        class CaptionWithContext extends Caption {
            constructor() {
                super();
                this.registerInteraction(moduleContext);
            }
        }
        return jsonApply<T, any>(target, options, {
            constructors: {
                ...JSON_APPLY_OPTIONS.constructors,
                title: CaptionWithContext,
                subtitle: CaptionWithContext,
                footnote: CaptionWithContext,
            },
            constructedArrays: JSON_APPLY_PLUGINS.constructedArrays,
            allowedTypes: {
                ...JSON_APPLY_OPTIONS.allowedTypes,
            },
            skip,
            path,
        });
    }

    private registerListeners(source: ObservableLike, listeners: Record<string, TypedEventListener>) {
        source.clearEventListeners();
        for (const [property, listener] of Object.entries(listeners)) {
            if (isFunction(listener)) {
                source.addEventListener(property, listener);
            }
        }
    }
}<|MERGE_RESOLUTION|>--- conflicted
+++ resolved
@@ -1446,20 +1446,13 @@
                 'axes[].label',
             ]);
 
-<<<<<<< HEAD
-            const labelOptions = deltaOptions.navigator?.miniChart?.label;
-            const intervalOptions = deltaOptions.navigator?.miniChart?.label?.interval;
-            for (const axis of miniChart.axes as ChartAxis[]) {
-                jsonApply(axis.label, labelOptions, {
-=======
             const axes = miniChart.axes as ChartAxis[];
             const horizontalAxis = axes.find((axis) => axis.direction === ChartAxisDirection.X);
             if (horizontalAxis != null) {
-                const labelOptions = processedOptions.navigator?.miniChart?.label;
-                const intervalOptions = processedOptions.navigator?.miniChart?.label?.interval;
+                const labelOptions = deltaOptions.navigator?.miniChart?.label;
+                const intervalOptions = deltaOptions.navigator?.miniChart?.label?.interval;
 
                 jsonApply(horizontalAxis.label, labelOptions, {
->>>>>>> 29bddace
                     path: 'navigator.miniChart.label',
                     skip: [
                         'navigator.miniChart.label.interval',
