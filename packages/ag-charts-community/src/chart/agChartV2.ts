--- conflicted
+++ resolved
@@ -25,18 +25,6 @@
     optionsType,
     type SeriesOptionsTypes,
 } from './mapping/types';
-<<<<<<< HEAD
-import {
-    REGISTERED_MODULES,
-    type AxisOptionModule,
-    type LegendModule,
-    type Module,
-    type ModuleInstance,
-    type RootModule,
-} from '../util/module';
-=======
-import { windowValue } from '../util/window';
->>>>>>> a3adb4d1
 import { Logger } from '../util/logger';
 import { getJsonApplyOptions } from './chartOptions';
 
