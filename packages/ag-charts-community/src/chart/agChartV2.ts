--- conflicted
+++ resolved
@@ -1,27 +1,22 @@
-// Deliberately imported via `module-support` so that internal module registration happens.
-import { REGISTERED_MODULES } from '../module-support';
 import type {
+    AgChartOptions,
+    AgChartInstance,
     AgBaseAxisOptions,
     AgBaseSeriesOptions,
-    AgChartInstance,
-    AgChartOptions,
 } from '../options/agChartOptions';
-import { Debug } from '../util/debug';
-import { jsonApply, jsonDiff, jsonMerge } from '../util/json';
-import { Logger } from '../util/logger';
-import type { AxisOptionModule, LegendModule, Module, ModuleInstance, RootModule } from '../util/module';
+import { CartesianChart } from './cartesianChart';
+import { PolarChart } from './polarChart';
+import { HierarchyChart } from './hierarchyChart';
+import type { Series } from './series/series';
+import { getAxis } from './factory/axisTypes';
+import { getSeries } from './factory/seriesTypes';
+import { PieTitle } from './series/polar/pieSeries';
+import type { ChartAxis } from './chartAxis';
+import type { Chart, SpecialOverrides } from './chart';
+import { ChartUpdateType } from './chartUpdateType';
 import type { TypedEventListener } from '../util/observable';
-import { CartesianChart } from './cartesianChart';
-import type { Chart, SpecialOverrides } from './chart';
-import type { ChartAxis } from './chartAxis';
-import { getJsonApplyOptions } from './chartOptions';
-import { ChartUpdateType } from './chartUpdateType';
-import { getAxis } from './factory/axisTypes';
-import { getLegendKeys } from './factory/legendTypes';
-import { getSeries } from './factory/seriesTypes';
-import { setupModules } from './factory/setupModules';
-import { HierarchyChart } from './hierarchyChart';
-import { noDataCloneMergeOptions, prepareOptions } from './mapping/prepare';
+import { jsonDiff, jsonMerge, jsonApply } from '../util/json';
+import { prepareOptions, noDataCloneMergeOptions } from './mapping/prepare';
 import {
     isAgCartesianChartOptions,
     isAgHierarchyChartOptions,
@@ -29,13 +24,6 @@
     optionsType,
     type SeriesOptionsTypes,
 } from './mapping/types';
-<<<<<<< HEAD
-import { PolarChart } from './polarChart';
-import { PieTitle } from './series/polar/pieSeries';
-import type { Series } from './series/series';
-
-const debug = Debug.create(true, 'opts');
-=======
 import { windowValue } from '../util/window';
 import {
     REGISTERED_MODULES,
@@ -51,7 +39,6 @@
 import { setupModules } from './factory/setupModules';
 import { getLegendKeys } from './factory/legendTypes';
 import { registerInbuiltModules } from './factory/registerInbuiltModules';
->>>>>>> 3590b09a
 
 type ProcessedOptions = Partial<AgChartOptions> & { type?: SeriesOptionsTypes['type'] };
 
