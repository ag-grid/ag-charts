--- conflicted
+++ resolved
@@ -285,17 +285,11 @@
         );
 
         const cloneProxy = AgChartsInternal.createOrUpdate(options);
-<<<<<<< HEAD
         cloneProxy.chart.zoomManager.updateZoom(chart.zoomManager.getZoom()); // sync zoom
         chart.series.forEach((series, index) => {
-            cloneProxy.chart.series[index].visible = series.visible; // sync series visibility
-=======
-        cloneProxy.chart.zoomManager.updateZoom(chartProxy.chart.zoomManager.getZoom()); // sync zoom
-        chartProxy.chart.series.forEach((series, index) => {
             if (series.visible !== true) {
                 cloneProxy.chart.series[index].visible = series.visible; // sync series visibility
             }
->>>>>>> a6bed7be
         });
         chartProxy.chart.update(ChartUpdateType.FULL, { forceNodeDataRefresh: true });
         await cloneProxy.chart.waitForUpdate();
