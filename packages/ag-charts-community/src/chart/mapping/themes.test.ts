import { describe, expect, it } from '@jest/globals';

import { AgCharts } from '../../api/agCharts';
import type {
    AgBarSeriesOptions,
    AgChartOptions,
    AgChartTheme,
    AgChartThemeName,
    AgChartThemePalette,
} from '../../options/agChartOptions';
import type { Chart } from '../chart';
import {
    deproxy,
    expectWarningsCalls,
    prepareTestOptions,
    setupMockConsole,
    waitForChartStability,
} from '../test/utils';
import { themesMap } from './themes';

describe('themes module', () => {
    setupMockConsole();

    const getPalette = (themeName: AgChartThemeName): AgChartThemePalette | undefined => {
        const ctr = themesMap.get(themeName);
        if (ctr !== undefined) {
            return ctr().palette;
        }
    };

    const getActualPalette = (chart: Chart) => {
        let result = undefined;
        for (const series of deproxy(chart).processedOptions.series ?? []) {
            result ??= { fills: [] as string[], strokes: [] as string[] };

            expect(series.type).toEqual('bar');
            const barseries = series as AgBarSeriesOptions;
            if (barseries.fill !== undefined) {
                result.fills.push(barseries.fill);
            }
            if (barseries.stroke !== undefined) {
                result.strokes.push(barseries.stroke);
            }
        }
        return result;
    };

    const opts: AgChartOptions = {
        ...prepareTestOptions({}),
        data: [
            { n: 'A', v0: 4.2, v1: 5.6, v2: 8.6, v3: 8.1, v4: 6.4, v5: 1.3, v6: 6.4, v7: 1.3, v8: 2.2, v9: 8.7 },
            { n: 'B', v0: 1.8, v1: 7.1, v2: 8.4, v3: 1.3, v4: 6.8, v5: 5.5, v6: 2.7, v7: 4.8, v8: 4.8, v9: 5.2 },
            { n: 'C', v0: 7.1, v1: 7.4, v2: 1.9, v3: 9.8, v4: 1.3, v5: 4.4, v6: 8.3, v7: 9.5, v8: 1.3, v9: 0.9 },
            { n: 'D', v0: 3.5, v1: 9.2, v2: 4.2, v3: 2.5, v4: 6.3, v5: 4.4, v6: 5.9, v7: 2.2, v8: 6.8, v9: 0.1 },
            { n: 'E', v0: 9.0, v1: 2.8, v2: 1.9, v3: 7.4, v4: 5.9, v5: 8.1, v6: 0.6, v7: 7.6, v8: 3.0, v9: 3.4 },
        ],
        series: [
            { type: 'bar', xKey: 'n', yKey: 'v0', stacked: true },
            { type: 'bar', xKey: 'n', yKey: 'v1', stacked: true },
            { type: 'bar', xKey: 'n', yKey: 'v2', stacked: true },
            { type: 'bar', xKey: 'n', yKey: 'v3', stacked: true },
            { type: 'bar', xKey: 'n', yKey: 'v4', stacked: true },
            { type: 'bar', xKey: 'n', yKey: 'v5', stacked: true },
            { type: 'bar', xKey: 'n', yKey: 'v6', stacked: true },
            { type: 'bar', xKey: 'n', yKey: 'v7', stacked: true },
            { type: 'bar', xKey: 'n', yKey: 'v8', stacked: true },
            { type: 'bar', xKey: 'n', yKey: 'v9', stacked: true },
        ],
    };

    it('should show 1 warning for invalid theme type', async () => {
        const chart = AgCharts.create({
            ...opts,
            theme: true as unknown as AgChartTheme,
        }) as Chart;
        await waitForChartStability(chart);

        expectWarningsCalls().toMatchInlineSnapshot(`
[
  [
    "AG Charts - invalid theme value type boolean, expected object or string.",
  ],
]
`);
    });

    test('missing strokes', async () => {
        const chart = AgCharts.create({
            ...opts,
            theme: {
                baseTheme: 'ag-default-dark',
                palette: {
                    fills: ['#5C2983', '#0076C5', '#21B372', '#FDDE02', '#F76700', '#D30018'],
                } as AgChartThemePalette,
            },
        }) as Chart;
        await waitForChartStability(chart);

        expect(getActualPalette(chart)?.strokes).toEqual(getPalette('ag-default-dark')?.strokes);
    });

    test('missing fills', async () => {
        const chart = AgCharts.create({
            ...opts,
            theme: {
                baseTheme: 'ag-default-dark',
                palette: {
                    strokes: ['black'],
                } as AgChartThemePalette,
            },
        }) as Chart;
        await waitForChartStability(chart);

        expect(getActualPalette(chart)?.fills).toEqual(getPalette('ag-default-dark')?.fills);
    });

    it('should show 3 warnings for invalid types', async () => {
        const chart = AgCharts.create({
            ...opts,
            theme: {
                baseTheme: NaN,
                palette: 'foobar',
                overrides: true,
            } as unknown as AgChartTheme,
        }) as Chart;
        await waitForChartStability(chart);

<<<<<<< HEAD
        expectWarnings([
            ['AG Charts - Option theme.baseTheme cannot be set to [NaN]; expecting a string or an object, ignoring.'],
            ['AG Charts - Option theme.overrides cannot be set to [true]; expecting an object, ignoring.'],
            ['AG Charts - Option theme.palette cannot be set to ["foobar"]; expecting an object, ignoring.'],
        ]);
=======
        expectWarningsCalls().toMatchInlineSnapshot(`
[
  [
    "AG Charts - invalid theme.baseTheme type number, expected (string | object).",
  ],
  [
    "AG Charts - invalid theme.overrides type boolean, expected object.",
  ],
  [
    "AG Charts - invalid theme.palette type string, expected object.",
  ],
]
`);
>>>>>>> 2df8ef29
    });

    it('should show 2 warnings for invalid types - palette', async () => {
        const chart = AgCharts.create({
            ...opts,
            theme: {
                baseTheme: 'ag-default-dark',
                palette: {
                    fills: 'red',
                    strokes: 'black',
                } as unknown as AgChartThemePalette,
            },
        }) as Chart;
        await waitForChartStability(chart);

<<<<<<< HEAD
        expectWarnings([
            ['AG Charts - Option theme.palette.fills cannot be set to ["red"]; expecting a string array, ignoring.'],
            [
                'AG Charts - Option theme.palette.strokes cannot be set to ["black"]; expecting a string array, ignoring.',
            ],
        ]);
=======
        expectWarningsCalls().toMatchInlineSnapshot(`
[
  [
    "AG Charts - theme.overrides.fills must be undefined or an array",
  ],
  [
    "AG Charts - theme.overrides.strokes must be undefined or an array",
  ],
]
`);
>>>>>>> 2df8ef29
    });
});<|MERGE_RESOLUTION|>--- conflicted
+++ resolved
@@ -125,13 +125,6 @@
         }) as Chart;
         await waitForChartStability(chart);
 
-<<<<<<< HEAD
-        expectWarnings([
-            ['AG Charts - Option theme.baseTheme cannot be set to [NaN]; expecting a string or an object, ignoring.'],
-            ['AG Charts - Option theme.overrides cannot be set to [true]; expecting an object, ignoring.'],
-            ['AG Charts - Option theme.palette cannot be set to ["foobar"]; expecting an object, ignoring.'],
-        ]);
-=======
         expectWarningsCalls().toMatchInlineSnapshot(`
 [
   [
@@ -145,7 +138,6 @@
   ],
 ]
 `);
->>>>>>> 2df8ef29
     });
 
     it('should show 2 warnings for invalid types - palette', async () => {
@@ -161,14 +153,6 @@
         }) as Chart;
         await waitForChartStability(chart);
 
-<<<<<<< HEAD
-        expectWarnings([
-            ['AG Charts - Option theme.palette.fills cannot be set to ["red"]; expecting a string array, ignoring.'],
-            [
-                'AG Charts - Option theme.palette.strokes cannot be set to ["black"]; expecting a string array, ignoring.',
-            ],
-        ]);
-=======
         expectWarningsCalls().toMatchInlineSnapshot(`
 [
   [
@@ -179,6 +163,5 @@
   ],
 ]
 `);
->>>>>>> 2df8ef29
     });
 });