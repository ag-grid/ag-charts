import { ChartOptions } from '../../module/optionModules';
import type {
    AgAxisGridLineOptions,
    AgCartesianChartOptions,
    AgCartesianCrossLineOptions,
    AgChartOptions,
    AgChartThemePalette,
} from '../../options/agChartOptions';
import { jsonWalk } from '../../util/json';
import { Logger } from '../../util/logger';
import { mergeDefaults } from '../../util/object';
import { isArray, isDefined } from '../../util/type-guards';
import { AXIS_TYPES } from '../factory/axisTypes';
import { getSeriesPaletteFactory } from '../factory/seriesTypes';
import { type ChartTheme, resolvePartialPalette } from '../themes/chartTheme';
import { processSeriesOptions } from './prepareSeries';
import { type AxesOptionsTypes, type SeriesOptionsTypes, isAxisOptionType, optionsType } from './types';

function takeColours(context: PreparationContext, colours: string[], maxCount: number): string[] {
    const result = [];

    for (let count = 0; count < maxCount; count++) {
        result.push(colours[(count + context.colourIndex) % colours.length]);
    }

    return result;
}

interface PreparationContext {
    colourIndex: number;
    palette: AgChartThemePalette;
    userPalette: AgChartThemePalette | null;
    theme: ChartTheme;
}

export function prepareOptions<T extends AgChartOptions>(userOptions: T): T {
    const chartOptions = new ChartOptions();
    chartOptions.setUserOptions(userOptions);

    const options = chartOptions.userOptions!;
    const theme = chartOptions.activeTheme!;

    const themeConfig = chartOptions.getSeriesThemeConfig(optionsType(options));

    const userTheme = options.theme;
    const partialPalette = typeof userTheme === 'object' && userTheme.palette ? userTheme.palette : null;

    const axesThemes = themeConfig?.['axes'] ?? {};

    const defaultOverrides = chartOptions.seriesDefaults!;
    const mergedOptions = chartOptions.processedOptions! as T;

    const context: PreparationContext = {
        colourIndex: 0,
        palette: theme.palette,
        userPalette: resolvePartialPalette(partialPalette, theme.palette),
        theme,
    };

    // Special cases where we have arrays of elements which need their own defaults.

    // Apply series themes before calling processSeriesOptions() as it reduces and renames some
    // properties, and in that case then cannot correctly have themes applied.
    mergedOptions.series = processSeriesOptions(chartOptions).map((s) => {
        const { stacked, grouped, ...seriesOptions } = mergeDefaults(s, calculateSeriesPalette(context, s)) as any;
        return theme.templateTheme(seriesOptions);
    }) as any[];

    const checkAxisType = (type?: string) => {
        const isAxisType = isAxisOptionType(type);
        if (!isAxisType) {
            Logger.warnOnce(`unknown axis type: ${type}; expected one of: ${AXIS_TYPES.axesTypes}, ignoring.`);
        }

        return isAxisType;
    };

    if ('axes' in mergedOptions) {
        let validAxesTypes = true;
        for (const { type: axisType } of mergedOptions.axes ?? []) {
            validAxesTypes &&= checkAxisType(axisType);
        }

        const axisSource = validAxesTypes ? mergedOptions.axes : (defaultOverrides as AgCartesianChartOptions).axes;
        mergedOptions.axes = axisSource?.map((axis: any) => {
            const axisType = axis.type;
            let axisDefaults: {} | undefined;
            if (validAxesTypes) {
                axisDefaults = (defaultOverrides as AgCartesianChartOptions).axes?.find(
                    ({ type }) => type === axisType
                );
            }
            const axesTheme = mergeDefaults(
                axisDefaults,
                axesThemes[axisType]?.[axis.position ?? 'unknown'],
                axesThemes[axisType]
            );
            return prepareAxis(axis, axesTheme);
        });
        prepareLegendEnabledOption(options, mergedOptions);
    }

    prepareEnabledOptions(options, mergedOptions);

    return mergedOptions;
}

function calculateSeriesPalette<T extends SeriesOptionsTypes>(context: PreparationContext, input: T): T {
    const paletteFactory = getSeriesPaletteFactory(input.type!);
    if (!paletteFactory) {
        return {} as T;
    }

    const {
        palette: { fills = [], strokes = [] },
        userPalette,
        theme,
    } = context;

    const colorsCount = Math.max(fills.length, strokes.length);
    return paletteFactory({
        userPalette,
        themeTemplateParameters: theme.getTemplateParameters(),
        colorsCount,
        takeColors: (count) => {
            const colors = {
                fills: takeColours(context, fills, count),
                strokes: takeColours(context, strokes, count),
            };
            context.colourIndex += count;
            return colors;
        },
    }) as T;
}

function prepareAxis<T extends AxesOptionsTypes>(
    axis: T,
    axisTheme: { crossLines?: AgCartesianCrossLineOptions; gridLine?: AgAxisGridLineOptions }
): T {
    // Special cross lines case where we have an array of cross line elements which need their own defaults.
    if (axis.crossLines) {
        if (!isArray(axis.crossLines)) {
            Logger.warn('axis[].crossLines should be an array.');
            axis.crossLines = [];
        }
<<<<<<< HEAD
        axis.crossLines = axis.crossLines.map((crossLine) => mergeDefaults(crossLine, axisTheme.crossLines));
=======
        axis.crossLines = axis.crossLines.map((crossLine) => jsonMerge([axisTheme.crossLines ?? {}, crossLine]));
>>>>>>> b4023e11
    }

    // Same thing grid lines (AG-8777)
    const gridLineStyle = axisTheme.gridLine?.style;
    if (axis.gridLine?.style !== undefined && gridLineStyle !== undefined && gridLineStyle.length > 0) {
        if (!isArray(axis.gridLine.style)) {
            Logger.warn('axis[].gridLine.style should be an array.');
            axis.gridLine.style = [];
        }
        axis.gridLine.style = axis.gridLine.style.map((userStyle, index) => {
            // An empty gridLine (e.g. `gridLine: { style: [ {} ] }`) means "draw nothing". So ignore theme
            // defaults if this is the case:
            if (userStyle.stroke === undefined && userStyle.lineDash === undefined) {
                return userStyle;
            }
            // Themes will normally only have one element in gridLineStyle[], but cycle through the array
            // with `mod` anyway to make sure that we honour the theme's grid line style sequence.
            const themeStyle: typeof userStyle = gridLineStyle[index % gridLineStyle.length];
            return mergeDefaults(userStyle, themeStyle);
        });
    }

    delete (axisTheme as any).crossLines;
    const { top, right, bottom, left, ...axisOptions } = mergeDefaults(axis, axisTheme) as any;
    return axisOptions;
}

function prepareLegendEnabledOption<T extends AgChartOptions>(options: T, mergedOptions: any) {
    // Disable legend by default for single series cartesian charts
    if (!isDefined(options.legend?.enabled) && !isDefined(mergedOptions.legend?.enabled)) {
        mergedOptions.legend ??= {};
        mergedOptions.legend.enabled = (options.series ?? []).length > 1;
    }
}

function prepareEnabledOptions<T extends AgChartOptions>(options: T, mergedOptions: any) {
    // Set `enabled: true` for all option objects where the user has provided values.
    jsonWalk(
        options,
        (visitingUserOpts, visitingMergedOpts) => {
            if (
                visitingMergedOpts &&
                'enabled' in visitingMergedOpts &&
                !visitingMergedOpts._enabledFromTheme &&
                visitingUserOpts.enabled == null
            ) {
                visitingMergedOpts.enabled = true;
            }
        },
        { skip: ['data', 'theme'] },
        mergedOptions
    );

    // Cleanup any special properties.
    jsonWalk(
        mergedOptions,
        (visitingMergedOpts) => {
            if (visitingMergedOpts._enabledFromTheme != null) {
                // Do not apply special handling, base enablement on theme.
                delete visitingMergedOpts._enabledFromTheme;
            }
        },
        { skip: ['data', 'theme'] }
    );
}<|MERGE_RESOLUTION|>--- conflicted
+++ resolved
@@ -143,11 +143,7 @@
             Logger.warn('axis[].crossLines should be an array.');
             axis.crossLines = [];
         }
-<<<<<<< HEAD
         axis.crossLines = axis.crossLines.map((crossLine) => mergeDefaults(crossLine, axisTheme.crossLines));
-=======
-        axis.crossLines = axis.crossLines.map((crossLine) => jsonMerge([axisTheme.crossLines ?? {}, crossLine]));
->>>>>>> b4023e11
     }
 
     // Same thing grid lines (AG-8777)
