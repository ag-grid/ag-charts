import { ToolbarPosition } from './toolbarTypes';

export const block = 'ag-charts-toolbar';
export const elements = {
    align: 'ag-charts-toolbar__align',
    button: 'ag-charts-toolbar__button',
    icon: 'ag-charts-toolbar__icon',
    label: 'ag-charts-toolbar__label',
};
export const modifiers = {
    [ToolbarPosition.Top]: 'ag-charts-toolbar--top',
    [ToolbarPosition.Right]: 'ag-charts-toolbar--right',
    [ToolbarPosition.Bottom]: 'ag-charts-toolbar--bottom',
    [ToolbarPosition.Left]: 'ag-charts-toolbar--left',
    [ToolbarPosition.Floating]: 'ag-charts-toolbar--floating',
    [ToolbarPosition.FloatingTop]: 'ag-charts-toolbar--floating-top',
    [ToolbarPosition.FloatingBottom]: 'ag-charts-toolbar--floating-bottom',
    hidden: 'ag-charts-toolbar--hidden',
    preventFlash: 'ag-charts-toolbar--prevent-flash',
    floatingHidden: 'ag-charts-toolbar--floating-hidden',
    align: {
        start: 'ag-charts-toolbar__align--start',
        center: 'ag-charts-toolbar__align--center',
        end: 'ag-charts-toolbar__align--end',
    },
    button: {
<<<<<<< HEAD
        hiddenValue: 'ag-charts-toolbar__button--hidden-value',
        hiddenToggled: 'ag-charts-toolbar__button--hidden-toggled',
    },
};

export { default as css } from './toolbarStyles.css';
=======
        active: `${elements.button}--active`,
        hiddenValue: `${elements.button}--hidden-value`,
        hiddenToggled: `${elements.button}--hidden-toggled`,
    },
};

export const css = `
.${block} {
    align-items: center;
    background: none;
    border: none;
    display: flex;
    flex-wrap: nowrap;
    opacity: 1;
    padding: 0 var(--ag-charts-toolbar-padding);
    position: absolute;
    transform: translateY(0);
    transition: opacity 0.2s ease-in-out, transform 0.2s ease-in-out;
}

.${modifiers.hidden},
.${modifiers.preventFlash} {
    visibility: hidden;
}

.${modifiers.floatingHidden} {
    opacity: 0;
    transition: opacity 0.4s ease-in-out;
}

.${modifiers[ToolbarPosition.Top]},
.${modifiers[ToolbarPosition.Bottom]} {
    flex-direction: row;
    width: 100%;
}

.${modifiers[ToolbarPosition.Left]},
.${modifiers[ToolbarPosition.Right]} {
    flex-direction: column;
    padding: var(--ag-charts-toolbar-padding) 0;
}

.${modifiers[ToolbarPosition.Floating]},
.${modifiers[ToolbarPosition.FloatingTop]},
.${modifiers[ToolbarPosition.FloatingBottom]} {
    background: none;
    border: none;
    flex-direction: row;
    overflow: hidden;
    pointer-events: none;
    width: 100%;
}

.${modifiers[ToolbarPosition.Floating]} {
    padding: 0;
    width: auto;
}

.${modifiers[ToolbarPosition.FloatingTop]} {
    height: calc(var(--ag-charts-toolbar-size) + 10px);
    padding-top: 10px;
}

.${modifiers[ToolbarPosition.FloatingBottom]} {
    height: calc(var(--ag-charts-toolbar-size) + 10px);
    padding-bottom: 10px;
}

.${elements.align} {
    display: flex;
    flex-direction: inherit;
    flex-wrap: inherit;
    gap: var(--ag-charts-toolbar-gap);
    max-width: 100%;
    width: 100%;
}

.${modifiers.align.start} {
    justify-content: start;
}

.${modifiers.align.center} {
    justify-content: center;
}

.${modifiers.align.end} {
    justify-content: end;
}

.${modifiers.align.center},
.${modifiers.align.end} {
    margin-left: auto;
}

.${modifiers[ToolbarPosition.Left]} .${modifiers.align.center},
.${modifiers[ToolbarPosition.Left]} .${modifiers.align.end},
.${modifiers[ToolbarPosition.Right]} .${modifiers.align.center},
.${modifiers[ToolbarPosition.Right]} .${modifiers.align.end} {
    margin-left: 0;
    margin-top: auto;
}

.${modifiers[ToolbarPosition.FloatingTop]} .${elements.align},
.${modifiers[ToolbarPosition.FloatingBottom]} .${elements.align} {
    transition: transform 0.4s ease-in-out;
    width: auto;
}

.${elements.button} {
    align-items: center;
    background: var(--ag-charts-toolbar-background-color);
    border: var(--ag-charts-toolbar-border);
    border-radius: var(--ag-charts-button-radius);
    color: var(--ag-charts-toolbar-foreground-color);
    display: flex;
    font-size: 14px;
    font-weight: 500;
    height: var(--ag-charts-toolbar-size);
    justify-content: center;
    margin: 0;
    pointer-events: all;
    transition: background-color .25s ease-in-out;
    width: var(--ag-charts-toolbar-size);
}

.${modifiers[ToolbarPosition.Left]} .${elements.button},
.${modifiers[ToolbarPosition.Right]} .${elements.button} {
    max-width: 100%;
    overflow: hidden;
}

.${modifiers[ToolbarPosition.Floating]} .${elements.button},
.${modifiers[ToolbarPosition.FloatingTop]} .${elements.button},
.${modifiers[ToolbarPosition.FloatingBottom]} .${elements.button} {
    background: var(--ag-charts-toolbar-background-color);
    border: var(--ag-charts-toolbar-border);
}

.${modifiers.button.hiddenValue},
.${modifiers.button.hiddenToggled} {
    display: none;
}

.${elements.button}:hover,
.${elements.button}:focus,
.${modifiers.button.active} {
    background: var(--ag-charts-toolbar-active-color);
}

.${elements.button}:disabled {
    background: var(--ag-charts-toolbar-disabled-background-color);
    color: var(--ag-charts-toolbar-disabled-foreground-color);
}

.${elements.button}:not([disabled]) {
    cursor: pointer;
}

.${elements.icon} {
    height: 1.2em;
    width: 1.2em;
}

.${elements.icon} + .${elements.label} {
    margin-left: var(--ag-charts-toolbar-gap);
}

.${elements.icon},
.${elements.label} {
    pointer-events: none;
}

`;
>>>>>>> 5dd98193
<|MERGE_RESOLUTION|>--- conflicted
+++ resolved
@@ -24,17 +24,9 @@
         end: 'ag-charts-toolbar__align--end',
     },
     button: {
-<<<<<<< HEAD
-        hiddenValue: 'ag-charts-toolbar__button--hidden-value',
-        hiddenToggled: 'ag-charts-toolbar__button--hidden-toggled',
-    },
-};
-
-export { default as css } from './toolbarStyles.css';
-=======
-        active: `${elements.button}--active`,
-        hiddenValue: `${elements.button}--hidden-value`,
-        hiddenToggled: `${elements.button}--hidden-toggled`,
+        active: `ag-charts-toolbar__button--active`,
+        hiddenValue: `ag-charts-toolbar__button--hidden-value`,
+        hiddenToggled: `ag-charts-toolbar__button--hidden-toggled`,
     },
 };
 
@@ -204,5 +196,4 @@
     pointer-events: none;
 }
 
-`;
->>>>>>> 5dd98193
+`;