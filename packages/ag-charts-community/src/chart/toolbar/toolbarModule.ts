--- conflicted
+++ resolved
@@ -126,11 +126,7 @@
         },
         {
             icon: 'reset',
-<<<<<<< HEAD
-            tooltip: 'toolbarZoomZoom',
-=======
-            tooltip: 'toolbar-zoom.reset',
->>>>>>> 5afdda3a
+            tooltip: 'toolbarZoomReset',
             value: 'reset',
         },
     ],
