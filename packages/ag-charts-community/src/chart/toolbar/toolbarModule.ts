import type { Module } from '../../module/module';
import type { AgToolbarOptions } from '../../options/chart/toolbarOptions';
import { Toolbar } from './toolbar';

const DAY = 1000 * 60 * 60 * 24;
const MONTH = DAY * 30;
const YEAR = DAY * 365;

const annotations: AgToolbarOptions['annotations'] = {
    enabled: false,
    position: 'left',
    align: 'start',
    buttons: [
        {
            icon: 'trend-line',
            tooltip: 'toolbar-annotations.trend-line',
            value: 'line',
        },
        {
            icon: 'parallel-channel',
            tooltip: 'toolbar-annotations.parallel-channel',
            value: 'parallel-channel',
        },
        {
            icon: 'disjoint-channel',
            tooltip: 'toolbar-annotations.disjoint-channel',
            value: 'disjoint-channel',
        },
    ],
};

const annotationOptions: AgToolbarOptions['annotationOptions'] = {
    enabled: false,
    position: 'floating',
    align: 'start',
    buttons: [
<<<<<<< HEAD
        {
            icon: 'delete',
            tooltip: 'toolbar-annotations.delete',
            value: 'delete',
        },
=======
        { icon: 'lock', tooltip: 'Lock Annotation', value: 'lock' },
        { icon: 'unlock', tooltip: 'Unlock Annotation', value: 'unlock' },
        { icon: 'delete', tooltip: 'Delete Annotation', value: 'delete' },
>>>>>>> 58414c1e
    ],
};

const ranges: AgToolbarOptions['ranges'] = {
    enabled: false,
    position: 'top',
    align: 'start',
    buttons: [
        {
            label: 'toolbar-range.1-month',
            value: MONTH,
        },
        {
            label: 'toolbar-range.3-months',
            value: 3 * MONTH,
        },
        {
            label: 'toolbar-range.6-months',
            value: 6 * MONTH,
        },
        {
            label: 'toolbar-range.year-to-date',
            value: (_start, end) => [new Date(`${new Date(end).getFullYear()}-01-01`).getTime(), end],
        },
        {
            label: 'toolbar-range.1-year',
            value: YEAR,
        },
        {
            label: 'toolbar-range.all',
            value: (start, end) => [start, end],
        },
    ],
};

const zoom: AgToolbarOptions['zoom'] = {
    enabled: false,
    position: 'top',
    align: 'end',
    buttons: [
        {
            icon: 'zoom-out',
            tooltip: 'toolbar-zoom.zoom-out',
            value: 'zoom-out',
        },
        {
            icon: 'zoom-in',
            tooltip: 'toolbar-zoom.zoom-in',
            value: 'zoom-in',
        },
        {
            icon: 'pan-left',
            tooltip: 'toolbar-zoom.pan-left',
            value: 'pan-left',
        },
        {
            icon: 'pan-right',
            tooltip: 'toolbar-zoom.pan-right',
            value: 'pan-right',
        },
        {
            icon: 'pan-start',
            tooltip: 'toolbar-zoom.pan-start',
            value: 'pan-start',
        },
        {
            icon: 'pan-end',
            tooltip: 'toolbar-zoom.pan-end',
            value: 'pan-end',
        },
        {
            icon: 'reset',
            tooltip: 'toolbar-zoom.zoom',
            value: 'reset',
        },
    ],
};

export const ToolbarModule: Module = {
    type: 'root',
    optionsKey: 'toolbar',
    packageType: 'community',
    chartTypes: ['cartesian'],
    instanceConstructor: Toolbar,
    themeTemplate: {
        toolbar: {
            enabled: true,
            annotations,
            annotationOptions,
            ranges,
            zoom,
        },
    },
};<|MERGE_RESOLUTION|>--- conflicted
+++ resolved
@@ -34,17 +34,21 @@
     position: 'floating',
     align: 'start',
     buttons: [
-<<<<<<< HEAD
+        {
+            icon: 'lock',
+            tooltip: 'toolbar-annotations.lock',
+            value: 'lock',
+        },
+        {
+            icon: 'unlock',
+            tooltip: 'toolbar-annotations.unlock',
+            value: 'unlock',
+        },
         {
             icon: 'delete',
             tooltip: 'toolbar-annotations.delete',
             value: 'delete',
         },
-=======
-        { icon: 'lock', tooltip: 'Lock Annotation', value: 'lock' },
-        { icon: 'unlock', tooltip: 'Unlock Annotation', value: 'unlock' },
-        { icon: 'delete', tooltip: 'Delete Annotation', value: 'delete' },
->>>>>>> 58414c1e
     ],
 };
 
