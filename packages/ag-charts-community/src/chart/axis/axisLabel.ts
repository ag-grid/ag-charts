--- conflicted
+++ resolved
@@ -1,10 +1,5 @@
-<<<<<<< HEAD
-import type { AgAxisLabelFormatterParams, FontStyle, FontWeight } from '../../options/agChartOptions';
-import type { Formatter } from '../../options/chart/callbackOptions';
-=======
-import type { AgAxisLabelFormatterParams, FontStyle, FontWeight } from 'ag-charts-types';
+import type { AgAxisLabelFormatterParams, FontStyle, FontWeight, Formatter } from 'ag-charts-types';
 
->>>>>>> 1f2f3f32
 import { Default } from '../../util/default';
 import { BaseProperties } from '../../util/properties';
 import {
