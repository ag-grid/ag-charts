import type {
    AgAxisCaptionFormatterParams,
    CssColor,
    FontFamily,
    FontSize,
    FontStyle,
    FontWeight,
} from 'ag-charts-types';

import type { AxisContext } from '../../module/axisContext';
import type { ModuleInstance } from '../../module/baseModule';
import type { ModuleContext, ModuleContextWithParent } from '../../module/moduleContext';
import { ModuleMap } from '../../module/moduleMap';
import type { AxisOptionModule } from '../../module/optionsModule';
import type { FromToDiff } from '../../motion/fromToMotion';
import { fromToMotion } from '../../motion/fromToMotion';
import { resetMotion } from '../../motion/resetMotion';
import { ContinuousScale } from '../../scale/continuousScale';
import { LogScale } from '../../scale/logScale';
import { OrdinalTimeScale } from '../../scale/ordinalTimeScale';
import type { Scale } from '../../scale/scale';
import { TimeScale } from '../../scale/timeScale';
import { BBox } from '../../scene/bbox';
import { Group } from '../../scene/group';
import { Matrix } from '../../scene/matrix';
import type { Node } from '../../scene/node';
import { Selection } from '../../scene/selection';
import { Line } from '../../scene/shape/line';
import { Text, type TextSizeProperties } from '../../scene/shape/text';
import type { PlacedLabelDatum } from '../../scene/util/labelPlacement';
import { axisLabelsOverlap } from '../../scene/util/labelPlacement';
import { normalizeAngle360, toRadians } from '../../util/angle';
import { areArrayNumbersEqual } from '../../util/equal';
import { createId } from '../../util/id';
import { jsonDiff } from '../../util/json';
import { Logger } from '../../util/logger';
import { clamp, countFractionDigits, findMinMax, findRangeExtent, round } from '../../util/number';
import { ObserveChanges } from '../../util/proxy';
import { StateMachine } from '../../util/stateMachine';
import { CachedTextMeasurerPool, type TextMeasurer, TextUtils } from '../../util/textMeasurer';
import { BOOLEAN, OBJECT, STRING_ARRAY, Validate } from '../../util/validation';
import { Caption } from '../caption';
import type { ChartAnimationPhase } from '../chartAnimationPhase';
import type { ChartAxis, ChartAxisLabel, ChartAxisLabelFlipFlag } from '../chartAxis';
import { ChartAxisDirection } from '../chartAxisDirection';
import { CartesianCrossLine } from '../crossline/cartesianCrossLine';
import type { CrossLine } from '../crossline/crossLine';
import type { AnimationManager } from '../interaction/animationManager';
import { type PointerInteractionEvent } from '../interaction/interactionManager';
import { REGIONS } from '../interaction/regions';
import { calculateLabelBBox, calculateLabelRotation, getLabelSpacing, getTextAlign, getTextBaseline } from '../label';
import { Layers } from '../layers';
import type { AxisLayout } from '../layout/layoutService';
import type { ISeries } from '../series/seriesTypes';
import { AxisGridLine } from './axisGridLine';
import { AxisInterval } from './axisInterval';
import { AxisLabel } from './axisLabel';
import { AxisLine } from './axisLine';
import { AxisTick, type TickInterval } from './axisTick';
import { AxisTitle } from './axisTitle';
import type { AxisLineDatum } from './axisUtil';
import {
    prepareAxisAnimationContext,
    prepareAxisAnimationFunctions,
    resetAxisGroupFn,
    resetAxisLabelSelectionFn,
    resetAxisLineSelectionFn,
    resetAxisSelectionFn,
} from './axisUtil';

type TickStrategyParams = {
    index: number;
    tickData: TickData;
    textProps: TextSizeProperties;
    labelOverlap: boolean;
    terminate: boolean;
    primaryTickCount?: number;
};

type TickStrategyResult = {
    index: number;
    tickData: TickData;
    autoRotation: number;
    terminate: boolean;
};

type TickStrategy = (params: TickStrategyParams) => TickStrategyResult;

enum TickGenerationType {
    CREATE,
    CREATE_SECONDARY,
    FILTER,
    VALUES,
}

export type TickDatum = {
    tickLabel: string;
    tick: any;
    tickId: string;
    translationY: number;
};

export type LabelNodeDatum = {
    tickId: string;
    fill?: CssColor;
    fontFamily?: FontFamily;
    fontSize?: FontSize;
    fontStyle?: FontStyle;
    fontWeight?: FontWeight;
    rotation: number;
    rotationCenterX: number;
    text: string;
    textAlign?: CanvasTextAlign;
    textBaseline: CanvasTextBaseline;
    visible: boolean;
    x: number;
    y: number;
    translationY: number;
    range: number[];
};

type TickData = { rawTicks: any[]; fractionDigits: number; ticks: TickDatum[]; labelCount: number };

interface TickGenerationParams {
    primaryTickCount?: number;
    parallelFlipRotation: number;
    regularFlipRotation: number;
    labelX: number;
    sideFlag: ChartAxisLabelFlipFlag;
}

interface TickGenerationResult {
    tickData: TickData;
    primaryTickCount?: number;
    combinedRotation: number;
    textBaseline: CanvasTextBaseline;
    textAlign: CanvasTextAlign;
}

type AxisAnimationState = 'empty' | 'ready';
type AxisAnimationEvent = 'update' | 'resize' | 'reset';

export type AxisModuleMap = ModuleMap<AxisOptionModule, ModuleInstance, ModuleContextWithParent<AxisContext>>;

/**
 * A general purpose linear axis with no notion of orientation.
 * The axis is always rendered vertically, with horizontal labels positioned to the left
 * of the axis line by default. The axis can be {@link rotation | rotated} by an arbitrary angle,
 * so that it can be used as a top, right, bottom, left, radial or any other kind
 * of linear axis.
 * The generic `D` parameter is the type of the domain of the axis' scale.
 * The output range of the axis' scale is always numeric (screen coordinates).
 */
export abstract class Axis<S extends Scale<D, number, TickInterval<S>> = Scale<any, number, any>, D = any>
    implements ChartAxis
{
    static readonly defaultTickMinSpacing = 50;

    protected static CrossLineConstructor: new () => CrossLine<any> = CartesianCrossLine;

    readonly id = createId(this);

    @Validate(BOOLEAN)
    nice: boolean = true;

    /** Reverse the axis scale domain. */
    @Validate(BOOLEAN)
    reverse: boolean = false;

    @Validate(STRING_ARRAY)
    keys: string[] = [];

    @Validate(OBJECT)
    readonly interval = new AxisInterval();

    dataDomain: { domain: D[]; clipped: boolean } = { domain: [], clipped: false };

    get type(): string {
        return (this.constructor as any).type ?? '';
    }

    abstract get direction(): ChartAxisDirection;

    layoutConstraints: ChartAxis['layoutConstraints'] = {
        stacked: true,
        align: 'start',
        width: 100,
        unit: 'percent',
    };

    boundSeries: ISeries<unknown, unknown>[] = [];
    includeInvisibleDomains: boolean = false;

    interactionEnabled = true;

    readonly axisGroup = new Group({ name: `${this.id}-axis`, zIndex: Layers.AXIS_ZINDEX });

    protected lineNode = this.axisGroup.appendChild(new Line());
    protected readonly tickLineGroup = this.axisGroup.appendChild(
        new Group({ name: `${this.id}-Axis-tick-lines`, zIndex: Layers.AXIS_ZINDEX })
    );
    protected readonly tickLabelGroup = this.axisGroup.appendChild(
        new Group({ name: `${this.id}-Axis-tick-labels`, zIndex: Layers.AXIS_ZINDEX })
    );
    protected readonly crossLineGroup = new Group({ name: `${this.id}-CrossLines` });
    protected readonly labelGroup = new Group({ name: `${this.id}-Labels`, zIndex: Layers.SERIES_ANNOTATION_ZINDEX });

    readonly gridGroup = new Group({ name: `${this.id}-Axis-grid` });
    protected readonly gridLineGroup = this.gridGroup.appendChild(
        new Group({
            name: `${this.id}-gridLines`,
            zIndex: Layers.AXIS_GRID_ZINDEX,
        })
    );

    protected tickLineGroupSelection = Selection.select(this.tickLineGroup, Line, false);
    protected tickLabelGroupSelection = Selection.select<Text, LabelNodeDatum>(this.tickLabelGroup, Text, false);
    protected gridLineGroupSelection = Selection.select(this.gridLineGroup, Line, false);

    private _crossLines: CrossLine[] = [];
    set crossLines(value: CrossLine[]) {
        const { CrossLineConstructor } = this.constructor as typeof Axis;
        this._crossLines.forEach((crossLine) => this.detachCrossLine(crossLine));
        this._crossLines = value.map((crossLine) => {
            const instance = new CrossLineConstructor();
            instance.set(crossLine);
            return instance;
        });
        this._crossLines.forEach((crossLine) => {
            this.attachCrossLine(crossLine);
            this.initCrossLine(crossLine);
        });
    }
    get crossLines() {
        return this._crossLines;
    }

    readonly line = new AxisLine();
    readonly tick = new AxisTick();
    readonly gridLine = new AxisGridLine();
    readonly label = this.createLabel();

    protected defaultTickMinSpacing: number = Axis.defaultTickMinSpacing;

    readonly translation = { x: 0, y: 0 };
    rotation: number = 0; // axis rotation angle in degrees

    protected readonly layout: Pick<AxisLayout, 'label'> = {
        label: {
            fractionDigits: 0,
            padding: this.label.padding,
            format: this.label.format,
        },
    };

    protected axisContext?: AxisContext;

    protected animationManager: AnimationManager;
    private readonly animationState: StateMachine<AxisAnimationState, AxisAnimationEvent>;

    private readonly destroyFns: Function[] = [];

    constructor(
        protected readonly moduleCtx: ModuleContext,
        readonly scale: S
    ) {
        this.range = this.scale.range.slice() as [number, number];
        this.crossLines.forEach((crossLine) => this.initCrossLine(crossLine));

        this.destroyFns.push(this._titleCaption.registerInteraction(this.moduleCtx));
        this._titleCaption.node.rotation = -Math.PI / 2;
        this.axisGroup.appendChild(this._titleCaption.node);

        this.destroyFns.push(
            moduleCtx.regionManager.getRegion(REGIONS.SERIES).addListener('hover', (e) => this.checkAxisHover(e)),
            moduleCtx.regionManager
                .getRegion(REGIONS.HORIZONTAL_AXES)
                .addListener('hover', (e) => this.checkAxisHover(e)),
            moduleCtx.regionManager.getRegion(REGIONS.VERTICAL_AXES).addListener('hover', (e) => this.checkAxisHover(e))
        );

        this.animationManager = moduleCtx.animationManager;
        this.animationState = new StateMachine<AxisAnimationState, AxisAnimationEvent>('empty', {
            empty: {
                update: {
                    target: 'ready',
                    action: () => this.resetSelectionNodes(),
                },
                reset: 'empty',
            },
            ready: {
                update: (data: FromToDiff) => this.animateReadyUpdate(data),
                resize: () => this.resetSelectionNodes(),
                reset: 'empty',
            },
        });

        this._crossLines = [];

        let previousSize: { width: number; height: number } | undefined = undefined;
        this.destroyFns.push(
            moduleCtx.layoutService.addListener('layout-complete', (e) => {
                // Fire resize animation action if chart canvas size changes.
                if (previousSize != null && jsonDiff(e.chart, previousSize) != null) {
                    this.animationState.transition('resize');
                }
                previousSize = { ...e.chart };
            })
        );
    }

    resetAnimation(phase: ChartAnimationPhase) {
        if (phase === 'initial') {
            this.animationState.transition('reset');
        }
    }

    private attachCrossLine(crossLine: CrossLine) {
        this.crossLineGroup.appendChild(crossLine.group);
        this.crossLineGroup.appendChild(crossLine.labelGroup);
    }

    private detachCrossLine(crossLine: CrossLine) {
        this.crossLineGroup.removeChild(crossLine.group);
        this.crossLineGroup.removeChild(crossLine.labelGroup);
    }

    destroy() {
        this.moduleMap.destroy();
        this.destroyFns.forEach((f) => f());
    }

    protected updateRange() {
        const { range: rr, visibleRange: vr, scale } = this;
        const span = (rr[1] - rr[0]) / (vr[1] - vr[0]);
        const shift = span * vr[0];
        const start = rr[0] - shift;

        scale.setVisibleRange?.(vr);
        scale.range = [start, start + span];
        this.crossLines.forEach((crossLine) => {
            crossLine.clippedRange = [rr[0], rr[1]];
        });
    }

    setCrossLinesVisible(visible: boolean) {
        this.crossLineGroup.visible = visible;
    }

    attachAxis(axisNode: Node, gridNode: Node) {
        gridNode.appendChild(this.gridGroup);
        axisNode.appendChild(this.axisGroup);
        axisNode.appendChild(this.crossLineGroup);
        axisNode.appendChild(this.labelGroup);
    }

    attachLabel(axisLabelNode: Node) {
        this.labelGroup.append(axisLabelNode);
    }

    detachAxis(axisNode: Node, gridNode: Node) {
        gridNode.removeChild(this.gridGroup);
        axisNode.removeChild(this.axisGroup);
        axisNode.removeChild(this.crossLineGroup);
        axisNode.removeChild(this.labelGroup);
    }

    getAxisGroup(): Group {
        return this.axisGroup;
    }

    range: [number, number] = [0, 1];
    visibleRange: [number, number] = [0, 1];

    /**
     * Checks if a point or an object is in range.
     * @param x A point (or object's starting point).
     * @param tolerance Expands the range on both ends by this amount.
     */
    inRange(x: number, tolerance = 0): boolean {
        const [min, max] = findMinMax(this.range);
        return x >= min - tolerance && x <= max + tolerance;
    }

    protected datumFormatter?: (datum: any) => string;
    protected labelFormatter?: (datum: any) => string;
    protected onFormatChange(ticks: any[], fractionDigits: number, _domain: any[], format?: string) {
        const { scale } = this;
        const logScale = scale instanceof LogScale;

        const defaultFormatter = (formatOffset: number) =>
            logScale
                ? String
                : (x: any) => (typeof x === 'number' ? x.toFixed(fractionDigits + formatOffset) : String(x));

        if (format && scale && scale.tickFormat) {
            try {
                const formatter = scale.tickFormat({ ticks, specifier: format });
                this.labelFormatter = formatter;
                this.datumFormatter = formatter;
            } catch (e) {
                this.labelFormatter = defaultFormatter(0);
                this.datumFormatter = defaultFormatter(1);
                Logger.warnOnce(`the axis label format string ${format} is invalid. No formatting will be applied`);
            }
        } else {
            this.labelFormatter = defaultFormatter(0);
            this.datumFormatter = defaultFormatter(1);
        }
    }

    @Validate(OBJECT, { optional: true })
    title = new AxisTitle();
    protected _titleCaption = new Caption();

    private setTickInterval(interval?: TickInterval<S>) {
        this.scale.interval = this.interval?.step ?? interval;
    }

    /**
     * The length of the grid. The grid is only visible in case of a non-zero value.
     */
    @ObserveChanges<Axis>((target, value, oldValue) => target.onGridLengthChange(value, oldValue))
    gridLength: number = 0;

    /**
     * The distance between the grid ticks and the axis ticks.
     */
    gridPadding = 0;

    /**
     * Is used to avoid collisions between axis labels and series.
     */
    seriesAreaPadding = 0;

    protected onGridLengthChange(value: number, prevValue: number) {
        // Was visible and now invisible, or was invisible and now visible.
        if ((prevValue && !value) || (!prevValue && value)) {
            this.onGridVisibilityChange();
        }
        this.crossLines.forEach((crossLine) => this.initCrossLine(crossLine));
    }

    protected onGridVisibilityChange() {
        this.gridLineGroupSelection.clear();
    }

    protected createLabel(): ChartAxisLabel {
        return new AxisLabel();
    }

    private checkAxisHover(event: PointerInteractionEvent<'hover'>) {
        if (!this.interactionEnabled) return;

        const bbox = this.getBBox();
        const isInAxis = bbox.containsPoint(event.offsetX, event.offsetY);

        if (!isInAxis) return;

        this.moduleCtx.chartEventManager.axisHover(this.id, this.direction);
    }

    /**
     * Creates/removes/updates the scene graph nodes that constitute the axis.
     */
    update(_primaryTickCount: number = 0, animated = true): number | undefined {
        if (!this.tickGenerationResult) {
            return;
        }
        const { rotation, parallelFlipRotation, regularFlipRotation } = this.calculateRotations();
        const sideFlag = this.label.getSideFlag();
        this.updatePosition();

        const lineData = this.getAxisLineCoordinates();
        const { tickData, combinedRotation, textBaseline, textAlign, primaryTickCount } = this.tickGenerationResult;
        const previousTicks = this.tickLabelGroupSelection.nodes().map((node) => node.datum.tickId);
        this.updateSelections(lineData, tickData.ticks, {
            combinedRotation,
            textAlign,
            textBaseline,
            range: this.scale.range,
        });

        if (!animated || this.animationManager.isSkipped()) {
            this.resetSelectionNodes();
        } else {
            const diff = this.calculateUpdateDiff(previousTicks, tickData);
            this.animationState.transition('update', diff);
        }

        this.updateAxisLine();
        this.updateLabels();
        this.updateVisibility();
        this.updateGridLines(sideFlag);
        this.updateTickLines();
        this.updateTitle({ anyTickVisible: tickData.ticks.length > 0 });
        this.updateCrossLines({ rotation, parallelFlipRotation, regularFlipRotation });
        this.updateLayoutState(tickData.fractionDigits);

        return primaryTickCount;
    }

    private getAxisLineCoordinates(): AxisLineDatum {
        const [min, max] = findMinMax(this.range);
        return { x: 0, y1: min, y2: max };
    }

    private getTickLineCoordinates(datum: TickDatum) {
        const sideFlag = this.label.getSideFlag();
        const x = sideFlag * this.getTickSize();
        const x1 = Math.min(0, x);
        const x2 = x1 + Math.abs(x);
        const y = datum.translationY;
        return { x1, x2, y };
    }

    private getTickLabelProps(
        datum: TickDatum,
        params: {
            combinedRotation: number;
            textBaseline: CanvasTextBaseline;
            textAlign: CanvasTextAlign;
            range: number[];
        }
    ): LabelNodeDatum {
        const { label } = this;
        const { combinedRotation, textBaseline, textAlign, range } = params;
        const text = datum.tickLabel;
        const sideFlag = label.getSideFlag();
        const labelX = sideFlag * (this.getTickSize() + label.padding + this.seriesAreaPadding);
        const visible = text !== '' && text != null;
        return {
            tickId: datum.tickId,
            translationY: datum.translationY,
            fill: label.color,
            fontFamily: label.fontFamily,
            fontSize: label.fontSize,
            fontStyle: label.fontStyle,
            fontWeight: label.fontWeight,
            rotation: combinedRotation,
            rotationCenterX: labelX,
            text,
            textAlign,
            textBaseline,
            visible,
            x: labelX,
            y: 0,
            range,
        };
    }

    protected getTickSize() {
        return this.tick.enabled ? this.tick.size : 6;
    }

    private setTitleProps(caption: Caption, params: { spacing: number }) {
        const { title } = this;

        if (!title.enabled) {
            caption.enabled = false;
            caption.node.visible = false;
            return;
        }

        caption.color = title.color;
        caption.fontFamily = title.fontFamily;
        caption.fontSize = title.fontSize;
        caption.fontStyle = title.fontStyle;
        caption.fontWeight = title.fontWeight;
        caption.enabled = title.enabled;
        caption.wrapping = title.wrapping;

        const titleNode = caption.node;
        const padding = (title.spacing ?? 0) + params.spacing;
        const sideFlag = this.label.getSideFlag();

        const parallelFlipRotation = normalizeAngle360(this.rotation);
        const titleRotationFlag =
            sideFlag === -1 && parallelFlipRotation > Math.PI && parallelFlipRotation < Math.PI * 2 ? -1 : 1;
        const rotation = (titleRotationFlag * sideFlag * Math.PI) / 2;
        const textBaseline = titleRotationFlag === 1 ? 'bottom' : 'top';

        const { range } = this;
        const x = Math.floor((titleRotationFlag * sideFlag * (range[0] + range[1])) / 2);
        const y = sideFlag === -1 ? Math.floor(titleRotationFlag * -padding) : Math.floor(-padding);

        const { callbackCache } = this.moduleCtx;
        const { formatter = (p) => p.defaultValue } = title;
        const text = callbackCache.call(formatter, this.getTitleFormatterParams());

        titleNode.setProperties({
            rotation,
            text,
            textBaseline,
            visible: true,
            x,
            y,
        });
    }

    private tickGenerationResult: TickGenerationResult | undefined = undefined;

    calculateLayout(primaryTickCount?: number): { primaryTickCount: number | undefined; bbox: BBox } {
        const { rotation, parallelFlipRotation, regularFlipRotation } = this.calculateRotations();
        const sideFlag = this.label.getSideFlag();
        const labelX = sideFlag * (this.getTickSize() + this.label.padding + this.seriesAreaPadding);

        this.updateScale();

        this.tickGenerationResult = this.generateTicks({
            primaryTickCount,
            parallelFlipRotation,
            regularFlipRotation,
            labelX,
            sideFlag,
        });

        const { tickData, combinedRotation, textBaseline, textAlign, ...ticksResult } = this.tickGenerationResult;

        this.updateLayoutState(tickData.fractionDigits);

        const boxes: BBox[] = [];

        const { x, y1, y2 } = this.getAxisLineCoordinates();
        const lineBox = new BBox(
            x + Math.min(sideFlag * this.seriesAreaPadding, 0),
            y1,
            this.seriesAreaPadding,
            y2 - y1
        );
        boxes.push(lineBox);

        if (this.tick.enabled) {
            tickData.ticks.forEach((datum) => {
                const { x1, x2, y } = this.getTickLineCoordinates(datum);
                const tickLineBox = new BBox(x1, y, x2 - x1, 0);
                boxes.push(tickLineBox);
            });
        }

        if (this.label.enabled) {
            const tempText = new Text();
            tickData.ticks.forEach((datum) => {
                const labelProps = this.getTickLabelProps(datum, {
                    combinedRotation,
                    textAlign,
                    textBaseline,
                    range: this.scale.range,
                });
                if (!labelProps.visible) {
                    return;
                }

                tempText.setProperties({
                    ...labelProps,
                    translationY: Math.round(datum.translationY),
                });

                const box = tempText.computeTransformedBBox();
                if (box) {
                    boxes.push(box);
                }
            });
        }

        if (this.title?.enabled) {
            const caption = new Caption();
            const spacing = BBox.merge(boxes).width;
            this.setTitleProps(caption, { spacing });
            const titleNode = caption.node;
            const titleBox = titleNode.computeTransformedBBox();
            if (titleBox) {
                boxes.push(titleBox);
            }
        }

        const bbox = BBox.merge(boxes);
        const transformedBBox = this.getTransformBox(bbox);
        const anySeriesActive = this.isAnySeriesActive();

        this.crossLines.forEach((crossLine) => {
            crossLine.sideFlag = -sideFlag as ChartAxisLabelFlipFlag;
            crossLine.direction = rotation === -Math.PI / 2 ? ChartAxisDirection.X : ChartAxisDirection.Y;
            if (crossLine instanceof CartesianCrossLine) {
                crossLine.label.parallel ??= this.label.parallel;
            }
            crossLine.parallelFlipRotation = parallelFlipRotation;
            crossLine.regularFlipRotation = regularFlipRotation;
            crossLine.calculateLayout?.(anySeriesActive, this.reverse);
        });

        return {
            primaryTickCount: ticksResult.primaryTickCount,
            bbox: transformedBBox,
        };
    }

    private updateLayoutState(fractionDigits: number) {
        this.layout.label = {
            fractionDigits: fractionDigits,
            padding: this.label.padding,
            format: this.label.format,
        };
    }

    protected getTransformBox(bbox: BBox) {
        const matrix = new Matrix();
        const {
            rotation: axisRotation,
            translationX,
            translationY,
            rotationCenterX,
            rotationCenterY,
        } = this.getAxisTransform();
        Matrix.updateTransformMatrix(matrix, 1, 1, axisRotation, translationX, translationY, {
            scalingCenterX: 0,
            scalingCenterY: 0,
            rotationCenterX,
            rotationCenterY,
        });
        return matrix.transformBBox(bbox);
    }

    setDomain(domain: D[]) {
        this.dataDomain = this.normaliseDataDomain(domain);
        if (this.reverse) {
            this.dataDomain.domain.reverse();
        }
        this.scale.domain = this.dataDomain.domain;
    }

    updateScale() {
        this.updateRange();
        this.calculateDomain();
        this.setTickInterval(this.interval.step);

        const { scale, nice } = this;
        if (!ContinuousScale.is(scale)) {
            return;
        }

        scale.nice = nice;
        scale.update();
    }

    private calculateRotations() {
        const rotation = toRadians(this.rotation);
        // When labels are parallel to the axis line, the `parallelFlipFlag` is used to
        // flip the labels to avoid upside-down text, when the axis is rotated
        // such that it is in the right hemisphere, i.e. the angle of rotation
        // is in the [0, π] interval.
        // The rotation angle is normalized, so that we have an easier time checking
        // if it's in the said interval. Since the axis is always rendered vertically
        // and then rotated, zero rotation means 12 (not 3) o-clock.
        // -1 = flip
        //  1 = don't flip (default)
        const parallelFlipRotation = normalizeAngle360(rotation);
        const regularFlipRotation = normalizeAngle360(rotation - Math.PI / 2);
        return { rotation, parallelFlipRotation, regularFlipRotation };
    }

    private generateTicks({
        primaryTickCount,
        parallelFlipRotation,
        regularFlipRotation,
        labelX,
        sideFlag,
    }: TickGenerationParams): TickGenerationResult {
        const {
            scale,
            interval: { minSpacing, maxSpacing },
            label: { parallel, rotation, fontFamily, fontSize, fontStyle, fontWeight },
        } = this;

        const secondaryAxis = primaryTickCount !== undefined;

        const { defaultRotation, configuredRotation, parallelFlipFlag, regularFlipFlag } = calculateLabelRotation({
            rotation,
            parallel,
            regularFlipRotation,
            parallelFlipRotation,
        });

        const initialRotation = configuredRotation + defaultRotation;
        const labelMatrix = new Matrix();

        const { maxTickCount } = this.estimateTickCount({ minSpacing, maxSpacing });

        const continuous = ContinuousScale.is(scale) || OrdinalTimeScale.is(scale);
        const maxIterations = !continuous || isNaN(maxTickCount) ? 10 : maxTickCount;

        let textAlign = getTextAlign(parallel, configuredRotation, 0, sideFlag, regularFlipFlag);
        const textBaseline = getTextBaseline(parallel, configuredRotation, sideFlag, parallelFlipFlag);
        const font = TextUtils.toFontString({ fontFamily, fontSize, fontStyle, fontWeight });
        const textMeasurer = CachedTextMeasurerPool.getMeasurer({ font });

        const textProps: TextSizeProperties = {
            fontFamily,
            fontSize,
            fontStyle,
            fontWeight,
            textBaseline,
            textAlign,
        };

        let tickData: TickData = {
            rawTicks: [],
            fractionDigits: 0,
            ticks: [],
            labelCount: 0,
        };

        let index = 0;
        let autoRotation = 0;
        let labelOverlap = true;
        let terminate = false;
        while (labelOverlap && index <= maxIterations) {
            if (terminate) {
                break;
            }
            autoRotation = 0;
            textAlign = getTextAlign(parallel, configuredRotation, 0, sideFlag, regularFlipFlag);

            const tickStrategies = this.getTickStrategies({ secondaryAxis, index });

            for (const strategy of tickStrategies) {
                ({ tickData, index, autoRotation, terminate } = strategy({
                    index,
                    tickData,
                    textProps,
                    labelOverlap,
                    terminate,
                    primaryTickCount,
                }));

                const rotated = configuredRotation !== 0 || autoRotation !== 0;
                const labelRotation = initialRotation + autoRotation;
                textAlign = getTextAlign(parallel, configuredRotation, autoRotation, sideFlag, regularFlipFlag);
                labelOverlap = this.label.avoidCollisions
                    ? this.checkLabelOverlap(labelRotation, rotated, labelMatrix, tickData.ticks, labelX, textMeasurer)
                    : false;
            }
        }

        const combinedRotation = defaultRotation + configuredRotation + autoRotation;

        if (!secondaryAxis && tickData.rawTicks.length > 0) {
            primaryTickCount = tickData.rawTicks.length;
        }

        return { tickData, primaryTickCount, combinedRotation, textBaseline, textAlign };
    }

    private getTickStrategies({
        index: iteration,
        secondaryAxis,
    }: {
        index: number;
        secondaryAxis: boolean;
    }): TickStrategy[] {
        const { scale, label } = this;
        const { minSpacing } = this.interval;
        const continuous = ContinuousScale.is(scale) || OrdinalTimeScale.is(scale);
        const avoidLabelCollisions = label.enabled && label.avoidCollisions;
        const filterTicks = !continuous && iteration !== 0 && avoidLabelCollisions;
        const autoRotate = label.autoRotate === true && label.rotation === undefined;

        const strategies: TickStrategy[] = [];
        let tickGenerationType: TickGenerationType;
        if (this.interval.values) {
            tickGenerationType = TickGenerationType.VALUES;
        } else if (secondaryAxis) {
            tickGenerationType = TickGenerationType.CREATE_SECONDARY;
        } else if (filterTicks) {
            tickGenerationType = TickGenerationType.FILTER;
        } else {
            tickGenerationType = TickGenerationType.CREATE;
        }

        const tickGenerationStrategy = ({ index, tickData, primaryTickCount, terminate }: TickStrategyParams) =>
            this.createTickData(tickGenerationType, index, tickData, terminate, primaryTickCount);

        strategies.push(tickGenerationStrategy);

        if (!continuous && !isNaN(minSpacing)) {
            const tickFilterStrategy = ({ index, tickData, primaryTickCount, terminate }: TickStrategyParams) =>
                this.createTickData(TickGenerationType.FILTER, index, tickData, terminate, primaryTickCount);
            strategies.push(tickFilterStrategy);
        }

        if (!avoidLabelCollisions) {
            return strategies;
        }

        if (autoRotate) {
            const autoRotateStrategy = ({ index, tickData, labelOverlap, terminate }: TickStrategyParams) => ({
                index,
                tickData,
                autoRotation: this.getAutoRotation(labelOverlap),
                terminate,
            });

            strategies.push(autoRotateStrategy);
        }

        return strategies;
    }

    createTickData(
        tickGenerationType: TickGenerationType,
        index: number,
        tickData: TickData,
        terminate: boolean,
        primaryTickCount?: number
    ): TickStrategyResult {
        const { scale } = this;
        const { step, values, minSpacing, maxSpacing } = this.interval;
        const { maxTickCount, minTickCount, defaultTickCount } = this.estimateTickCount({ minSpacing, maxSpacing });

        const continuous = ContinuousScale.is(scale) || OrdinalTimeScale.is(scale);
        const maxIterations = !continuous || isNaN(maxTickCount) ? 10 : maxTickCount;

        let tickCount = continuous ? Math.max(defaultTickCount - index, minTickCount) : maxTickCount;

        const regenerateTicks =
            step === undefined &&
            values === undefined &&
            tickCount > minTickCount &&
            (continuous || tickGenerationType === TickGenerationType.FILTER);

        let unchanged = true;
        while (unchanged && index <= maxIterations) {
            const prevTicks = tickData.rawTicks;
            tickCount = continuous ? Math.max(defaultTickCount - index, minTickCount) : maxTickCount;

            const { rawTicks, fractionDigits, ticks, labelCount } = this.getTicks({
                tickGenerationType,
                previousTicks: prevTicks,
                tickCount,
                minTickCount,
                maxTickCount,
                primaryTickCount,
            });

            tickData.rawTicks = rawTicks;
            tickData.fractionDigits = fractionDigits;
            tickData.ticks = ticks;
            tickData.labelCount = labelCount;

            unchanged = regenerateTicks ? areArrayNumbersEqual(rawTicks, prevTicks) : false;
            index++;
        }

        const shouldTerminate = step !== undefined || values !== undefined;

        terminate ||= shouldTerminate;

        return { tickData, index, autoRotation: 0, terminate };
    }

    private checkLabelOverlap(
        rotation: number,
        rotated: boolean,
        labelMatrix: Matrix,
        tickData: TickDatum[],
        labelX: number,
        textMeasurer: TextMeasurer
    ): boolean {
        Matrix.updateTransformMatrix(labelMatrix, 1, 1, rotation, 0, 0);

        const labelData: PlacedLabelDatum[] = this.createLabelData(tickData, labelX, labelMatrix, textMeasurer);
        const labelSpacing = getLabelSpacing(this.label.minSpacing, rotated);

        return axisLabelsOverlap(labelData, labelSpacing);
    }

    private createLabelData(
        tickData: TickDatum[],
        labelX: number,
        labelMatrix: Matrix,
        textMeasurer: TextMeasurer
    ): PlacedLabelDatum[] {
        const labelData: PlacedLabelDatum[] = [];
        for (const { tickLabel, translationY } of tickData) {
            if (!tickLabel) continue;

            const { width, height } = textMeasurer.measureText(tickLabel);
            const bbox = new BBox(labelX, translationY, width, height);
            const labelDatum = calculateLabelBBox(tickLabel, bbox, labelMatrix);

            labelData.push(labelDatum);
        }

        return labelData;
    }

    private getAutoRotation(labelOverlap: boolean): number {
        return labelOverlap ? normalizeAngle360(toRadians(this.label.autoRotateAngle ?? 0)) : 0;
    }

    private getTicks({
        tickGenerationType,
        previousTicks,
        tickCount,
        minTickCount,
        maxTickCount,
        primaryTickCount,
    }: {
        tickGenerationType: TickGenerationType;
        previousTicks: TickDatum[];
        tickCount: number;
        minTickCount: number;
        maxTickCount: number;
        primaryTickCount?: number;
    }) {
        const { range, scale, visibleRange } = this;

        let rawTicks: any[];

        switch (tickGenerationType) {
            case TickGenerationType.VALUES:
                rawTicks = this.interval.values!;
                if (ContinuousScale.is(scale)) {
                    const [d0, d1] = findMinMax(scale.getDomain().map(Number));
                    rawTicks = rawTicks.filter((value) => value >= d0 && value <= d1).sort((a, b) => a - b);
                }
                break;
            case TickGenerationType.CREATE_SECONDARY:
                if (ContinuousScale.is(scale)) {
                    // `updateSecondaryAxisTicks` mutates `scale.domain` based on `primaryTickCount`
                    rawTicks = this.updateSecondaryAxisTicks(primaryTickCount);
                } else {
                    // AG-10654 Just use normal ticks for categorical axes.
                    rawTicks = this.createTicks(tickCount, minTickCount, maxTickCount);
                }
                break;
            case TickGenerationType.FILTER:
                rawTicks = this.filterTicks(previousTicks, tickCount);
                break;
            default:
                rawTicks = this.createTicks(tickCount, minTickCount, maxTickCount);
                break;
        }

        const fractionDigits = rawTicks.reduce((max, tick) => Math.max(max, countFractionDigits(tick)), 0);
        const halfBandwidth = (scale.bandwidth ?? 0) / 2;
        const ticks: TickDatum[] = [];

        let labelCount = 0;
        const tickIdCounts = new Map<string, number>();

        // Only get the ticks within a sliding window of the visible range to improve performance
        const start = Math.max(0, Math.floor(visibleRange[0] * rawTicks.length));
        const end = Math.min(rawTicks.length, Math.ceil(visibleRange[1] * rawTicks.length));

        const filteredTicks = rawTicks.slice(start, end);
        // When the scale domain or the ticks change, the label format may change
        this.onFormatChange(filteredTicks, fractionDigits, rawTicks, this.label.format);

        for (let i = 0; i < filteredTicks.length; i++) {
            const tick = filteredTicks[i];
            const translationY = scale.convert(tick) + halfBandwidth;

            // Do not render ticks outside the range with a small tolerance. A clip rect would trim long labels, so
            // instead hide ticks based on their translation.
            if (range.length > 0 && !this.inRange(translationY, 0.001)) continue;

            const tickLabel = this.formatTick(tick, fractionDigits, start + i);

            // Create a tick id from the label, or as an increment of the last label if this tick label is blank
            let tickId = tickLabel;
            if (tickIdCounts.has(tickId)) {
                const count = tickIdCounts.get(tickId)!;
                tickIdCounts.set(tickId, count + 1);
                tickId = `${tickId}_${count}`;
            } else {
                tickIdCounts.set(tickId, 1);
            }

            ticks.push({ tick, tickId, tickLabel, translationY: Math.floor(translationY) });

            if (tickLabel === '' || tickLabel == null) {
                continue;
            }
            labelCount++;
        }

        return { rawTicks, fractionDigits, ticks, labelCount };
    }

    private filterTicks(ticks: any, tickCount: number): any[] {
        const { minSpacing, maxSpacing } = this.interval;
        const tickSpacing = !isNaN(minSpacing) || !isNaN(maxSpacing);
        const keepEvery = tickSpacing ? Math.ceil(ticks.length / tickCount) : 2;
        return ticks.filter((_: any, i: number) => i % keepEvery === 0);
    }

    private createTicks(tickCount: number, minTickCount: number, maxTickCount: number): D[] {
        const { scale } = this;

        if (tickCount && (ContinuousScale.is(scale) || OrdinalTimeScale.is(scale))) {
            if (typeof tickCount === 'number') {
                scale.tickCount = tickCount;
                scale.minTickCount = minTickCount ?? 0;
                scale.maxTickCount = maxTickCount ?? Infinity;
            } else if (scale instanceof TimeScale) {
                this.setTickInterval(tickCount as TickInterval<S>);
            }
        }

        return scale.ticks?.() ?? [];
    }

    protected estimateTickCount({ minSpacing, maxSpacing }: { minSpacing: number; maxSpacing: number }): {
        minTickCount: number;
        maxTickCount: number;
        defaultTickCount: number;
    } {
        if (!this.label.avoidCollisions) {
            return {
                minTickCount: ContinuousScale.defaultMaxTickCount,
                maxTickCount: ContinuousScale.defaultMaxTickCount,
                defaultTickCount: ContinuousScale.defaultMaxTickCount,
            };
        }

        const rangeWithBleed = this.calculateRangeWithBleed();
        const defaultMinSpacing = Math.max(
            this.defaultTickMinSpacing,
            rangeWithBleed / ContinuousScale.defaultMaxTickCount
        );
        let clampMaxTickCount = !isNaN(maxSpacing);

        if (isNaN(minSpacing)) {
            minSpacing = defaultMinSpacing;
        }

        if (isNaN(maxSpacing)) {
            maxSpacing = rangeWithBleed;
        }

        if (minSpacing > maxSpacing) {
            if (minSpacing === defaultMinSpacing) {
                minSpacing = maxSpacing;
            } else {
                maxSpacing = minSpacing;
            }
        }

        // Clamps the min spacing between ticks to a sensible datum spacing.
        const minRectDistance = 2;
        clampMaxTickCount &&= minRectDistance < defaultMinSpacing;

        // TODO: Remove clamping to hardcoded 100 max tick count, this is a temp fix for zooming
        const maxTickCount = clamp(
            1,
            Math.floor(rangeWithBleed / minSpacing),
            clampMaxTickCount ? Math.min(Math.floor(rangeWithBleed / minRectDistance), 100) : 100
        );
        const minTickCount = Math.min(maxTickCount, Math.ceil(rangeWithBleed / maxSpacing));
        const defaultTickCount = clamp(minTickCount, ContinuousScale.defaultTickCount, maxTickCount);

        return { minTickCount, maxTickCount, defaultTickCount };
    }

    private updateVisibility() {
        if (this.moduleCtx.animationManager.isSkipped()) {
            this.resetSelectionNodes();
        }

        this.tickLineGroup.visible = this.tick.enabled;
        this.gridLineGroup.visible = this.gridLine.enabled;
        this.tickLabelGroup.visible = this.label.enabled;
    }

    protected updateCrossLines({
        rotation,
        parallelFlipRotation,
        regularFlipRotation,
    }: {
        rotation: number;
        parallelFlipRotation: number;
        regularFlipRotation: number;
    }) {
        const sideFlag = this.label.getSideFlag();
        const anySeriesActive = this.isAnySeriesActive();
        this.crossLines.forEach((crossLine) => {
            crossLine.sideFlag = -sideFlag as ChartAxisLabelFlipFlag;
            crossLine.direction = rotation === -Math.PI / 2 ? ChartAxisDirection.X : ChartAxisDirection.Y;
            if (crossLine instanceof CartesianCrossLine) {
                crossLine.label.parallel = crossLine.label.parallel ?? this.label.parallel;
            }
            crossLine.parallelFlipRotation = parallelFlipRotation;
            crossLine.regularFlipRotation = regularFlipRotation;
            crossLine.update(anySeriesActive);
        });
    }

    protected updateTickLines() {
        const { tick, label } = this;
        const sideFlag = label.getSideFlag();
        this.tickLineGroupSelection.each((line) => {
            line.strokeWidth = tick.width;
            line.stroke = tick.stroke;
            line.x1 = sideFlag * this.getTickSize();
            line.x2 = 0;
        });
    }

    protected calculateAvailableRange(): number {
        return findRangeExtent(this.range);
    }

    /**
     * Calculates the available range with an additional "bleed" beyond the canvas that encompasses the full axis when
     * the visible range is only a portion of the axis.
     */
    protected calculateRangeWithBleed() {
        const visibleScale = 1 / findRangeExtent(this.visibleRange);
        return round(this.calculateAvailableRange() * visibleScale, 2);
    }

    protected calculateDomain() {
        const visibleSeries = this.boundSeries.filter((s) => this.includeInvisibleDomains || s.isEnabled());
        const domains = visibleSeries.flatMap((series) => series.getDomain(this.direction));
        this.setDomain(domains);
    }

    protected getAxisTransform() {
        return {
            rotation: toRadians(this.rotation),
            rotationCenterX: 0,
            rotationCenterY: 0,
            translationX: Math.floor(this.translation.x),
            translationY: Math.floor(this.translation.y),
        };
    }

    updatePosition() {
        const { crossLineGroup, axisGroup, gridGroup, translation, gridLineGroupSelection, gridPadding, gridLength } =
            this;
        const { rotation } = this.calculateRotations();
        const sideFlag = this.label.getSideFlag();
        const translationX = Math.floor(translation.x);
        const translationY = Math.floor(translation.y);

        crossLineGroup.setProperties({ rotation, translationX, translationY });
        gridGroup.setProperties({ rotation, translationX, translationY });
        axisGroup.datum = this.getAxisTransform();

        gridLineGroupSelection.each((line) => {
            line.x1 = gridPadding;
            line.x2 = -sideFlag * gridLength + gridPadding;
        });
    }

    updateSecondaryAxisTicks(_primaryTickCount: number | undefined): any[] {
        throw new Error('AG Charts - unexpected call to updateSecondaryAxisTicks() - check axes configuration.');
    }

    protected updateSelections(
        lineData: AxisLineDatum,
        data: TickDatum[],
        params: {
            combinedRotation: number;
            textBaseline: CanvasTextBaseline;
            textAlign: CanvasTextAlign;
            range: number[];
        }
    ) {
        this.lineNode.datum = lineData;
        this.gridLineGroupSelection.update(
            this.gridLength ? data : [],
            (group) => group.append(new Line()),
            (datum: TickDatum) => datum.tickId
        );
        this.tickLineGroupSelection.update(
            data,
            (group) => group.appendChild(new Line()),
            (datum: TickDatum) => datum.tickId
        );
        this.tickLabelGroupSelection.update(
            data.map((d) => this.getTickLabelProps(d, params)),
            (group) => group.appendChild(new Text()),
            (datum) => datum.tickId
        );
    }

    protected updateAxisLine() {
        const { line } = this;
        // Without this the layout isn't consistent when enabling/disabling the line, padding configurations are not respected.
        const strokeWidth = line.enabled ? line.width : 0;
        this.lineNode.setProperties({
            stroke: line.stroke,
            strokeWidth,
        });
    }

    protected updateGridLines(sideFlag: ChartAxisLabelFlipFlag) {
        const {
            gridLine: { style, width },
            gridPadding,
            gridLength,
        } = this;

        if (gridLength === 0 || style.length === 0) {
            return;
        }
        this.gridLineGroupSelection.each((line, _, index) => {
            const { stroke, lineDash } = style[index % style.length];
            line.setProperties({
                x1: gridPadding,
                x2: -sideFlag * gridLength + gridPadding,
                fill: undefined,
                stroke,
                strokeWidth: width,
                lineDash,
            });
        });
    }

    protected updateLabels() {
        const { label } = this;
        if (!label.enabled) {
            return;
        }

        // Apply label option values
        this.tickLabelGroupSelection.each((node, datum) => {
            node.setProperties(datum, [
                'fill',
                'fontFamily',
                'fontSize',
                'fontStyle',
                'fontWeight',
                'text',
                'textAlign',
                'textBaseline',
            ]);
        });
    }

    protected updateTitle(params: { anyTickVisible: boolean }): void {
        const { rotation, title, _titleCaption, lineNode, tickLineGroup, tickLabelGroup } = this;

        let spacing = 0;
        if (title.enabled && params.anyTickVisible) {
            const tickBBox = Group.computeBBox([tickLineGroup, tickLabelGroup, lineNode]);
            const tickWidth = rotation === 0 ? tickBBox.width : tickBBox.height;
            spacing += tickWidth + (this.tickLabelGroup.visible ? 0 : this.seriesAreaPadding);
        }
        this.setTitleProps(_titleCaption, { spacing });
    }

    // For formatting (nice rounded) tick values.
    formatTick(datum: any, fractionDigits: number, index: number): string {
        return String(this.getFormatter(index, true)(datum, fractionDigits));
    }

    // For formatting arbitrary values between the ticks.
    formatDatum(datum: any): string {
        return String(this.getFormatter()(datum));
    }

    getFormatter(index: number = 0, isTickLabel?: boolean): (datum: any, fractionDigits?: number) => string {
        const {
            label,
            labelFormatter,
            datumFormatter,
            moduleCtx: { callbackCache },
        } = this;

        if (label.formatter) {
            return (datum, fractionDigits) =>
                callbackCache.call(label.formatter!, { value: datum, index, fractionDigits }) ?? datum;
        } else if (!isTickLabel && datumFormatter) {
            return (datum) => callbackCache.call(datumFormatter, datum) ?? String(datum);
        } else if (labelFormatter) {
            return (datum) => callbackCache.call(labelFormatter, datum) ?? String(datum);
        }
        // The axis is using a logScale or the`datum` is an integer, a string or an object
        return (datum) => String(datum);
    }

    maxThickness: number = Infinity;

    getBBox(): BBox {
        return this.axisGroup.getBBox();
    }

    initCrossLine(crossLine: CrossLine) {
        crossLine.scale = this.scale;
        crossLine.gridLength = this.gridLength;
    }

    isAnySeriesActive() {
        return this.boundSeries.some((s) => this.includeInvisibleDomains || s.isEnabled());
    }

    clipTickLines(x: number, y: number, width: number, height: number) {
        this.tickLineGroup.setClipRectInGroupCoordinateSpace(new BBox(x, y, width, height));
    }

    clipGrid(x: number, y: number, width: number, height: number) {
        this.gridGroup.setClipRectInGroupCoordinateSpace(new BBox(x, y, width, height));
    }

    calculatePadding(min: number, max: number): [number, number] {
        const padding = Math.abs(this.reverse ? max : min) * 0.01;
        return [padding, padding];
    }

    protected getTitleFormatterParams() {
        const boundSeries = this.boundSeries.reduce<AgAxisCaptionFormatterParams['boundSeries']>((acc, next) => {
            const keys = next.getKeys(this.direction);
            const names = next.getNames(this.direction);
            for (let idx = 0; idx < keys.length; idx++) {
                acc.push({ key: keys[idx], name: names[idx] });
            }
            return acc;
        }, []);
        return {
            direction: this.direction,
            boundSeries,
            defaultValue: this.title?.text,
        };
    }

    normaliseDataDomain(d: D[]): { domain: D[]; clipped: boolean } {
        return { domain: [...d], clipped: false };
    }

    getLayoutState(): AxisLayout {
        return {
<<<<<<< HEAD
            id: this.id,
            rect: this.computeBBox(),
=======
            rect: this.getBBox(),
>>>>>>> 745c0f84
            gridPadding: this.gridPadding,
            seriesAreaPadding: this.seriesAreaPadding,
            tickSize: this.getTickSize(),
            direction: this.direction,
            domain: this.dataDomain.domain,
            scale: this.scale,
            ...this.layout,
        };
    }

    private readonly moduleMap: AxisModuleMap = new ModuleMap();

    getModuleMap(): AxisModuleMap {
        return this.moduleMap;
    }

    public createModuleContext(): ModuleContextWithParent<AxisContext> {
        this.axisContext ??= this.createAxisContext();
        return { ...this.moduleCtx, parent: this.axisContext };
    }

    public createAxisContext(): AxisContext {
        const { scale } = this;
        return {
            axisId: this.id,
            direction: this.direction,
            continuous: ContinuousScale.is(scale) || OrdinalTimeScale.is(scale),
            keys: () => this.boundSeries.flatMap((s) => s.getKeys(this.direction)),
            seriesKeyProperties: () =>
                this.boundSeries.reduce((keys, series) => {
                    const seriesKeys = series.getKeyProperties(this.direction);

                    seriesKeys.forEach((key) => {
                        if (keys.indexOf(key) < 0) {
                            keys.push(key);
                        }
                    });

                    return keys;
                }, [] as string[]),
            scaleValueFormatter: (specifier?: string) => this.getScaleValueFormatter(specifier),
            scaleBandwidth: () => scale.bandwidth ?? 0,
            scaleDomain: () => scale.getDomain?.(),
            scaleConvert: (val) => scale.convert(val),
            scaleInvert: OrdinalTimeScale.is(scale)
                ? (val) => scale.invertNearest?.(val)
                : (val) => scale.invert?.(val),
            scaleInvertNearest: (val) => scale.invertNearest?.(val),
            attachLabel: (node: Node) => this.attachLabel(node),
            inRange: (x, tolerance) => this.inRange(x, tolerance),
        };
    }

    private getScaleValueFormatter(format?: string) {
        const { scale } = this;
        if (format && scale && scale.tickFormat) {
            try {
                return scale.tickFormat({ specifier: format });
            } catch (e) {
                Logger.warnOnce(`the format string ${format} is invalid, ignoring.`);
            }
        }

        return this.getFormatter();
    }

    animateReadyUpdate(diff: FromToDiff) {
        const { animationManager } = this.moduleCtx;
        const selectionCtx = prepareAxisAnimationContext(this);
        const fns = prepareAxisAnimationFunctions(selectionCtx);

        fromToMotion(this.id, 'axis-group', animationManager, [this.axisGroup], fns.group);
        fromToMotion(this.id, 'line', animationManager, [this.lineNode], fns.line);
        fromToMotion(
            this.id,
            'line-paths',
            animationManager,
            [this.gridLineGroupSelection, this.tickLineGroupSelection],
            fns.tick,
            (_, d) => d.tickId,
            diff
        );
        fromToMotion(
            this.id,
            'tick-labels',
            animationManager,
            [this.tickLabelGroupSelection],
            fns.label,
            (_, d) => d.tickId,
            diff
        );
    }

    protected resetSelectionNodes() {
        const { gridLineGroupSelection, tickLineGroupSelection, tickLabelGroupSelection, lineNode } = this;

        const selectionCtx = prepareAxisAnimationContext(this);
        resetMotion([this.axisGroup], resetAxisGroupFn());
        resetMotion([gridLineGroupSelection, tickLineGroupSelection], resetAxisSelectionFn(selectionCtx));
        resetMotion([tickLabelGroupSelection], resetAxisLabelSelectionFn() as any);
        resetMotion([lineNode], resetAxisLineSelectionFn());
    }

    private calculateUpdateDiff(previous: string[], tickData: TickData) {
        const added = new Set<string>();
        const removed = new Set<string>();
        const tickMap: Record<string, TickData['ticks'][number]> = {};
        const tickCount = Math.max(previous.length, tickData.ticks.length);

        for (let i = 0; i < tickCount; i++) {
            const tickDatum = tickData.ticks[i];
            const prev = previous[i];
            const tick = tickDatum?.tickId;

            tickMap[tick ?? prev] = tickDatum;

            if (prev === tick) {
                continue;
            }

            if (removed.has(tick)) {
                removed.delete(tick);
            } else if (tick) {
                added.add(tick);
            }

            if (added.has(prev)) {
                added.delete(prev);
            } else if (prev) {
                removed.add(prev);
            }
        }

        return { changed: added.size > 0 || removed.size > 0, added, removed };
    }

    isReversed() {
        return this.reverse;
    }
}<|MERGE_RESOLUTION|>--- conflicted
+++ resolved
@@ -1432,12 +1432,8 @@
 
     getLayoutState(): AxisLayout {
         return {
-<<<<<<< HEAD
             id: this.id,
-            rect: this.computeBBox(),
-=======
             rect: this.getBBox(),
->>>>>>> 745c0f84
             gridPadding: this.gridPadding,
             seriesAreaPadding: this.seriesAreaPadding,
             tickSize: this.getTickSize(),
