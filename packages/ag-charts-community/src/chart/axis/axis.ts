--- conflicted
+++ resolved
@@ -24,14 +24,9 @@
 import type { Node } from '../../scene/node';
 import { Selection } from '../../scene/selection';
 import { Line } from '../../scene/shape/line';
-<<<<<<< HEAD
-import { Text, TextMeasurer, type TextSizeProperties } from '../../scene/shape/text';
-import type { PointLabelDatum } from '../../scene/util/labelPlacement';
-=======
 import type { TextSizeProperties } from '../../scene/shape/text';
 import { Text, measureText, splitText } from '../../scene/shape/text';
 import type { PlacedLabelDatum } from '../../scene/util/labelPlacement';
->>>>>>> e4aab573
 import { axisLabelsOverlap } from '../../scene/util/labelPlacement';
 import { normalizeAngle360, toRadians } from '../../util/angle';
 import { areArrayNumbersEqual } from '../../util/equal';
@@ -997,11 +992,6 @@
         labelX: number,
         textProps: TextSizeProperties,
         labelMatrix: Matrix
-<<<<<<< HEAD
-    ): PointLabelDatum[] {
-        const labelData: PointLabelDatum[] = [];
-        const measurer = new TextMeasurer(textProps);
-=======
     ): PlacedLabelDatum[] {
         const labelData: PlacedLabelDatum[] = [];
         for (const tickDatum of tickData) {
@@ -1010,18 +1000,17 @@
                 // skip user hidden ticks
                 continue;
             }
->>>>>>> e4aab573
-
-        for (const { tickLabel, translationY } of tickData) {
-            if (tickLabel === '' || tickLabel == null) continue;
-
-            const { width, height } = measurer.size(tickLabel);
+
+            const lines = splitText(tickLabel);
+
+            const { width, height } = measureText(lines, labelX, translationY, textProps);
+
             const bbox = new BBox(labelX, translationY, width, height);
+
             const labelDatum = calculateLabelBBox(tickLabel, bbox, labelX, translationY, labelMatrix);
 
             labelData.push(labelDatum);
         }
-
         return labelData;
     }
 
