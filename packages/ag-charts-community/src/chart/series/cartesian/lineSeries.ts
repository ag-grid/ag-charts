--- conflicted
+++ resolved
@@ -389,16 +389,11 @@
         });
     }
 
-<<<<<<< HEAD
-    protected getNodeClickEvent(
+    protected override getNodeClickEvent(
         event: MouseEvent,
         datum: LineNodeDatum
     ): CartesianSeriesNodeClickEvent<LineNodeDatum, LineSeries, 'nodeClick'> {
         return new CartesianSeriesNodeClickEvent('nodeClick', event, datum, this);
-=======
-    protected override getNodeClickEvent(event: MouseEvent, datum: LineNodeDatum): CartesianSeriesNodeClickEvent<any> {
-        return new CartesianSeriesNodeClickEvent(this.xKey ?? '', this.yKey ?? '', event, datum, this);
->>>>>>> 7dc6b785
     }
 
     protected override getNodeDoubleClickEvent(
