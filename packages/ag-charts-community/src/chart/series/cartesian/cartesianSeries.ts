--- conflicted
+++ resolved
@@ -505,17 +505,8 @@
                     return;
                 }
 
-<<<<<<< HEAD
+                await this.updatePathNodes({ seriesHighlighted, itemId, paths, seriesIdx });
                 await this.updateDatumNodes({ datumSelection, highlightedItems, isHighlight: false, seriesIdx });
-=======
-                await this.updatePathNodes({ seriesHighlighted, itemId, paths, seriesIdx });
-                await this.updateDatumNodes({
-                    datumSelection,
-                    highlightedItems,
-                    isHighlight: false,
-                    seriesIdx,
-                });
->>>>>>> 431555e7
                 await this.updateLabelNodes({ labelSelection, seriesIdx });
                 if (hasMarkers && markerSelection) {
                     await this.updateMarkerNodes({ markerSelection, isHighlight: false, seriesIdx });
@@ -917,8 +908,6 @@
     }): Promise<void>;
 
     protected abstract isLabelEnabled(): boolean;
-<<<<<<< HEAD
-=======
 
     protected calculateScaling(): TContext['scales'] {
         const result: TContext['scales'] = {};
@@ -952,11 +941,4 @@
 
         return result;
     }
-}
-
-export class CartesianSeriesMarker extends SeriesMarker {
-    @Validate(OPT_FUNCTION)
-    @SceneChangeDetection({ redraw: RedrawType.MAJOR })
-    formatter?: (params: AgCartesianSeriesMarkerFormatterParams<any>) => AgCartesianSeriesMarkerFormat = undefined;
->>>>>>> 431555e7
 }