import type { ModuleContext } from '../../../module/moduleContext';
import { fromToMotion } from '../../../motion/fromToMotion';
import type { AgBarSeriesStyle, FontStyle, FontWeight } from '../../../options/agChartOptions';
import { ContinuousScale } from '../../../scale/continuousScale';
import { OrdinalTimeScale } from '../../../scale/ordinalTimeScale';
import { BBox } from '../../../scene/bbox';
import { PointerEvents } from '../../../scene/node';
import type { Point } from '../../../scene/point';
import type { Selection } from '../../../scene/selection';
import { Rect } from '../../../scene/shape/rect';
import type { Text } from '../../../scene/shape/text';
import type { QuadtreeNearest } from '../../../scene/util/quadtree';
import { extent } from '../../../util/array';
import { sanitizeHtml } from '../../../util/sanitize';
import { isFiniteNumber } from '../../../util/type-guards';
import { LogAxis } from '../../axis/logAxis';
import { ChartAxisDirection } from '../../chartAxisDirection';
import type { DataController } from '../../data/dataController';
import { fixNumericExtent } from '../../data/dataModel';
import {
    SMALLEST_KEY_INTERVAL,
    animationValidation,
    createDatumId,
    diff,
    groupAccumulativeValueProperty,
    keyProperty,
    normaliseGroupTo,
    valueProperty,
} from '../../data/processors';
import type { CategoryLegendDatum, ChartLegendType } from '../../legendDatum';
<<<<<<< HEAD
import { SeriesNodePickMode } from '../series';
=======
import {
    SeriesNodePickMatch,
    SeriesNodePickMode,
    groupAccumulativeValueProperty,
    keyProperty,
    valueProperty,
} from '../series';
>>>>>>> 64a3cfea
import { resetLabelFn, seriesLabelFadeInAnimation } from '../seriesLabelUtil';
import type { ErrorBoundSeriesNodeDatum } from '../seriesTypes';
import { AbstractBarSeries } from './abstractBarSeries';
import { BarSeriesProperties } from './barSeriesProperties';
import type { RectConfig } from './barUtil';
import {
    checkCrisp,
    collapsedStartingBarPosition,
    getRectConfig,
    prepareBarAnimationFunctions,
    resetBarSelectionsFn,
    updateRect,
} from './barUtil';
import {
    type CartesianAnimationData,
    type CartesianSeriesNodeDatum,
    DEFAULT_CARTESIAN_DIRECTION_KEYS,
    DEFAULT_CARTESIAN_DIRECTION_NAMES,
} from './cartesianSeries';
import { adjustLabelPlacement, updateLabelNode } from './labelUtil';
import { addHitTestersToQuadtree, childrenOfChildrenIter, findQuadtreeMatch } from './quadtreeUtil';

interface BarNodeLabelDatum extends Readonly<Point> {
    readonly text: string;
    readonly fontStyle?: FontStyle;
    readonly fontWeight?: FontWeight;
    readonly fontSize: number;
    readonly fontFamily: string;
    readonly textAlign: CanvasTextAlign;
    readonly textBaseline: CanvasTextBaseline;
    readonly fill?: string;
}

interface BarNodeDatum extends CartesianSeriesNodeDatum, ErrorBoundSeriesNodeDatum, Readonly<Point> {
    readonly xValue: string | number;
    readonly yValue: string | number;
    readonly valueIndex: number;
    readonly cumulativeValue: number;
    readonly width: number;
    readonly height: number;
    readonly fill: string | undefined;
    readonly stroke: string | undefined;
    readonly opacity: number | undefined;
    readonly strokeWidth: number;
    readonly cornerRadius: number;
    readonly topLeftCornerRadius: boolean;
    readonly topRightCornerRadius: boolean;
    readonly bottomRightCornerRadius: boolean;
    readonly bottomLeftCornerRadius: boolean;
    readonly clipBBox: BBox | undefined;
    readonly label?: BarNodeLabelDatum;
}

type BarAnimationData = CartesianAnimationData<Rect, BarNodeDatum>;

enum BarSeriesNodeTag {
    Bar,
    Label,
}

export class BarSeries extends AbstractBarSeries<Rect, BarSeriesProperties, BarNodeDatum> {
    static readonly className = 'BarSeries';
    static readonly type = 'bar' as const;

    override properties = new BarSeriesProperties();

    constructor(moduleCtx: ModuleContext) {
        super({
            moduleCtx,
            directionKeys: DEFAULT_CARTESIAN_DIRECTION_KEYS,
            directionNames: DEFAULT_CARTESIAN_DIRECTION_NAMES,
            pickModes: [SeriesNodePickMode.EXACT_SHAPE_MATCH],
            pathsPerSeries: 0,
            hasHighlightedLabels: true,
            datumSelectionGarbageCollection: false,
            animationAlwaysUpdateSelections: true,
            animationResetFns: {
                datum: resetBarSelectionsFn,
                label: resetLabelFn,
            },
        });
    }

    override async processData(dataController: DataController) {
        if (!this.properties.isValid() || !this.data) {
            return;
        }

        const { seriesGrouping: { groupIndex = this.id } = {}, data = [] } = this;
        const { xKey, yKey, normalizedTo } = this.properties;

        const animationEnabled = !this.ctx.animationManager.isSkipped();

        const xScale = this.getCategoryAxis()?.scale;
        const yScale = this.getValueAxis()?.scale;

        const isContinuousX = ContinuousScale.is(xScale) || OrdinalTimeScale.is(xScale);
        const isContinuousY = ContinuousScale.is(yScale) || OrdinalTimeScale.is(yScale);

        const xValueType = ContinuousScale.is(xScale) ? 'range' : 'category';

        const stackGroupName = `bar-stack-${groupIndex}-yValues`;
        const stackGroupTrailingName = `${stackGroupName}-trailing`;

        const extraProps = [];
        if (isFiniteNumber(normalizedTo)) {
            extraProps.push(normaliseGroupTo([stackGroupName, stackGroupTrailingName], Math.abs(normalizedTo)));
        }
        if (animationEnabled && this.processedData) {
            extraProps.push(diff(this.processedData));
        }
        if (animationEnabled) {
            extraProps.push(animationValidation());
        }

        const visibleProps = this.visible ? {} : { forceValue: 0 };
        const { processedData } = await this.requestDataModel<any, any, true>(dataController, data, {
            props: [
                keyProperty(xKey, isContinuousX, { id: 'xValue', valueType: xValueType }),
                valueProperty(yKey, isContinuousY, { id: `yValue-raw`, invalidValue: null, ...visibleProps }),
                ...groupAccumulativeValueProperty(yKey, isContinuousY, 'normal', 'current', {
                    id: `yValue-end`,
                    rangeId: `yValue-range`,
                    invalidValue: null,
                    missingValue: 0,
                    groupId: stackGroupName,
                    separateNegative: true,
                    ...visibleProps,
                }),
                ...groupAccumulativeValueProperty(yKey, isContinuousY, 'trailing', 'current', {
                    id: `yValue-start`,
                    invalidValue: null,
                    missingValue: 0,
                    groupId: stackGroupTrailingName,
                    separateNegative: true,
                    ...visibleProps,
                }),
                ...(isContinuousX ? [SMALLEST_KEY_INTERVAL] : []),
                ...extraProps,
            ],
            groupByKeys: true,
            groupByData: false,
        });

        this.smallestDataInterval = {
            x: processedData.reduced?.smallestKeyInterval ?? Infinity,
            y: Infinity,
        };

        this.animationState.transition('updateData');
    }

    override getSeriesDomain(direction: ChartAxisDirection): any[] {
        const { processedData, dataModel } = this;
        if (!processedData || !dataModel || processedData.data.length === 0) return [];

        const { reduced: { [SMALLEST_KEY_INTERVAL.property]: smallestX } = {} } = processedData;

        const categoryAxis = this.getCategoryAxis();
        const valueAxis = this.getValueAxis();

        const keyDef = dataModel.resolveProcessedDataDefById(this, `xValue`);
        const keys = dataModel.getDomain(this, `xValue`, 'key', processedData);
        const yExtent = dataModel.getDomain(this, `yValue-end`, 'value', processedData);

        if (direction === this.getCategoryDirection()) {
            if (keyDef?.def.type === 'key' && keyDef?.def.valueType === 'category') {
                return keys;
            }

            const scalePadding = isFiniteNumber(smallestX) ? smallestX : 0;
            const keysExtent = extent(keys) ?? [NaN, NaN];
            const isReversed = categoryAxis?.isReversed();

            if (direction === ChartAxisDirection.Y) {
                const d0 = keysExtent[0] + (isReversed ? 0 : -scalePadding);
                const d1 = keysExtent[1] + (isReversed ? scalePadding : 0);
                return fixNumericExtent([d0, d1], categoryAxis);
            }

            const d0 = keysExtent[0] + (isReversed ? -scalePadding : 0);
            const d1 = keysExtent[1] + (isReversed ? 0 : scalePadding);
            return fixNumericExtent([d0, d1], categoryAxis);
        } else if (this.getValueAxis() instanceof LogAxis) {
            return fixNumericExtent(yExtent as any, valueAxis);
        } else {
            const fixedYExtent = [yExtent[0] > 0 ? 0 : yExtent[0], yExtent[1] < 0 ? 0 : yExtent[1]];
            return fixNumericExtent(fixedYExtent as any, valueAxis);
        }
    }

    async createNodeData() {
        const { dataModel } = this;
        const xAxis = this.getCategoryAxis();
        const yAxis = this.getValueAxis();

        if (!(dataModel && xAxis && yAxis && this.properties.isValid())) {
            return;
        }

        const xScale = xAxis.scale;
        const yScale = yAxis.scale;
        const { xKey, yKey, xName, yName, fill, stroke, strokeWidth, cornerRadius, legendItemName, label } =
            this.properties;

        const yReversed = yAxis.isReversed();

        const { barWidth, groupIndex } = this.updateGroupScale(xAxis);

        const xIndex = dataModel.resolveProcessedDataIndexById(this, `xValue`);
        const yRawIndex = dataModel.resolveProcessedDataIndexById(this, `yValue-raw`);
        const yStartIndex = dataModel.resolveProcessedDataIndexById(this, `yValue-start`);
        const yEndIndex = dataModel.resolveProcessedDataIndexById(this, `yValue-end`);
        const yRangeIndex = dataModel.resolveProcessedDataIndexById(this, `yValue-range`);
        const animationEnabled = !this.ctx.animationManager.isSkipped();
<<<<<<< HEAD
        const contexts: Array<CartesianSeriesNodeDataContext<BarNodeDatum>> = [];
        const scales = this.calculateScaling();

        const { groupScale, processedData } = this;
        processedData?.data.forEach(({ keys, datum: seriesDatum, values, aggValues }) => {
            values.forEach((value, contextIndex) => {
                contexts[contextIndex] ??= {
                    itemId: yKey,
                    nodeData: [],
                    labelData: [],
                    visible: this.visible || animationEnabled,
                    scales,
                };

=======

        const context = {
            itemId: yKey,
            nodeData: [] as BarNodeDatum[],
            labelData: [] as BarNodeDatum[],
            scales: super.calculateScaling(),
            visible: this.visible || animationEnabled,
        };

        const { groupScale, processedData } = this;
        processedData?.data.forEach(({ keys, datum: seriesDatum, values, aggValues }) => {
            values.forEach((value, valueIndex) => {
>>>>>>> 64a3cfea
                const xValue = keys[xIndex];
                const x = xScale.convert(xValue);

                const currY = +value[yEndIndex];
                const prevY = +value[yStartIndex];
                const yRawValue = value[yRawIndex];
                const isPositive = yRawValue >= 0 && !Object.is(yRawValue, -0);
                const isUpward = isPositive !== yReversed;
                const yRange = aggValues?.[yRangeIndex][isPositive ? 1 : 0] ?? 0;
                const barX = x + groupScale.convert(String(groupIndex));

                if (isNaN(currY)) {
                    return;
                }

                const y = yScale.convert(currY);
                const bottomY = yScale.convert(prevY);

                const barAlongX = this.getBarDirection() === ChartAxisDirection.X;

                const bboxHeight = yScale.convert(yRange);
                const bboxBottom = yScale.convert(0);

                const rect = {
                    x: barAlongX ? Math.min(y, bottomY) : barX,
                    y: barAlongX ? barX : Math.min(y, bottomY),
                    width: barAlongX ? Math.abs(bottomY - y) : barWidth,
                    height: barAlongX ? barWidth : Math.abs(bottomY - y),
                };

                const clipBBox = new BBox(rect.x, rect.y, rect.width, rect.height);

                const barRect = {
                    x: barAlongX ? Math.min(bboxBottom, bboxHeight) : barX,
                    y: barAlongX ? barX : Math.min(bboxBottom, bboxHeight),
                    width: barAlongX ? Math.abs(bboxBottom - bboxHeight) : barWidth,
                    height: barAlongX ? barWidth : Math.abs(bboxBottom - bboxHeight),
                    clipBBox,
                };

                const {
                    fontStyle: labelFontStyle,
                    fontWeight: labelFontWeight,
                    fontSize: labelFontSize,
                    fontFamily: labelFontFamily,
                    color: labelColor,
                    placement,
                } = label;

                const labelText = this.getLabelText(
                    this.properties.label,
                    {
                        datum: seriesDatum[valueIndex],
                        value: yRawValue,
                        xKey,
                        yKey,
                        xName,
                        yName,
                        legendItemName,
                    },
                    (v) => (isFiniteNumber(v) ? v.toFixed(2) : String(v))
                );
                const labelDatum = labelText
                    ? {
                          text: labelText,
                          fill: labelColor,
                          fontStyle: labelFontStyle,
                          fontWeight: labelFontWeight,
                          fontSize: labelFontSize,
                          fontFamily: labelFontFamily,
                          ...adjustLabelPlacement({
                              isPositive,
                              isVertical: !barAlongX,
                              placement,
                              rect,
                          }),
                      }
                    : undefined;

                const lengthRatioMultiplier = this.shouldFlipXY() ? rect.height : rect.width;
                const nodeData: BarNodeDatum = {
                    series: this,
                    itemId: yKey,
                    datum: seriesDatum[valueIndex],
                    valueIndex,
                    cumulativeValue: currY,
                    xValue,
                    yValue: yRawValue,
                    yKey,
                    xKey,
                    capDefaults: {
                        lengthRatioMultiplier: lengthRatioMultiplier,
                        lengthMax: lengthRatioMultiplier,
                    },
                    x: barRect.x,
                    y: barRect.y,
                    width: barRect.width,
                    height: barRect.height,
                    midPoint: { x: rect.x + rect.width / 2, y: rect.y + rect.height / 2 },
                    fill,
                    stroke,
                    opacity: 1,
                    strokeWidth,
                    cornerRadius,
                    topLeftCornerRadius: barAlongX !== isUpward,
                    topRightCornerRadius: isUpward,
                    bottomRightCornerRadius: barAlongX === isUpward,
                    bottomLeftCornerRadius: !isUpward,
                    clipBBox,
                    label: labelDatum,
                };
                context.nodeData.push(nodeData);
                context.labelData.push(nodeData);
            });
        });

        return context;
    }

    protected nodeFactory() {
        return new Rect();
    }

    protected override async updateDatumSelection(opts: {
        nodeData: BarNodeDatum[];
        datumSelection: Selection<Rect, BarNodeDatum>;
    }) {
        return opts.datumSelection.update(
            opts.nodeData,
            (rect) => {
                rect.tag = BarSeriesNodeTag.Bar;
            },
            (datum) => createDatumId(datum.xValue, datum.valueIndex)
        );
    }

    protected override async updateDatumNodes(opts: {
        datumSelection: Selection<Rect, BarNodeDatum>;
        isHighlight: boolean;
    }) {
        if (!this.properties.isValid()) {
            return;
        }

        const {
            yKey,
            stackGroup,
            fill,
            fillOpacity,
            stroke,
            strokeWidth,
            strokeOpacity,
            lineDash,
            lineDashOffset,
            formatter,
            shadow,
            highlightStyle: { item: itemHighlightStyle },
        } = this.properties;

        const xAxis = this.axes[ChartAxisDirection.X];
        const crisp = checkCrisp(xAxis?.visibleRange);
        const categoryAlongX = this.getCategoryDirection() === ChartAxisDirection.X;

        opts.datumSelection.each((rect, datum) => {
            const style: RectConfig = {
                fill,
                stroke,
                fillOpacity,
                strokeOpacity,
                lineDash,
                lineDashOffset,
                fillShadow: shadow,
                strokeWidth: this.getStrokeWidth(strokeWidth),
                cornerRadius: datum.cornerRadius,
                topLeftCornerRadius: datum.topLeftCornerRadius,
                topRightCornerRadius: datum.topRightCornerRadius,
                bottomRightCornerRadius: datum.bottomRightCornerRadius,
                bottomLeftCornerRadius: datum.bottomLeftCornerRadius,
            };
            const visible = categoryAlongX
                ? (datum.clipBBox?.width ?? datum.width) > 0
                : (datum.clipBBox?.height ?? datum.height) > 0;

            const config = getRectConfig({
                datum,
                ctx: this.ctx,
                seriesId: this.id,
                isHighlighted: opts.isHighlight,
                highlightStyle: itemHighlightStyle,
                yKey,
                style,
                formatter,
                stackGroup,
            });
            config.crisp = crisp;
            config.visible = visible;
            updateRect({ rect, config });
        });
    }

    protected async updateLabelSelection(opts: {
        labelData: BarNodeDatum[];
        labelSelection: Selection<Text, BarNodeDatum>;
    }) {
        const data = this.isLabelEnabled() ? opts.labelData : [];
        return opts.labelSelection.update(data, (text) => {
            text.tag = BarSeriesNodeTag.Label;
            text.pointerEvents = PointerEvents.None;
        });
    }

    protected async updateLabelNodes(opts: { labelSelection: Selection<Text, BarNodeDatum> }) {
        opts.labelSelection.each((textNode, datum) => {
            updateLabelNode(textNode, this.properties.label, datum.label);
        });
    }

    protected override initQuadTree(quadtree: QuadtreeNearest<BarNodeDatum>) {
        addHitTestersToQuadtree(quadtree, childrenOfChildrenIter<Rect>(this.contentGroup));
    }

    protected override pickNodeClosestDatum(point: Point): SeriesNodePickMatch | undefined {
        return findQuadtreeMatch(this, point);
    }

    getTooltipHtml(nodeDatum: BarNodeDatum): string {
        const {
            id: seriesId,
            processedData,
            ctx: { callbackCache },
        } = this;
        const xAxis = this.getCategoryAxis();
        const yAxis = this.getValueAxis();

        if (!processedData || !this.properties.isValid() || !xAxis || !yAxis) {
            return '';
        }

        const { xKey, yKey, xName, yName, fill, stroke, strokeWidth, tooltip, formatter, stackGroup } = this.properties;
        const { xValue, yValue, datum } = nodeDatum;

        const xString = xAxis.formatDatum(xValue);
        const yString = yAxis.formatDatum(yValue);
        const title = sanitizeHtml(yName);
        const content = sanitizeHtml(xString + ': ' + yString);

        let format: AgBarSeriesStyle | undefined;

        if (formatter) {
            format = callbackCache.call(formatter, {
                seriesId,
                datum,
                xKey,
                yKey,
                stackGroup,
                fill,
                stroke,
                strokeWidth: this.getStrokeWidth(strokeWidth),
                highlighted: false,
            });
        }

        const color = format?.fill ?? fill;

        return tooltip.toTooltipHtml(
            { title, content, backgroundColor: color },
            {
                seriesId,
                datum,
                xKey,
                yKey,
                xName,
                yName,
                stackGroup,
                title,
                color,
                ...this.getModuleTooltipParams(),
            }
        );
    }

    getLegendData(legendType: ChartLegendType): CategoryLegendDatum[] {
        const { showInLegend } = this.properties;

        if (legendType !== 'category' || !this.data?.length || !this.properties.isValid() || !showInLegend) {
            return [];
        }

        const { yKey, yName, fill, stroke, strokeWidth, fillOpacity, strokeOpacity, legendItemName, visible } =
            this.properties;

        return [
            {
                legendType: 'category',
                id: this.id,
                itemId: yKey,
                seriesId: this.id,
                enabled: visible,
                label: { text: legendItemName ?? yName ?? yKey },
                marker: { fill, fillOpacity, stroke, strokeWidth, strokeOpacity },
                legendItemName,
            },
        ];
    }

    override animateEmptyUpdateReady({ datumSelection, labelSelection, annotationSelections }: BarAnimationData) {
        const fns = prepareBarAnimationFunctions(collapsedStartingBarPosition(this.isVertical(), this.axes, 'normal'));

        fromToMotion(this.id, 'nodes', this.ctx.animationManager, [datumSelection], fns);
        seriesLabelFadeInAnimation(this, 'labels', this.ctx.animationManager, labelSelection);
        seriesLabelFadeInAnimation(this, 'annotations', this.ctx.animationManager, ...annotationSelections);
    }

    override animateWaitingUpdateReady(data: BarAnimationData) {
        const { datumSelection, labelSelection, annotationSelections, previousContextData } = data;

        this.ctx.animationManager.stopByAnimationGroupId(this.id);

        const dataDiff = this.processedData?.reduced?.diff;
        const mode = previousContextData == null ? 'fade' : 'normal';
        const fns = prepareBarAnimationFunctions(collapsedStartingBarPosition(this.isVertical(), this.axes, mode));

        fromToMotion(
            this.id,
            'nodes',
            this.ctx.animationManager,
            [datumSelection],
            fns,
            (_, datum) => createDatumId(datum.xValue, datum.valueIndex),
            dataDiff
        );

        const hasMotion = dataDiff?.changed ?? true;
        if (hasMotion) {
            seriesLabelFadeInAnimation(this, 'labels', this.ctx.animationManager, labelSelection);
            seriesLabelFadeInAnimation(this, 'annotations', this.ctx.animationManager, ...annotationSelections);
        }
    }

    protected isLabelEnabled() {
        return this.properties.label.enabled;
    }
}<|MERGE_RESOLUTION|>--- conflicted
+++ resolved
@@ -28,17 +28,10 @@
     valueProperty,
 } from '../../data/processors';
 import type { CategoryLegendDatum, ChartLegendType } from '../../legendDatum';
-<<<<<<< HEAD
-import { SeriesNodePickMode } from '../series';
-=======
 import {
     SeriesNodePickMatch,
     SeriesNodePickMode,
-    groupAccumulativeValueProperty,
-    keyProperty,
-    valueProperty,
 } from '../series';
->>>>>>> 64a3cfea
 import { resetLabelFn, seriesLabelFadeInAnimation } from '../seriesLabelUtil';
 import type { ErrorBoundSeriesNodeDatum } from '../seriesTypes';
 import { AbstractBarSeries } from './abstractBarSeries';
@@ -254,22 +247,6 @@
         const yEndIndex = dataModel.resolveProcessedDataIndexById(this, `yValue-end`);
         const yRangeIndex = dataModel.resolveProcessedDataIndexById(this, `yValue-range`);
         const animationEnabled = !this.ctx.animationManager.isSkipped();
-<<<<<<< HEAD
-        const contexts: Array<CartesianSeriesNodeDataContext<BarNodeDatum>> = [];
-        const scales = this.calculateScaling();
-
-        const { groupScale, processedData } = this;
-        processedData?.data.forEach(({ keys, datum: seriesDatum, values, aggValues }) => {
-            values.forEach((value, contextIndex) => {
-                contexts[contextIndex] ??= {
-                    itemId: yKey,
-                    nodeData: [],
-                    labelData: [],
-                    visible: this.visible || animationEnabled,
-                    scales,
-                };
-
-=======
 
         const context = {
             itemId: yKey,
@@ -282,7 +259,6 @@
         const { groupScale, processedData } = this;
         processedData?.data.forEach(({ keys, datum: seriesDatum, values, aggValues }) => {
             values.forEach((value, valueIndex) => {
->>>>>>> 64a3cfea
                 const xValue = keys[xIndex];
                 const x = xScale.convert(xValue);
 
