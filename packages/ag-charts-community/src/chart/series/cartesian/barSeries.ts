import type { ModuleContext } from '../../../module/moduleContext';
import { fromToMotion } from '../../../motion/fromToMotion';
import type { AgBarSeriesStyle, FontStyle, FontWeight } from '../../../options/agChartOptions';
import { ContinuousScale } from '../../../scale/continuousScale';
import { OrdinalTimeScale } from '../../../scale/ordinalTimeScale';
import { BBox } from '../../../scene/bbox';
import { PointerEvents } from '../../../scene/node';
import type { Point } from '../../../scene/point';
import type { Selection } from '../../../scene/selection';
import { Rect } from '../../../scene/shape/rect';
import type { Text } from '../../../scene/shape/text';
import { extent } from '../../../util/array';
import { sanitizeHtml } from '../../../util/sanitize';
import { isFiniteNumber } from '../../../util/type-guards';
import { LogAxis } from '../../axis/logAxis';
import { ChartAxisDirection } from '../../chartAxisDirection';
import type { DataController } from '../../data/dataController';
import { fixNumericExtent } from '../../data/dataModel';
import {
    SMALLEST_KEY_INTERVAL,
    animationValidation,
    createDatumId,
    diff,
    normaliseGroupTo,
} from '../../data/processors';
import type { CategoryLegendDatum, ChartLegendType } from '../../legendDatum';
import { SeriesNodePickMode, groupAccumulativeValueProperty, keyProperty, valueProperty } from '../series';
import { resetLabelFn, seriesLabelFadeInAnimation } from '../seriesLabelUtil';
import type { ErrorBoundSeriesNodeDatum } from '../seriesTypes';
import { AbstractBarSeries } from './abstractBarSeries';
import { BarSeriesProperties } from './barSeriesProperties';
import type { RectConfig } from './barUtil';
import {
    checkCrisp,
    collapsedStartingBarPosition,
    getRectConfig,
    prepareBarAnimationFunctions,
    resetBarSelectionsFn,
    updateRect,
} from './barUtil';
import {
    type CartesianAnimationData,
    type CartesianSeriesNodeDatum,
    DEFAULT_CARTESIAN_DIRECTION_KEYS,
    DEFAULT_CARTESIAN_DIRECTION_NAMES,
} from './cartesianSeries';
import { adjustLabelPlacement, updateLabelNode } from './labelUtil';

interface BarNodeLabelDatum extends Readonly<Point> {
    readonly text: string;
    readonly fontStyle?: FontStyle;
    readonly fontWeight?: FontWeight;
    readonly fontSize: number;
    readonly fontFamily: string;
    readonly textAlign: CanvasTextAlign;
    readonly textBaseline: CanvasTextBaseline;
    readonly fill?: string;
}

interface BarNodeDatum extends CartesianSeriesNodeDatum, ErrorBoundSeriesNodeDatum, Readonly<Point> {
    readonly xValue: string | number;
    readonly yValue: string | number;
    readonly valueIndex: number;
    readonly cumulativeValue: number;
    readonly width: number;
    readonly height: number;
    readonly fill: string | undefined;
    readonly stroke: string | undefined;
    readonly opacity: number | undefined;
    readonly strokeWidth: number;
    readonly cornerRadius: number;
    readonly topLeftCornerRadius: boolean;
    readonly topRightCornerRadius: boolean;
    readonly bottomRightCornerRadius: boolean;
    readonly bottomLeftCornerRadius: boolean;
    readonly clipBBox: BBox | undefined;
    readonly label?: BarNodeLabelDatum;
}

type BarAnimationData = CartesianAnimationData<Rect, BarNodeDatum>;

enum BarSeriesNodeTag {
    Bar,
    Label,
}

export class BarSeries extends AbstractBarSeries<Rect, BarSeriesProperties, BarNodeDatum> {
    static readonly className = 'BarSeries';
    static readonly type = 'bar' as const;

    override properties = new BarSeriesProperties();

    constructor(moduleCtx: ModuleContext) {
        super({
            moduleCtx,
            directionKeys: DEFAULT_CARTESIAN_DIRECTION_KEYS,
            directionNames: DEFAULT_CARTESIAN_DIRECTION_NAMES,
            pickModes: [SeriesNodePickMode.EXACT_SHAPE_MATCH],
            pathsPerSeries: 0,
            hasHighlightedLabels: true,
            datumSelectionGarbageCollection: false,
            animationAlwaysUpdateSelections: true,
            animationResetFns: {
                datum: resetBarSelectionsFn,
                label: resetLabelFn,
            },
        });
    }

    override async processData(dataController: DataController) {
        if (!this.properties.isValid() || !this.data) {
            return;
        }

        const { seriesGrouping: { groupIndex = this.id } = {}, data = [] } = this;
        const { xKey, yKey, normalizedTo } = this.properties;

        const animationEnabled = !this.ctx.animationManager.isSkipped();

        const xScale = this.getCategoryAxis()?.scale;
        const yScale = this.getValueAxis()?.scale;

        const isContinuousX = ContinuousScale.is(xScale) || OrdinalTimeScale.is(xScale);
        const isContinuousY = ContinuousScale.is(yScale) || OrdinalTimeScale.is(yScale);

        const xValueType = ContinuousScale.is(xScale) ? 'range' : 'category';

        const stackGroupName = `bar-stack-${groupIndex}-yValues`;
        const stackGroupTrailingName = `${stackGroupName}-trailing`;

        const extraProps = [];
        if (isFiniteNumber(normalizedTo)) {
            extraProps.push(
                normaliseGroupTo([stackGroupName, stackGroupTrailingName], Math.abs(normalizedTo), 'range')
            );
        }
        if (animationEnabled && this.processedData) {
            extraProps.push(diff(this.processedData));
        }
        if (animationEnabled) {
            extraProps.push(animationValidation());
        }

        const visibleProps = this.visible ? {} : { forceValue: 0 };
        const { processedData } = await this.requestDataModel<any, any, true>(dataController, data, {
            props: [
                keyProperty(xKey, isContinuousX, { id: 'xValue', valueType: xValueType }),
                valueProperty(yKey, isContinuousY, { id: `yValue-raw`, invalidValue: null, ...visibleProps }),
                ...groupAccumulativeValueProperty(yKey, isContinuousY, 'normal', 'current', {
                    id: `yValue-end`,
                    rangeId: `yValue-range`,
                    invalidValue: null,
                    missingValue: 0,
                    groupId: stackGroupName,
                    separateNegative: true,
                    ...visibleProps,
                }),
                ...groupAccumulativeValueProperty(yKey, isContinuousY, 'trailing', 'current', {
                    id: `yValue-start`,
                    invalidValue: null,
                    missingValue: 0,
                    groupId: stackGroupTrailingName,
                    separateNegative: true,
                    ...visibleProps,
                }),
                ...(isContinuousX ? [SMALLEST_KEY_INTERVAL] : []),
                ...extraProps,
            ],
            groupByKeys: true,
            groupByData: false,
        });

        this.smallestDataInterval = processedData.reduced?.smallestKeyInterval;

        this.animationState.transition('updateData');
    }

    override getSeriesDomain(direction: ChartAxisDirection): any[] {
        const { processedData, dataModel, smallestDataInterval } = this;
        if (!processedData || !dataModel || processedData.data.length === 0) return [];

        const categoryAxis = this.getCategoryAxis();
        const valueAxis = this.getValueAxis();

        const keyDef = dataModel.resolveProcessedDataDefById(this, `xValue`);
        const keys = dataModel.getDomain(this, `xValue`, 'key', processedData);
        const yExtent = dataModel.getDomain(this, `yValue-end`, 'value', processedData);

        if (direction === this.getCategoryDirection()) {
            if (keyDef?.def.type === 'key' && keyDef.def.valueType === 'category') {
                return keys;
            }

            const scalePadding = isFiniteNumber(smallestDataInterval) ? smallestDataInterval : 0;
            const keysExtent = extent(keys) ?? [NaN, NaN];
            const isReversed = categoryAxis?.isReversed();

            if (direction === ChartAxisDirection.Y) {
                const d0 = keysExtent[0] + (isReversed ? 0 : -scalePadding);
                const d1 = keysExtent[1] + (isReversed ? scalePadding : 0);
                return fixNumericExtent([d0, d1], categoryAxis);
            }

            const d0 = keysExtent[0] + (isReversed ? -scalePadding : 0);
            const d1 = keysExtent[1] + (isReversed ? 0 : scalePadding);
            return fixNumericExtent([d0, d1], categoryAxis);
        } else if (this.getValueAxis() instanceof LogAxis) {
            return fixNumericExtent(yExtent, valueAxis);
        } else {
<<<<<<< HEAD
            const fixedYExtent = [Math.min(0, yExtent[0]), Math.max(yExtent[1])];
=======
            const fixedYExtent = [Math.min(0, yExtent[0]), Math.max(0, yExtent[1])];
>>>>>>> c62d9d51
            return fixNumericExtent(fixedYExtent, valueAxis);
        }
    }

    async createNodeData() {
        const { dataModel } = this;
        const xAxis = this.getCategoryAxis();
        const yAxis = this.getValueAxis();

        if (!dataModel || !xAxis || !yAxis || !this.properties.isValid()) return;

        const xScale = xAxis.scale;
        const yScale = yAxis.scale;
        const { xKey, yKey, xName, yName, fill, stroke, strokeWidth, cornerRadius, legendItemName, label } =
            this.properties;

        const yReversed = yAxis.isReversed();

        const { barWidth, groupIndex } = this.updateGroupScale(xAxis);

        const xIndex = dataModel.resolveProcessedDataIndexById(this, `xValue`);
        const yRawIndex = dataModel.resolveProcessedDataIndexById(this, `yValue-raw`);
        const yStartIndex = dataModel.resolveProcessedDataIndexById(this, `yValue-start`);
        const yEndIndex = dataModel.resolveProcessedDataIndexById(this, `yValue-end`);
        const yRangeIndex = dataModel.resolveProcessedDataIndexById(this, `yValue-range`);
        const animationEnabled = !this.ctx.animationManager.isSkipped();

        const context = {
            itemId: yKey,
            nodeData: [] as BarNodeDatum[],
            labelData: [] as BarNodeDatum[],
            scales: this.calculateScaling(),
            visible: this.visible || animationEnabled,
        };

        const { groupScale, processedData } = this;
        processedData?.data.forEach(({ keys, datum: seriesDatum, values, aggValues }) => {
            values.forEach((value, valueIndex) => {
                const xValue = keys[xIndex];
                const x = xScale.convert(xValue);

                const currY = +value[yEndIndex];
                const prevY = +value[yStartIndex];
                const yRawValue = value[yRawIndex];
                const isPositive = yRawValue >= 0 && !Object.is(yRawValue, -0);
                const isUpward = isPositive !== yReversed;
                const yRange = aggValues?.[yRangeIndex][isPositive ? 1 : 0] ?? 0;
                const barX = x + groupScale.convert(String(groupIndex));

                if (isNaN(currY)) return;

                const y = yScale.convert(currY);
                const bottomY = yScale.convert(prevY);

                const barAlongX = this.getBarDirection() === ChartAxisDirection.X;

                const bboxHeight = yScale.convert(yRange);
                const bboxBottom = yScale.convert(0);

                const rect = {
                    x: barAlongX ? Math.min(y, bottomY) : barX,
                    y: barAlongX ? barX : Math.min(y, bottomY),
                    width: barAlongX ? Math.abs(bottomY - y) : barWidth,
                    height: barAlongX ? barWidth : Math.abs(bottomY - y),
                };

                const clipBBox = new BBox(rect.x, rect.y, rect.width, rect.height);

                const barRect = {
                    x: barAlongX ? Math.min(bboxBottom, bboxHeight) : barX,
                    y: barAlongX ? barX : Math.min(bboxBottom, bboxHeight),
                    width: barAlongX ? Math.abs(bboxBottom - bboxHeight) : barWidth,
                    height: barAlongX ? barWidth : Math.abs(bboxBottom - bboxHeight),
                    clipBBox,
                };

                const {
                    fontStyle: labelFontStyle,
                    fontWeight: labelFontWeight,
                    fontSize: labelFontSize,
                    fontFamily: labelFontFamily,
                    color: labelColor,
                    placement,
                } = label;

                const labelText = this.getLabelText(
                    this.properties.label,
                    {
                        datum: seriesDatum[valueIndex],
                        value: yRawValue,
                        xKey,
                        yKey,
                        xName,
                        yName,
                        legendItemName,
                    },
                    (v) => (isFiniteNumber(v) ? v.toFixed(2) : String(v))
                );
                const labelDatum = labelText
                    ? {
                          text: labelText,
                          fill: labelColor,
                          fontStyle: labelFontStyle,
                          fontWeight: labelFontWeight,
                          fontSize: labelFontSize,
                          fontFamily: labelFontFamily,
                          ...adjustLabelPlacement({
                              isPositive,
                              isVertical: !barAlongX,
                              placement,
                              rect,
                          }),
                      }
                    : undefined;

                const lengthRatioMultiplier = this.shouldFlipXY() ? rect.height : rect.width;
                const nodeData: BarNodeDatum = {
                    series: this,
                    itemId: yKey,
                    datum: seriesDatum[valueIndex],
                    valueIndex,
                    cumulativeValue: currY,
                    xValue,
                    yValue: yRawValue,
                    yKey,
                    xKey,
                    capDefaults: {
                        lengthRatioMultiplier: lengthRatioMultiplier,
                        lengthMax: lengthRatioMultiplier,
                    },
                    x: barRect.x,
                    y: barRect.y,
                    width: barRect.width,
                    height: barRect.height,
                    midPoint: { x: rect.x + rect.width / 2, y: rect.y + rect.height / 2 },
                    fill,
                    stroke,
                    opacity: 1,
                    strokeWidth,
                    cornerRadius,
                    topLeftCornerRadius: barAlongX !== isUpward,
                    topRightCornerRadius: isUpward,
                    bottomRightCornerRadius: barAlongX === isUpward,
                    bottomLeftCornerRadius: !isUpward,
                    clipBBox,
                    label: labelDatum,
                };
                context.nodeData.push(nodeData);
                context.labelData.push(nodeData);
            });
        });

        return context;
    }

    protected nodeFactory() {
        return new Rect();
    }

    protected override async updateDatumSelection(opts: {
        nodeData: BarNodeDatum[];
        datumSelection: Selection<Rect, BarNodeDatum>;
    }) {
        return opts.datumSelection.update(
            opts.nodeData,
            (rect) => {
                rect.tag = BarSeriesNodeTag.Bar;
            },
            (datum) => createDatumId(datum.xValue, datum.valueIndex)
        );
    }

    protected override async updateDatumNodes(opts: {
        datumSelection: Selection<Rect, BarNodeDatum>;
        isHighlight: boolean;
    }) {
        if (!this.properties.isValid()) {
            return;
        }

        const {
            yKey,
            stackGroup,
            fill,
            fillOpacity,
            stroke,
            strokeWidth,
            strokeOpacity,
            lineDash,
            lineDashOffset,
            formatter,
            shadow,
            highlightStyle: { item: itemHighlightStyle },
        } = this.properties;

        const xAxis = this.axes[ChartAxisDirection.X];
        const crisp = checkCrisp(xAxis?.visibleRange);
        const categoryAlongX = this.getCategoryDirection() === ChartAxisDirection.X;

        opts.datumSelection.each((rect, datum) => {
            const style: RectConfig = {
                fill,
                stroke,
                fillOpacity,
                strokeOpacity,
                lineDash,
                lineDashOffset,
                fillShadow: shadow,
                strokeWidth: this.getStrokeWidth(strokeWidth),
                cornerRadius: datum.cornerRadius,
                topLeftCornerRadius: datum.topLeftCornerRadius,
                topRightCornerRadius: datum.topRightCornerRadius,
                bottomRightCornerRadius: datum.bottomRightCornerRadius,
                bottomLeftCornerRadius: datum.bottomLeftCornerRadius,
            };
            const visible = categoryAlongX
                ? (datum.clipBBox?.width ?? datum.width) > 0
                : (datum.clipBBox?.height ?? datum.height) > 0;

            const config = getRectConfig({
                datum,
                ctx: this.ctx,
                seriesId: this.id,
                isHighlighted: opts.isHighlight,
                highlightStyle: itemHighlightStyle,
                yKey,
                style,
                formatter,
                stackGroup,
            });
            config.crisp = crisp;
            config.visible = visible;
            updateRect({ rect, config });
        });
    }

    protected async updateLabelSelection(opts: {
        labelData: BarNodeDatum[];
        labelSelection: Selection<Text, BarNodeDatum>;
    }) {
        const data = this.isLabelEnabled() ? opts.labelData : [];
        return opts.labelSelection.update(data, (text) => {
            text.tag = BarSeriesNodeTag.Label;
            text.pointerEvents = PointerEvents.None;
        });
    }

    protected async updateLabelNodes(opts: { labelSelection: Selection<Text, BarNodeDatum> }) {
        opts.labelSelection.each((textNode, datum) => {
            updateLabelNode(textNode, this.properties.label, datum.label);
        });
    }

    getTooltipHtml(nodeDatum: BarNodeDatum): string {
        const {
            id: seriesId,
            processedData,
            ctx: { callbackCache },
        } = this;
        const xAxis = this.getCategoryAxis();
        const yAxis = this.getValueAxis();

        if (!processedData || !this.properties.isValid() || !xAxis || !yAxis) {
            return '';
        }

        const { xKey, yKey, xName, yName, fill, stroke, strokeWidth, tooltip, formatter, stackGroup } = this.properties;
        const { xValue, yValue, datum } = nodeDatum;

        const xString = xAxis.formatDatum(xValue);
        const yString = yAxis.formatDatum(yValue);
        const title = sanitizeHtml(yName);
        const content = sanitizeHtml(xString + ': ' + yString);

        let format: AgBarSeriesStyle | undefined;

        if (formatter) {
            format = callbackCache.call(formatter, {
                seriesId,
                datum,
                xKey,
                yKey,
                stackGroup,
                fill,
                stroke,
                strokeWidth: this.getStrokeWidth(strokeWidth),
                highlighted: false,
            });
        }

        const color = format?.fill ?? fill;

        return tooltip.toTooltipHtml(
            { title, content, backgroundColor: color },
            {
                seriesId,
                datum,
                xKey,
                yKey,
                xName,
                yName,
                stackGroup,
                title,
                color,
                ...this.getModuleTooltipParams(),
            }
        );
    }

    getLegendData(legendType: ChartLegendType): CategoryLegendDatum[] {
        const { showInLegend } = this.properties;

        if (legendType !== 'category' || !this.data?.length || !this.properties.isValid() || !showInLegend) {
            return [];
        }

        const { yKey, yName, fill, stroke, strokeWidth, fillOpacity, strokeOpacity, legendItemName, visible } =
            this.properties;

        return [
            {
                legendType: 'category',
                id: this.id,
                itemId: yKey,
                seriesId: this.id,
                enabled: visible,
                label: { text: legendItemName ?? yName ?? yKey },
                marker: { fill, fillOpacity, stroke, strokeWidth, strokeOpacity },
                legendItemName,
            },
        ];
    }

    override animateEmptyUpdateReady({ datumSelection, labelSelection, annotationSelections }: BarAnimationData) {
        const fns = prepareBarAnimationFunctions(collapsedStartingBarPosition(this.isVertical(), this.axes, 'normal'));

        fromToMotion(this.id, 'nodes', this.ctx.animationManager, [datumSelection], fns);
        seriesLabelFadeInAnimation(this, 'labels', this.ctx.animationManager, labelSelection);
        seriesLabelFadeInAnimation(this, 'annotations', this.ctx.animationManager, ...annotationSelections);
    }

    override animateWaitingUpdateReady(data: BarAnimationData) {
        const { datumSelection, labelSelection, annotationSelections, previousContextData } = data;

        this.ctx.animationManager.stopByAnimationGroupId(this.id);

        const dataDiff = this.processedData?.reduced?.diff;
        const mode = previousContextData == null ? 'fade' : 'normal';
        const fns = prepareBarAnimationFunctions(collapsedStartingBarPosition(this.isVertical(), this.axes, mode));

        fromToMotion(
            this.id,
            'nodes',
            this.ctx.animationManager,
            [datumSelection],
            fns,
            (_, datum) => createDatumId(datum.xValue, datum.valueIndex),
            dataDiff
        );

        const hasMotion = dataDiff?.changed ?? true;
        if (hasMotion) {
            seriesLabelFadeInAnimation(this, 'labels', this.ctx.animationManager, labelSelection);
            seriesLabelFadeInAnimation(this, 'annotations', this.ctx.animationManager, ...annotationSelections);
        }
    }

    protected isLabelEnabled() {
        return this.properties.label.enabled;
    }
}<|MERGE_RESOLUTION|>--- conflicted
+++ resolved
@@ -207,11 +207,7 @@
         } else if (this.getValueAxis() instanceof LogAxis) {
             return fixNumericExtent(yExtent, valueAxis);
         } else {
-<<<<<<< HEAD
-            const fixedYExtent = [Math.min(0, yExtent[0]), Math.max(yExtent[1])];
-=======
             const fixedYExtent = [Math.min(0, yExtent[0]), Math.max(0, yExtent[1])];
->>>>>>> c62d9d51
             return fixNumericExtent(fixedYExtent, valueAxis);
         }
     }
