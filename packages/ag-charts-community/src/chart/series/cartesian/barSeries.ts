--- conflicted
+++ resolved
@@ -250,22 +250,9 @@
             visible: this.visible || animationEnabled,
         };
 
-        const scales = this.calculateScaling();
         const { groupScale, processedData } = this;
         processedData?.data.forEach(({ keys, datum: seriesDatum, values, aggValues }) => {
-<<<<<<< HEAD
-            values.forEach((value, contextIndex) => {
-                contexts[contextIndex] ??= {
-                    itemId: yKey,
-                    nodeData: [],
-                    labelData: [],
-                    visible: this.visible || animationEnabled,
-                    scales,
-                };
-
-=======
             values.forEach((value, valueIndex) => {
->>>>>>> 25bd0add
                 const xValue = keys[xIndex];
                 const x = xScale.convert(xValue);
 
