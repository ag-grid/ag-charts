import type { ModuleContext } from '../../../module/moduleContext';
import * as easing from '../../../motion/easing';
import type { AgTooltipRendererResult } from '../../../options/chart/tooltipOptions';
import type { FontStyle, FontWeight } from '../../../options/chart/types';
import type {
    AgBarSeriesFormat,
    AgBarSeriesFormatterParams,
    AgBarSeriesLabelPlacement,
    AgBarSeriesTooltipRendererParams,
} from '../../../options/series/cartesian/barOptions';
import type { AgCartesianSeriesLabelFormatterParams } from '../../../options/series/cartesian/cartesianLabelOptions';
import { BandScale } from '../../../scale/bandScale';
import { ContinuousScale } from '../../../scale/continuousScale';
import type { DropShadow } from '../../../scene/dropShadow';
import { PointerEvents } from '../../../scene/node';
import type { Point } from '../../../scene/point';
import type { Selection } from '../../../scene/selection';
import { Rect } from '../../../scene/shape/rect';
import type { Text } from '../../../scene/shape/text';
import { extent } from '../../../util/array';
import { sanitizeHtml } from '../../../util/sanitize';
import type { ValidatePredicate } from '../../../util/validation';
import {
    NUMBER,
    OPTIONAL,
    OPT_COLOR_STRING,
    OPT_FUNCTION,
    OPT_LINE_DASH,
    OPT_NUMBER,
    OPT_STRING,
    STRING_UNION,
    Validate,
} from '../../../util/validation';
import { zipObject } from '../../../util/zip';
import { CategoryAxis } from '../../axis/categoryAxis';
import { GroupedCategoryAxis } from '../../axis/groupedCategoryAxis';
import { LogAxis } from '../../axis/logAxis';
import type { ChartAxis } from '../../chartAxis';
import { ChartAxisDirection } from '../../chartAxisDirection';
import type { DataController } from '../../data/dataController';
import { SMALLEST_KEY_INTERVAL, diff, normaliseGroupTo } from '../../data/processors';
import { Label } from '../../label';
import type { CategoryLegendDatum, ChartLegendType } from '../../legendDatum';
import type { SeriesNodeDataContext } from '../series';
import { SeriesNodePickMode, groupAccumulativeValueProperty, keyProperty, valueProperty } from '../series';
import { SeriesTooltip } from '../seriesTooltip';
import type { RectConfig } from './barUtil';
import { checkCrisp, getRectConfig, updateRect } from './barUtil';
import type { CartesianAnimationData, CartesianSeriesNodeDatum } from './cartesianSeries';
import { CartesianSeries, CartesianSeriesNodeClickEvent } from './cartesianSeries';
import { createLabelData, updateLabel } from './labelUtil';

const BAR_LABEL_PLACEMENTS: AgBarSeriesLabelPlacement[] = ['inside', 'outside'];
const OPT_BAR_LABEL_PLACEMENT: ValidatePredicate = (v: any, ctx) =>
    OPTIONAL(v, ctx, (v: any) => BAR_LABEL_PLACEMENTS.includes(v));

interface BarNodeLabelDatum extends Readonly<Point> {
    readonly text: string;
    readonly fontStyle?: FontStyle;
    readonly fontWeight?: FontWeight;
    readonly fontSize: number;
    readonly fontFamily: string;
    readonly textAlign: CanvasTextAlign;
    readonly textBaseline: CanvasTextBaseline;
    readonly fill: string;
}

interface BarNodeDatum extends CartesianSeriesNodeDatum, Readonly<Point> {
    readonly index: number;
    readonly xValue: number;
    readonly yValue: number;
    readonly cumulativeValue: number;
    readonly width: number;
    readonly height: number;
    readonly fill?: string;
    readonly stroke?: string;
    readonly strokeWidth: number;
    readonly label?: BarNodeLabelDatum;
}

type BarAnimationData = CartesianAnimationData<Rect, BarNodeDatum>;

enum BarSeriesNodeTag {
    Bar,
    Label,
}

class BarSeriesLabel extends Label {
    @Validate(OPT_FUNCTION)
    formatter?: (params: AgCartesianSeriesLabelFormatterParams) => string = undefined;

    @Validate(OPT_BAR_LABEL_PLACEMENT)
    placement: AgBarSeriesLabelPlacement = 'inside';
}

export class BarSeries extends CartesianSeries<Rect, BarNodeDatum> {
    static className = 'BarSeries';
    static type = 'bar' as const;

    readonly label = new BarSeriesLabel();

    tooltip = new SeriesTooltip<AgBarSeriesTooltipRendererParams>();

    @Validate(OPT_COLOR_STRING)
    fill: string = '#c16068';

    @Validate(OPT_COLOR_STRING)
    stroke: string = '#874349';

    @Validate(NUMBER(0, 1))
    fillOpacity = 1;

    @Validate(NUMBER(0, 1))
    strokeOpacity = 1;

    @Validate(OPT_LINE_DASH)
    lineDash?: number[] = [0];

    @Validate(NUMBER(0))
    lineDashOffset: number = 0;

    @Validate(OPT_FUNCTION)
    formatter?: (params: AgBarSeriesFormatterParams<any>) => AgBarSeriesFormat = undefined;

    @Validate(OPT_STRING)
    xKey?: string = undefined;

    @Validate(OPT_STRING)
    xName?: string = undefined;

    @Validate(OPT_STRING)
    yKey?: string = undefined;

    @Validate(OPT_STRING)
    yName?: string = undefined;

    @Validate(STRING_UNION('vertical', 'horizontal'))
    direction: 'vertical' | 'horizontal' = 'vertical';

    constructor(moduleCtx: ModuleContext) {
        super({
            moduleCtx,
            pickModes: [SeriesNodePickMode.EXACT_SHAPE_MATCH],
            pathsPerSeries: 0,
            hasHighlightedLabels: true,
        });

        this.label.enabled = false;
    }

    /**
     * Used to get the position of bars within each group.
     */
    private groupScale = new BandScale<string>();

    protected override resolveKeyDirection(direction: ChartAxisDirection) {
        if (this.getBarDirection() === ChartAxisDirection.X) {
            if (direction === ChartAxisDirection.X) {
                return ChartAxisDirection.Y;
            }
            return ChartAxisDirection.X;
        }
        return direction;
    }

    @Validate(OPT_STRING)
    stackGroup?: string = undefined;

    @Validate(OPT_NUMBER())
    normalizedTo?: number;

    @Validate(NUMBER(0))
    strokeWidth: number = 1;

    shadow?: DropShadow = undefined;

    protected smallestDataInterval?: { x: number; y: number } = undefined;

    async processData(dataController: DataController) {
        const { xKey, yKey, normalizedTo, seriesGrouping: { groupIndex = this.id } = {}, data = [] } = this;
        const normalizedToAbs = Math.abs(normalizedTo ?? NaN);

        const isContinuousX = this.getCategoryAxis()?.scale instanceof ContinuousScale;
        const isContinuousY = this.getValueAxis()?.scale instanceof ContinuousScale;
        const stackGroupName = `bar-stack-${groupIndex}-yValues`;
        const stackGroupTrailingName = `${stackGroupName}-trailing`;

        const normaliseTo = normalizedToAbs && isFinite(normalizedToAbs) ? normalizedToAbs : undefined;
        const extraProps = [];
        if (normaliseTo) {
            extraProps.push(normaliseGroupTo(this, [stackGroupName, stackGroupTrailingName], normaliseTo, 'range'));
        }

        if (!this.ctx.animationManager.isSkipped() && this.processedData) {
            extraProps.push(diff(this.processedData));
        }

        const { dataModel, processedData } = await dataController.request<any, any, true>(this.id, data, {
            props: [
                keyProperty(this, xKey, isContinuousX, { id: 'xValue' }),
                valueProperty(this, yKey, isContinuousY, { id: `yValue-raw`, invalidValue: null }),
                ...groupAccumulativeValueProperty(this, yKey, isContinuousY, 'normal', 'current', {
                    id: `yValue-end`,
                    invalidValue: null,
                    groupId: stackGroupName,
                    separateNegative: true,
                }),
                ...groupAccumulativeValueProperty(this, yKey, isContinuousY, 'trailing', 'current', {
                    id: `yValue-start`,
                    invalidValue: null,
                    groupId: stackGroupTrailingName,
                    separateNegative: true,
                }),
                ...(isContinuousX ? [SMALLEST_KEY_INTERVAL] : []),
                ...extraProps,
            ],
            groupByKeys: true,
            dataVisible: this.visible,
        });

        this.dataModel = dataModel;
        this.processedData = processedData;

        this.smallestDataInterval = {
            x: processedData.reduced?.[SMALLEST_KEY_INTERVAL.property] ?? Infinity,
            y: Infinity,
        };

        this.animationState.transition('updateData');
    }

    getDomain(direction: ChartAxisDirection): any[] {
        const { processedData, dataModel } = this;
        if (!processedData || !dataModel) return [];

        const { reduced: { [SMALLEST_KEY_INTERVAL.property]: smallestX } = {} } = processedData;

        const categoryAxis = this.getCategoryAxis();
        const valueAxis = this.getValueAxis();

        const keyDef = dataModel.resolveProcessedDataDefById(this, `xValue`);
        const keys = dataModel.getDomain(this, `xValue`, 'key', processedData);
        const yExtent = dataModel.getDomain(this, `yValue-end`, 'value', processedData);

        if (direction === this.getCategoryDirection()) {
            if (keyDef?.def.type === 'key' && keyDef?.def.valueType === 'category') {
                return keys;
            }

            const scalePadding = isFinite(smallestX) ? smallestX : 0;
            const keysExtent = extent(keys) ?? [NaN, NaN];
            if (direction === ChartAxisDirection.Y) {
                return this.fixNumericExtent([keysExtent[0] + -scalePadding, keysExtent[1]], categoryAxis);
            }
            return this.fixNumericExtent([keysExtent[0], keysExtent[1] + scalePadding], categoryAxis);
        } else if (this.getValueAxis() instanceof LogAxis) {
            return this.fixNumericExtent(yExtent as any, valueAxis);
        } else {
            const fixedYExtent = [yExtent[0] > 0 ? 0 : yExtent[0], yExtent[1] < 0 ? 0 : yExtent[1]];
            return this.fixNumericExtent(fixedYExtent as any, valueAxis);
        }
    }

<<<<<<< HEAD
    protected getNodeClickEvent(
        event: MouseEvent,
        datum: BarNodeDatum
    ): CartesianSeriesNodeClickEvent<BarNodeDatum, BarSeries, 'nodeClick'> {
        return new CartesianSeriesNodeClickEvent('nodeClick', event, datum, this);
=======
    protected override getNodeClickEvent(event: MouseEvent, datum: BarNodeDatum): CartesianSeriesNodeClickEvent<any> {
        return new CartesianSeriesNodeClickEvent(this.xKey ?? '', datum.yKey, event, datum, this);
>>>>>>> 7dc6b785
    }

    protected override getNodeDoubleClickEvent(
        event: MouseEvent,
        datum: BarNodeDatum
    ): CartesianSeriesNodeClickEvent<BarNodeDatum, BarSeries, 'nodeDoubleClick'> {
        return new CartesianSeriesNodeClickEvent('nodeDoubleClick', event, datum, this);
    }

    private getCategoryAxis(): ChartAxis | undefined {
        const direction = this.getCategoryDirection();
        return this.axes[direction];
    }

    private getValueAxis(): ChartAxis | undefined {
        const direction = this.getBarDirection();
        return this.axes[direction];
    }

    async createNodeData() {
        const { visible, dataModel } = this;
        const xAxis = this.getCategoryAxis();
        const yAxis = this.getValueAxis();

        if (!(dataModel && visible && xAxis && yAxis)) {
            return [];
        }

        const xScale = xAxis.scale;
        const yScale = yAxis.scale;

        const {
            groupScale,
            yKey = '',
            xKey = '',
            fill,
            stroke,
            strokeWidth,
            label,
            id: seriesId,
            processedData,
            ctx,
            ctx: { seriesStateManager },
            smallestDataInterval,
        } = this;

        const xBandWidth =
            xScale instanceof ContinuousScale ? xScale.calcBandwidth(smallestDataInterval?.x) : xScale.bandwidth;

        const domain = [];
        const { index: groupIndex, visibleGroupCount } = seriesStateManager.getVisiblePeerGroupIndex(this);
        for (let groupIdx = 0; groupIdx < visibleGroupCount; groupIdx++) {
            domain.push(String(groupIdx));
        }
        groupScale.domain = domain;
        groupScale.range = [0, xBandWidth ?? 0];

        if (xAxis instanceof CategoryAxis) {
            groupScale.paddingInner = xAxis.groupPaddingInner;
        } else if (xAxis instanceof GroupedCategoryAxis) {
            groupScale.padding = 0.1;
        } else {
            // Number or Time axis
            groupScale.padding = 0;
        }

        // To get exactly `0` padding we need to turn off rounding
        groupScale.round = groupScale.padding !== 0;

        const barWidth =
            groupScale.bandwidth >= 1
                ? // Pixel-rounded value for low-volume bar charts.
                  groupScale.bandwidth
                : // Handle high-volume bar charts gracefully.
                  groupScale.rawBandwidth;

        const xIndex = dataModel.resolveProcessedDataIndexById(this, `xValue`).index;
        const yRawIndex = dataModel.resolveProcessedDataIndexById(this, `yValue-raw`).index;
        const yStartIndex = dataModel.resolveProcessedDataIndexById(this, `yValue-start`).index;
        const yEndIndex = dataModel.resolveProcessedDataIndexById(this, `yValue-end`).index;
        const context: SeriesNodeDataContext<BarNodeDatum> = {
            itemId: yKey,
            nodeData: [],
            labelData: [],
        };
        processedData?.data.forEach(({ keys, datum: seriesDatum, values }, dataIndex) => {
            const xValue = keys[xIndex];
            const x = xScale.convert(xValue);

            const currY = +values[0][yEndIndex];
            const prevY = +values[0][yStartIndex];
            const yRawValue = values[0][yRawIndex];
            const barX = x + groupScale.convert(String(groupIndex));

            if (isNaN(currY)) {
                return;
            }

            const y = yScale.convert(currY);
            const bottomY = yScale.convert(prevY);

            const barAlongX = this.getBarDirection() === ChartAxisDirection.X;
            const rect = {
                x: barAlongX ? Math.min(y, bottomY) : barX,
                y: barAlongX ? barX : Math.min(y, bottomY),
                width: barAlongX ? Math.abs(bottomY - y) : barWidth,
                height: barAlongX ? barWidth : Math.abs(bottomY - y),
            };
            const nodeMidPoint = {
                x: rect.x + rect.width / 2,
                y: rect.y + rect.height / 2,
            };

            const {
                fontStyle: labelFontStyle,
                fontWeight: labelFontWeight,
                fontSize: labelFontSize,
                fontFamily: labelFontFamily,
                color: labelColor,
                formatter,
                placement,
            } = label;

            const {
                text: labelText,
                textAlign: labelTextAlign,
                textBaseline: labelTextBaseline,
                x: labelX,
                y: labelY,
            } = createLabelData({ value: yRawValue, rect, formatter, placement, seriesId, barAlongX, ctx });

            const nodeData: BarNodeDatum = {
                index: dataIndex,
                series: this,
                itemId: yKey,
                datum: seriesDatum[0],
                cumulativeValue: currY,
                xValue,
                yValue: yRawValue,
                yKey,
                xKey,
                x: rect.x,
                y: rect.y,
                width: rect.width,
                height: rect.height,
                nodeMidPoint,
                fill,
                stroke,
                strokeWidth,
                label: labelText
                    ? {
                          text: labelText,
                          fontStyle: labelFontStyle,
                          fontWeight: labelFontWeight,
                          fontSize: labelFontSize,
                          fontFamily: labelFontFamily,
                          textAlign: labelTextAlign,
                          textBaseline: labelTextBaseline,
                          fill: labelColor,
                          x: labelX,
                          y: labelY,
                      }
                    : undefined,
            };
            context.nodeData.push(nodeData);
            context.labelData.push(nodeData);
        });

        return [context];
    }

    protected override nodeFactory() {
        return new Rect();
    }

    override datumSelectionGarbageCollection = false;

    protected override async updateDatumSelection(opts: {
        nodeData: BarNodeDatum[];
        datumSelection: Selection<Rect, BarNodeDatum>;
    }) {
        const { nodeData, datumSelection } = opts;

        const getDatumId = (datum: BarNodeDatum) => datum.xValue;

        return datumSelection.update(nodeData, (rect) => (rect.tag = BarSeriesNodeTag.Bar), getDatumId);
    }

    protected override async updateDatumNodes(opts: {
        datumSelection: Selection<Rect, BarNodeDatum>;
        isHighlight: boolean;
    }) {
        const { datumSelection, isHighlight } = opts;
        const {
            yKey = '',
            fill,
            stroke,
            fillOpacity,
            strokeOpacity,
            lineDash,
            lineDashOffset,
            shadow,
            formatter,
            id: seriesId,
            highlightStyle: { item: itemHighlightStyle },
            ctx,
            stackGroup,
        } = this;

        const xAxis = this.axes[ChartAxisDirection.X];
        const crisp = checkCrisp(xAxis?.visibleRange);
        const categoryAlongX = this.getCategoryDirection() === ChartAxisDirection.X;

        datumSelection.each((rect, datum) => {
            const style: RectConfig = {
                fill,
                stroke,
                fillOpacity,
                strokeOpacity,
                lineDash,
                lineDashOffset,
                fillShadow: shadow,
                strokeWidth: this.getStrokeWidth(this.strokeWidth),
            };
            const visible = categoryAlongX ? datum.width > 0 : datum.height > 0;

            const config = getRectConfig({
                datum,
                isHighlighted: isHighlight,
                style,
                highlightStyle: itemHighlightStyle,
                formatter,
                seriesId,
                stackGroup,
                ctx,
                yKey,
            });
            config.crisp = crisp;
            config.visible = visible;
            updateRect({ rect, config });
        });
    }

    protected async updateLabelSelection(opts: {
        labelData: BarNodeDatum[];
        labelSelection: Selection<Text, BarNodeDatum>;
    }) {
        const { labelData, labelSelection } = opts;
        const { enabled } = this.label;
        const data = enabled ? labelData : [];

        return labelSelection.update(data, (text) => {
            text.tag = BarSeriesNodeTag.Label;
            text.pointerEvents = PointerEvents.None;
        });
    }

    protected async updateLabelNodes(opts: { labelSelection: Selection<Text, BarNodeDatum> }) {
        const { labelSelection } = opts;

        labelSelection.each((text, datum) => {
            const labelDatum = datum.label;

            updateLabel({ labelNode: text, labelDatum, config: this.label, visible: true });
        });
    }

    getTooltipHtml(nodeDatum: BarNodeDatum): string {
        const {
            xKey,
            yKey,
            processedData,
            ctx: { callbackCache },
        } = this;
        const xAxis = this.getCategoryAxis();
        const yAxis = this.getValueAxis();
        const { xValue, yValue, datum } = nodeDatum;

        if (!processedData || !xKey || !yKey || !xAxis || !yAxis) {
            return '';
        }

        const { xName, yName, fill, stroke, tooltip, formatter, id: seriesId, stackGroup } = this;
        const strokeWidth = this.getStrokeWidth(this.strokeWidth);
        const xString = xAxis.formatDatum(xValue);
        const yString = yAxis.formatDatum(yValue);
        const title = sanitizeHtml(yName);
        const content = sanitizeHtml(xString + ': ' + yString);

        let format: AgBarSeriesFormat | undefined = undefined;

        if (formatter) {
            format = callbackCache.call(formatter, {
                datum,
                fill,
                stroke,
                strokeWidth,
                highlighted: false,
                xKey,
                yKey,
                seriesId,
                stackGroup,
            });
        }

        const color = format?.fill ?? fill;

        const defaults: AgTooltipRendererResult = {
            title,
            backgroundColor: color,
            content,
        };

        return tooltip.toTooltipHtml(defaults, {
            datum,
            xKey,
            xValue,
            xName,
            yKey,
            yValue,
            yName,
            color,
            title,
            seriesId,
            stackGroup,
        });
    }

    getLegendData(legendType: ChartLegendType): CategoryLegendDatum[] {
        const {
            id,
            data,
            xKey,
            yKey,
            yName,
            legendItemName,
            fill,
            stroke,
            strokeWidth,
            fillOpacity,
            strokeOpacity,
            visible,
            showInLegend,
        } = this;

        if (!showInLegend || !data?.length || !xKey || !yKey || legendType !== 'category') {
            return [];
        }

        return [
            {
                legendType: 'category',
                id,
                itemId: yKey,
                seriesId: id,
                enabled: visible,
                label: {
                    text: legendItemName ?? yName ?? yKey,
                },
                legendItemName,
                marker: {
                    fill,
                    stroke,
                    fillOpacity: fillOpacity,
                    strokeOpacity: strokeOpacity,
                    strokeWidth: strokeWidth,
                },
            },
        ];
    }

    override animateEmptyUpdateReady({ datumSelections, labelSelections }: BarAnimationData) {
        const duration = this.ctx.animationManager.defaultDuration;
        const isVertical = this.getBarDirection() === ChartAxisDirection.Y;
        const { startingX, startingY } = this.getDirectionStartingValues(datumSelections);

        datumSelections.forEach((datumSelection) => {
            datumSelection.each((rect, datum) => {
                this.ctx.animationManager.animate({
                    id: `${this.id}_empty-update-ready_${rect.id}`,
                    from: {
                        x: isVertical ? datum.x : startingX,
                        y: isVertical ? startingY : datum.y,
                        width: isVertical ? datum.width : 0,
                        height: isVertical ? 0 : datum.height,
                    },
                    to: { x: datum.x, y: datum.y, width: datum.width, height: datum.height },
                    duration,
                    ease: easing.easeOut,
                    onUpdate(props) {
                        rect.setProperties(props);
                    },
                });
            });
        });

        labelSelections.forEach((labelSelection) => {
            this.ctx.animationManager.animate({
                id: `${this.id}_empty-update-ready_labels`,
                from: 0,
                to: 1,
                duration: 200,
                delay: duration,
                onUpdate(opacity) {
                    labelSelection.each((label) => {
                        label.opacity = opacity;
                    });
                },
            });
        });
    }

    override animateReadyHighlight(highlightSelection: Selection<Rect, BarNodeDatum>) {
        this.resetSelectionRects(highlightSelection);
    }

    override animateReadyResize({ datumSelections }: BarAnimationData) {
        datumSelections.forEach((datumSelection) => {
            this.resetSelectionRects(datumSelection);
        });
    }

    override animateWaitingUpdateReady({ datumSelections, labelSelections }: BarAnimationData) {
        const { processedData } = this;
        const diff = processedData?.reduced?.diff;

        if (!diff?.changed) {
            datumSelections.forEach((datumSelection) => {
                this.resetSelectionRects(datumSelection);
            });
            return;
        }

        const duration = this.ctx.animationManager.defaultDuration;
        const labelDuration = 200;

        const { startingX, startingY } = this.getDirectionStartingValues(datumSelections);

        const addedIds = zipObject(diff.added, true);
        const removedIds = zipObject(diff.removed, true);

        datumSelections.forEach((datumSelection) => {
            datumSelection.each((rect, datum) => {
                let from = { x: rect.x, y: rect.y, width: rect.width, height: rect.height };
                let to = { x: datum.x, y: datum.y, width: datum.width, height: datum.height };

                let cleanup = false;

                const isAdded = datum.xValue !== undefined && addedIds[datum.xValue] !== undefined;
                const isRemoved = datum.xValue !== undefined && removedIds[datum.xValue] !== undefined;
                const isVertical = this.getBarDirection() === ChartAxisDirection.Y;

                const context = {
                    x: isVertical ? datum.x : startingX,
                    y: isVertical ? startingY : datum.y,
                    width: isVertical ? datum.width : 0,
                    height: isVertical ? 0 : datum.height,
                };

                if (isAdded) {
                    from = context;
                } else if (isRemoved) {
                    from = to;
                    to = context;
                    cleanup = true;
                }

                this.ctx.animationManager.animate({
                    id: `${this.id}_waiting-update-ready_${rect.id}`,
                    from,
                    to,
                    ease: easing.easeOut,
                    onUpdate(props) {
                        rect.setProperties(props);
                    },
                    onComplete() {
                        if (cleanup) {
                            datumSelection.cleanup();
                        }
                    },
                });
            });
        });

        labelSelections.forEach((labelSelection) => {
            this.ctx.animationManager.animate({
                id: `${this.id}_waiting-update-ready_labels`,
                from: 0,
                to: 1,
                delay: duration,
                duration: labelDuration,
                onUpdate(opacity) {
                    labelSelection.each((label) => {
                        label.opacity = opacity;
                    });
                },
            });
        });
    }

    resetSelectionRects(selection: Selection<Rect, BarNodeDatum>) {
        selection.each((rect, { x, y, width, height }) => {
            rect.setProperties({ x, y, width, height });
        });
        selection.cleanup();
    }

    protected getDirectionStartingValues(datumSelections: Array<Selection<Rect, BarNodeDatum>>) {
        const isColumnSeries = this.getBarDirection() === ChartAxisDirection.Y;

        const xAxis = this.axes[ChartAxisDirection.X];
        const yAxis = this.axes[ChartAxisDirection.Y];

        const isContinuousX = xAxis?.scale instanceof ContinuousScale;
        const isContinuousY = yAxis?.scale instanceof ContinuousScale;

        let startingX = Infinity;
        let startingY = 0;

        if (yAxis && isColumnSeries) {
            if (isContinuousY) {
                startingY = yAxis.scale.convert(0);
            } else {
                datumSelections.forEach((datumSelection) =>
                    datumSelection.each((_, datum) => {
                        if (datum.yValue >= 0) {
                            startingY = Math.max(startingY, datum.height + datum.y);
                        }
                    })
                );
            }
        }

        if (xAxis && !isColumnSeries) {
            if (isContinuousX) {
                startingX = xAxis.scale.convert(0);
            } else {
                datumSelections.forEach((datumSelection) =>
                    datumSelection.each((_, datum) => {
                        if (datum.yValue >= 0) {
                            startingX = Math.min(startingX, datum.x);
                        }
                    })
                );
            }
        }

        return { startingX, startingY };
    }

    protected isLabelEnabled() {
        return this.label.enabled;
    }

    override getBandScalePadding() {
        return { inner: 0.2, outer: 0.1 };
    }

    protected getBarDirection() {
        if (this.direction === 'vertical') {
            return ChartAxisDirection.Y;
        }
        return ChartAxisDirection.X;
    }

    protected getCategoryDirection() {
        if (this.direction === 'vertical') {
            return ChartAxisDirection.X;
        }
        return ChartAxisDirection.Y;
    }
}<|MERGE_RESOLUTION|>--- conflicted
+++ resolved
@@ -261,16 +261,11 @@
         }
     }
 
-<<<<<<< HEAD
-    protected getNodeClickEvent(
+    protected override getNodeClickEvent(
         event: MouseEvent,
         datum: BarNodeDatum
     ): CartesianSeriesNodeClickEvent<BarNodeDatum, BarSeries, 'nodeClick'> {
         return new CartesianSeriesNodeClickEvent('nodeClick', event, datum, this);
-=======
-    protected override getNodeClickEvent(event: MouseEvent, datum: BarNodeDatum): CartesianSeriesNodeClickEvent<any> {
-        return new CartesianSeriesNodeClickEvent(this.xKey ?? '', datum.yKey, event, datum, this);
->>>>>>> 7dc6b785
     }
 
     protected override getNodeDoubleClickEvent(
