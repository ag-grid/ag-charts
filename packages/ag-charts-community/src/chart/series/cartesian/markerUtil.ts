<<<<<<< HEAD
import { staticFromToMotion } from '../../../motion/fromToMotion';
=======
import type { ModuleContext } from '../../../module/moduleContext';
import { QUICK_TRANSITION } from '../../../motion/animation';
import type { NodeUpdateState } from '../../../motion/fromToMotion';
import { FROM_TO_MIXINS, fromToMotion, staticFromToMotion } from '../../../motion/fromToMotion';
import type {
    AgCartesianSeriesMarkerFormat,
    AgSeriesHighlightMarkerStyle,
    AgSeriesMarkerFormatterParams,
    FillOptions,
    StrokeOptions,
} from '../../../options/agChartOptions';
>>>>>>> 431555e7
import type { Node } from '../../../scene/node';
import type { Selection } from '../../../scene/selection';
import type { AnimationManager } from '../../interaction/animationManager';
<<<<<<< HEAD
=======
import type { Marker } from '../../marker/marker';
import type { SeriesNodeDatum } from '../seriesTypes';
import * as easing from './../../../motion/easing';
import type { CartesianSeriesNodeDatum } from './cartesianSeries';

interface NodeDatum extends SeriesNodeDatum {
    readonly xKey: string;
    readonly xValue?: any;
    readonly point?: SizedPoint;
}

type MarkerStyle = FillOptions & StrokeOptions & { visible?: boolean; size?: number };
type MarkerConfig = MarkerStyle & { point?: SizedPoint; customMarker: boolean };

export function getMarkerConfig<ExtraParams extends {}>({
    datum: { datum, point },
    highlighted,
    markerStyle,
    seriesStyle,
    highlightStyle,
    formatter,
    seriesId,
    ctx: { callbackCache },
    ...opts
}: {
    datum: NodeDatum;
    highlighted: boolean;
    markerStyle: MarkerStyle;
    seriesStyle: MarkerStyle;
    highlightStyle: AgSeriesHighlightMarkerStyle;
    formatter?: (params: AgSeriesMarkerFormatterParams<NodeDatum> & ExtraParams) => AgCartesianSeriesMarkerFormat;
    seriesId: string;
    ctx: ModuleContext;
} & ExtraParams): MarkerStyle {
    const {
        fill,
        fillOpacity,
        stroke,
        strokeWidth = 1,
        strokeOpacity,
    } = mergeDefaults(highlighted && highlightStyle, markerStyle, seriesStyle);

    let format: AgCartesianSeriesMarkerFormat | undefined;
    if (formatter) {
        format = callbackCache.call(formatter as any, {
            datum,
            fill,
            fillOpacity,
            stroke,
            strokeWidth,
            strokeOpacity,
            size: point?.size ?? 0,
            highlighted,
            seriesId,
            ...opts,
        });
    }

    return {
        fill: format?.fill ?? fill,
        stroke: format?.stroke ?? stroke,
        strokeWidth: format?.strokeWidth ?? strokeWidth,
        size: format?.size ?? point?.size ?? markerStyle.size,
        fillOpacity,
        strokeOpacity,
    };
}

export function updateMarker({ node, config }: { node: Marker; config: MarkerConfig }) {
    const {
        visible = true,
        point,
        fill,
        fillOpacity = 1,
        stroke,
        strokeWidth = 1,
        strokeOpacity = 1,
        size = point?.size ?? 0,
        customMarker,
    } = config;

    node.setProperties({
        visible: visible && size > 0 && !isNaN(point?.x ?? 0) && !isNaN(point?.y ?? 0),
        fill,
        fillOpacity,
        stroke,
        strokeWidth,
        strokeOpacity,
        size,
        // Don't trample translation properties unless a point is specified.
        ...(point ? { translationX: point.x, translationY: point.y } : {}),
    });

    // Only for custom marker shapes
    if (customMarker && !node.dirtyPath) {
        node.path.clear({ trackChanges: true });
        node.updatePath();
        node.checkPathDirty();
    }
}
>>>>>>> 431555e7

type NodeWithOpacity = Node & { opacity: number };
export function markerFadeInAnimation<T>(
    { id }: { id: string },
    animationManager: AnimationManager,
    markerSelections: Selection<NodeWithOpacity, T>[],
    status: NodeUpdateState = 'unknown'
) {
    const params = { ...FROM_TO_MIXINS[status] };
    staticFromToMotion(id, 'markers', animationManager, markerSelections, { opacity: 0 }, { opacity: 1 }, params);
    markerSelections.forEach((s) => s.cleanup());
}

export function markerScaleInAnimation<T>(
    { id }: { id: string },
    animationManager: AnimationManager,
    markerSelections: Selection<Node, T>[]
) {
    staticFromToMotion(
        id,
        'markers',
        animationManager,
        markerSelections,
        { scalingX: 0, scalingY: 0 },
        { scalingX: 1, scalingY: 1 }
    );
    markerSelections.forEach((s) => s.cleanup());
}

export function markerSwipeScaleInAnimation<T extends CartesianSeriesNodeDatum>(
    { id }: { id: string },
    animationManager: AnimationManager,
    markerSelections: Selection<Node, T>[],
    seriesWidth: number
) {
    // Improves consistency with matching parallel animations.
    const tweakFactor = 0.1;

    const fromFn = (_: Node, datum: T) => {
        const x = datum.midPoint?.x ?? seriesWidth;
        // Calculate a delay that depends on the X position of the datum, so that nodes appear
        // gradually from left to right. Use easeInOut to match any parallel swipe animations.
        const delayRatio = easing.easeInOut(x / seriesWidth) - tweakFactor;
        const delay = Math.max(Math.min(delayRatio, 1), 0);
        return { scalingX: 0, scalingY: 0, animationDelay: delay, animationDuration: QUICK_TRANSITION };
    };
    const toFn = () => {
        return { scalingX: 1, scalingY: 1 };
    };

    fromToMotion(id, 'markers', animationManager, markerSelections, { fromFn, toFn });
}

export function resetMarkerFn(_node: NodeWithOpacity & Node) {
    return { opacity: 1, scalingX: 1, scalingY: 1 };
}

export function resetMarkerPositionFn<T extends CartesianSeriesNodeDatum>(_node: Node, datum: T) {
    return {
        translationX: datum.point?.x ?? NaN,
        translationY: datum.point?.y ?? NaN,
    };
}<|MERGE_RESOLUTION|>--- conflicted
+++ resolved
@@ -1,124 +1,12 @@
-<<<<<<< HEAD
-import { staticFromToMotion } from '../../../motion/fromToMotion';
-=======
-import type { ModuleContext } from '../../../module/moduleContext';
 import { QUICK_TRANSITION } from '../../../motion/animation';
 import type { NodeUpdateState } from '../../../motion/fromToMotion';
 import { FROM_TO_MIXINS, fromToMotion, staticFromToMotion } from '../../../motion/fromToMotion';
-import type {
-    AgCartesianSeriesMarkerFormat,
-    AgSeriesHighlightMarkerStyle,
-    AgSeriesMarkerFormatterParams,
-    FillOptions,
-    StrokeOptions,
-} from '../../../options/agChartOptions';
->>>>>>> 431555e7
+import type { AgSeriesMarkerFormatterParams } from '../../../options/agChartOptions';
 import type { Node } from '../../../scene/node';
 import type { Selection } from '../../../scene/selection';
 import type { AnimationManager } from '../../interaction/animationManager';
-<<<<<<< HEAD
-=======
-import type { Marker } from '../../marker/marker';
-import type { SeriesNodeDatum } from '../seriesTypes';
 import * as easing from './../../../motion/easing';
 import type { CartesianSeriesNodeDatum } from './cartesianSeries';
-
-interface NodeDatum extends SeriesNodeDatum {
-    readonly xKey: string;
-    readonly xValue?: any;
-    readonly point?: SizedPoint;
-}
-
-type MarkerStyle = FillOptions & StrokeOptions & { visible?: boolean; size?: number };
-type MarkerConfig = MarkerStyle & { point?: SizedPoint; customMarker: boolean };
-
-export function getMarkerConfig<ExtraParams extends {}>({
-    datum: { datum, point },
-    highlighted,
-    markerStyle,
-    seriesStyle,
-    highlightStyle,
-    formatter,
-    seriesId,
-    ctx: { callbackCache },
-    ...opts
-}: {
-    datum: NodeDatum;
-    highlighted: boolean;
-    markerStyle: MarkerStyle;
-    seriesStyle: MarkerStyle;
-    highlightStyle: AgSeriesHighlightMarkerStyle;
-    formatter?: (params: AgSeriesMarkerFormatterParams<NodeDatum> & ExtraParams) => AgCartesianSeriesMarkerFormat;
-    seriesId: string;
-    ctx: ModuleContext;
-} & ExtraParams): MarkerStyle {
-    const {
-        fill,
-        fillOpacity,
-        stroke,
-        strokeWidth = 1,
-        strokeOpacity,
-    } = mergeDefaults(highlighted && highlightStyle, markerStyle, seriesStyle);
-
-    let format: AgCartesianSeriesMarkerFormat | undefined;
-    if (formatter) {
-        format = callbackCache.call(formatter as any, {
-            datum,
-            fill,
-            fillOpacity,
-            stroke,
-            strokeWidth,
-            strokeOpacity,
-            size: point?.size ?? 0,
-            highlighted,
-            seriesId,
-            ...opts,
-        });
-    }
-
-    return {
-        fill: format?.fill ?? fill,
-        stroke: format?.stroke ?? stroke,
-        strokeWidth: format?.strokeWidth ?? strokeWidth,
-        size: format?.size ?? point?.size ?? markerStyle.size,
-        fillOpacity,
-        strokeOpacity,
-    };
-}
-
-export function updateMarker({ node, config }: { node: Marker; config: MarkerConfig }) {
-    const {
-        visible = true,
-        point,
-        fill,
-        fillOpacity = 1,
-        stroke,
-        strokeWidth = 1,
-        strokeOpacity = 1,
-        size = point?.size ?? 0,
-        customMarker,
-    } = config;
-
-    node.setProperties({
-        visible: visible && size > 0 && !isNaN(point?.x ?? 0) && !isNaN(point?.y ?? 0),
-        fill,
-        fillOpacity,
-        stroke,
-        strokeWidth,
-        strokeOpacity,
-        size,
-        // Don't trample translation properties unless a point is specified.
-        ...(point ? { translationX: point.x, translationY: point.y } : {}),
-    });
-
-    // Only for custom marker shapes
-    if (customMarker && !node.dirtyPath) {
-        node.path.clear({ trackChanges: true });
-        node.updatePath();
-        node.checkPathDirty();
-    }
-}
->>>>>>> 431555e7
 
 type NodeWithOpacity = Node & { opacity: number };
 export function markerFadeInAnimation<T>(
