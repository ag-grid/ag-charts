--- conflicted
+++ resolved
@@ -26,11 +26,7 @@
     valueProperty,
 } from '../../data/processors';
 import type { CategoryLegendDatum, ChartLegendType } from '../../legendDatum';
-<<<<<<< HEAD
-import { Series, SeriesNodePickMode } from '../series';
-=======
-import { Series, SeriesNodePickMatch, SeriesNodePickMode, keyProperty, valueProperty } from '../series';
->>>>>>> 64a3cfea
+import { Series, SeriesNodePickMatch, SeriesNodePickMode } from '../series';
 import { resetLabelFn, seriesLabelFadeInAnimation } from '../seriesLabelUtil';
 import { collapsedStartingBarPosition, prepareBarAnimationFunctions, resetBarSelectionsFn } from './barUtil';
 import {
