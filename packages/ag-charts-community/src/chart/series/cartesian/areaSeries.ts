import type { ModuleContext } from '../../../module/moduleContext';
import type {
    AgAreaSeriesLabelFormatterParams,
    AgAreaSeriesOptionsKeys,
    AgCartesianSeriesMarkerFormat,
    AgCartesianSeriesMarkerFormatterParams,
    AgCartesianSeriesTooltipRendererParams,
    AgTooltipRendererResult,
    FontStyle,
    FontWeight,
} from '../../../options/agChartOptions';
import { ContinuousScale } from '../../../scale/continuousScale';
import type { DropShadow } from '../../../scene/dropShadow';
import { Group } from '../../../scene/group';
import type { Point, SizedPoint } from '../../../scene/point';
import type { Selection } from '../../../scene/selection';
import type { Text } from '../../../scene/shape/text';
import { extent } from '../../../util/array';
import { mergeDefaults } from '../../../util/object';
import { sanitizeHtml } from '../../../util/sanitize';
import { COLOR_STRING, NUMBER, OPT_LINE_DASH, OPT_NUMBER, OPT_STRING, Validate } from '../../../util/validation';
import { isContinuous, isNumber } from '../../../util/value';
import { LogAxis } from '../../axis/logAxis';
import { TimeAxis } from '../../axis/timeAxis';
import { ChartAxisDirection } from '../../chartAxisDirection';
import type { DataController } from '../../data/dataController';
import { fixNumericExtent } from '../../data/dataModel';
import { normaliseGroupTo } from '../../data/processors';
import { Label } from '../../label';
import type { CategoryLegendDatum, ChartLegendType } from '../../legendDatum';
import type { Marker } from '../../marker/marker';
import { getMarker } from '../../marker/util';
import type { SeriesNodeDatum } from '../series';
import { groupAccumulativeValueProperty, keyProperty, valueProperty } from '../series';
import { SeriesMarker } from '../seriesMarker';
import { SeriesTooltip } from '../seriesTooltip';
import {
    type AreaPathDatum,
    type AreaPathPoint,
    AreaSeriesTag,
    areaAnimateEmptyUpdateReady,
    areaAnimateReadyUpdate,
    areaResetMarkersAndPaths,
} from './areaUtil';
<<<<<<< HEAD
import type { CartesianAnimationData, CartesianSeriesNodeDatum } from './cartesianSeries';
import { CartesianSeries } from './cartesianSeries';
=======
import type {
    CartesianAnimationData,
    CartesianSeriesNodeDataContext,
    CartesianSeriesNodeDatum,
} from './cartesianSeries';
import { CartesianSeries, CartesianSeriesMarker } from './cartesianSeries';
import { getMarkerConfig, updateMarker } from './markerUtil';
>>>>>>> 431555e7

interface MarkerSelectionDatum extends Required<CartesianSeriesNodeDatum> {
    readonly index: number;
    readonly fill?: string;
    readonly stroke?: string;
    readonly strokeWidth: number;
    readonly cumulativeValue: number;
}

interface LabelSelectionDatum extends Readonly<Point>, SeriesNodeDatum {
    readonly index: number;
    readonly itemId: any;
    readonly label?: {
        readonly text: string;
        readonly fontStyle?: FontStyle;
        readonly fontWeight?: FontWeight;
        readonly fontSize: number;
        readonly fontFamily: string;
        readonly textAlign: CanvasTextAlign;
        readonly textBaseline: CanvasTextBaseline;
        readonly fill: string;
    };
}

interface AreaSeriesNodeDataContext extends CartesianSeriesNodeDataContext<MarkerSelectionDatum, LabelSelectionDatum> {
    fillData: AreaPathDatum;
    strokeData: AreaPathDatum;
}

type AreaAnimationData = CartesianAnimationData<
    Group,
    MarkerSelectionDatum,
    LabelSelectionDatum,
    AreaSeriesNodeDataContext
>;

export class AreaSeries extends CartesianSeries<
    Group,
    MarkerSelectionDatum,
    LabelSelectionDatum,
    AreaSeriesNodeDataContext
> {
    static className = 'AreaSeries';
    static type = 'area' as const;

    tooltip = new SeriesTooltip<AgCartesianSeriesTooltipRendererParams>();

    readonly marker = new SeriesMarker<AgAreaSeriesOptionsKeys, MarkerSelectionDatum>();

    readonly label = new Label<AgAreaSeriesLabelFormatterParams>();

    @Validate(COLOR_STRING)
    fill: string = '#c16068';

    @Validate(COLOR_STRING)
    stroke: string = '#874349';

    @Validate(NUMBER(0, 1))
    fillOpacity = 1;

    @Validate(NUMBER(0, 1))
    strokeOpacity = 1;

    @Validate(OPT_LINE_DASH)
    lineDash?: number[] = [0];

    @Validate(NUMBER(0))
    lineDashOffset: number = 0;

    constructor(moduleCtx: ModuleContext) {
        super({
            moduleCtx,
            pathsPerSeries: 2,
            pathsZIndexSubOrderOffset: [0, 1000],
            hasMarkers: true,
        });
    }

    @Validate(OPT_STRING)
    xKey?: string = undefined;

    @Validate(OPT_STRING)
    xName?: string = undefined;

    @Validate(OPT_STRING)
    yKey?: string;

    @Validate(OPT_STRING)
    yName?: string;

    @Validate(OPT_NUMBER(0))
    normalizedTo?: number;

    @Validate(NUMBER(0))
    strokeWidth = 2;

    shadow?: DropShadow = undefined;

    override async processData(dataController: DataController) {
        const { xKey, yKey, normalizedTo, data, visible, seriesGrouping: { groupIndex = this.id } = {} } = this;

        if (!xKey || !yKey || !data) return;

        const { isContinuousX, isContinuousY } = this.isContinuous();
        const ids = [
            `area-stack-${groupIndex}-yValues`,
            `area-stack-${groupIndex}-yValues-trailing`,
            `area-stack-${groupIndex}-yValues-prev`,
            `area-stack-${groupIndex}-yValues-trailing-prev`,
            `area-stack-${groupIndex}-yValues-marker`,
        ];

        const extraProps = [];
        const normaliseTo = normalizedTo && isFinite(normalizedTo) ? normalizedTo : undefined;
        if (normaliseTo) {
            extraProps.push(normaliseGroupTo(this, [ids[0], ids[1], ids[4]], normaliseTo, 'range'));
            extraProps.push(normaliseGroupTo(this, [ids[2], ids[3]], normaliseTo, 'range'));
        }

        await this.requestDataModel<any, any, true>(dataController, data, {
            props: [
                keyProperty(this, xKey, isContinuousX, { id: 'xValue' }),
                valueProperty(this, yKey, isContinuousY, { id: `yValue-raw`, invalidValue: null }),
                ...groupAccumulativeValueProperty(this, yKey, isContinuousY, 'window', 'current', {
                    id: `yValue-end`,
                    invalidValue: null,
                    groupId: ids[0],
                }),
                ...groupAccumulativeValueProperty(this, yKey, isContinuousY, 'window-trailing', 'current', {
                    id: `yValue-start`,
                    invalidValue: null,
                    groupId: ids[1],
                }),
                ...groupAccumulativeValueProperty(this, yKey, isContinuousY, 'window', 'last', {
                    id: `yValue-previous-end`,
                    invalidValue: null,
                    groupId: ids[2],
                }),
                ...groupAccumulativeValueProperty(this, yKey, isContinuousY, 'window-trailing', 'last', {
                    id: `yValue-previous-start`,
                    invalidValue: null,
                    groupId: ids[3],
                }),
                ...groupAccumulativeValueProperty(this, yKey, isContinuousY, 'normal', 'current', {
                    id: `yValue-cumulative`,
                    invalidValue: null,
                    groupId: ids[4],
                }),
                ...extraProps,
            ],
            groupByKeys: true,
            dataVisible: visible,
        });
    }

    override getSeriesDomain(direction: ChartAxisDirection): any[] {
        const { processedData, dataModel, axes } = this;
        if (!processedData || !dataModel) return [];

        const xAxis = axes[ChartAxisDirection.X];
        const yAxis = axes[ChartAxisDirection.Y];

        const keyDef = dataModel.resolveProcessedDataDefById(this, `xValue`);
        const keys = dataModel.getDomain(this, `xValue`, 'key', processedData);
        const yExtent = dataModel.getDomain(this, /yValue-(previous-)?end/, 'value', processedData);

        if (direction === ChartAxisDirection.X) {
            if (keyDef?.def.type === 'key' && keyDef.def.valueType === 'category') {
                return keys;
            }

            return fixNumericExtent(extent(keys), xAxis);
        } else if (yAxis instanceof LogAxis || yAxis instanceof TimeAxis) {
            return fixNumericExtent(yExtent as any, yAxis);
        } else {
            const fixedYExtent = [yExtent[0] > 0 ? 0 : yExtent[0], yExtent[1] < 0 ? 0 : yExtent[1]];
            return fixNumericExtent(fixedYExtent as any, yAxis);
        }
    }

    async createNodeData() {
        const { axes, data, processedData: { data: groupedData } = {}, dataModel } = this;

        const xAxis = axes[ChartAxisDirection.X];
        const yAxis = axes[ChartAxisDirection.Y];

        if (!xAxis || !yAxis || !data || !dataModel) {
            return [];
        }

        const { yKey = '', xKey = '', marker, label, fill: seriesFill, stroke: seriesStroke } = this;
        const { scale: xScale } = xAxis;
        const { scale: yScale } = yAxis;

        const continuousY = ContinuousScale.is(yScale);

        const xOffset = (xScale.bandwidth ?? 0) / 2;

        const yStartIndex = dataModel.resolveProcessedDataIndexById(this, `yValue-start`).index;
        const yEndIndex = dataModel.resolveProcessedDataIndexById(this, `yValue-end`).index;
        const yRawIndex = dataModel.resolveProcessedDataIndexById(this, `yValue-raw`).index;
        const yPreviousStartIndex = dataModel.resolveProcessedDataIndexById(this, `yValue-previous-start`).index;
        const yPreviousEndIndex = dataModel.resolveProcessedDataIndexById(this, `yValue-previous-end`).index;
        const yCumulativeIndex = dataModel.resolveProcessedDataIndexById(this, `yValue-cumulative`).index;

        const createPathCoordinates = (xDatum: any, lastYEnd: number, yEnd: number): [AreaPathPoint, AreaPathPoint] => {
            const x = xScale.convert(xDatum) + xOffset;

            const prevYCoordinate = yScale.convert(lastYEnd);
            const currYCoordinate = yScale.convert(yEnd);

            return [
                { x, y: currYCoordinate, yValue: yEnd },
                { x, y: prevYCoordinate, yValue: lastYEnd },
            ];
        };

        const createMarkerCoordinate = (xDatum: any, yEnd: number, rawYDatum: any): SizedPoint => {
            let currY;

            // if not normalized, the invalid data points will be processed as `undefined` in processData()
            // if normalized, the invalid data points will be processed as 0 rather than `undefined`
            // check if unprocessed datum is valid as we only want to show markers for valid points
            const normalized = this.normalizedTo && isFinite(this.normalizedTo);
            const normalizedAndValid = normalized && continuousY && isContinuous(rawYDatum);

            const valid = (!normalized && !isNaN(rawYDatum)) || normalizedAndValid;

            if (valid) {
                currY = yEnd;
            }

            const x = xScale.convert(xDatum) + xOffset;
            const y = yScale.convert(currY);

            return { x, y, size: marker.size };
        };

        const itemId = yKey;
        const labelData: LabelSelectionDatum[] = [];
        const markerData: MarkerSelectionDatum[] = [];
        const fillData: AreaPathDatum = { itemId, points: [] };
        const strokeData: AreaPathDatum = { itemId, points: [] };
        const context: AreaSeriesNodeDataContext = {
            itemId,
            fillData,
            strokeData,
            labelData,
            nodeData: markerData,
            scales: super.calculateScaling(),
        };

        const fillPoints = fillData.points;
        const fillPhantomPoints: AreaPathPoint[] = [];

        const strokePoints = strokeData.points;

        let datumIdx = -1;
        let lastXDatum: any;
        groupedData?.forEach((datumGroup) => {
            const {
                keys: [xDatum],
                datum: datumArray,
                values: valuesArray,
            } = datumGroup;

            valuesArray.forEach((values, valueIdx) => {
                datumIdx++;

                const seriesDatum = datumArray[valueIdx];
                const yRawDatum = values[yRawIndex];
                const yStart = values[yStartIndex];
                const yEnd = values[yEndIndex];
                const yPreviousStart = values[yPreviousStartIndex];
                const yPreviousEnd = values[yPreviousEndIndex];
                const yCumulative = values[yCumulativeIndex];

                const validPoint = yRawDatum != null;

                // marker data
                const point = createMarkerCoordinate(xDatum, +yCumulative, yRawDatum);

                if (validPoint && marker) {
                    markerData.push({
                        index: datumIdx,
                        series: this,
                        itemId,
                        datum: seriesDatum,
                        midPoint: { x: point.x, y: point.y },
                        cumulativeValue: yEnd,
                        yValue: yRawDatum,
                        xValue: xDatum,
                        yKey,
                        xKey,
                        point,
                        fill: marker.fill ?? seriesFill,
                        stroke: marker.stroke ?? seriesStroke,
                        strokeWidth: marker.strokeWidth ?? this.getStrokeWidth(this.strokeWidth),
                    });
                }

                // label data
                if (validPoint && label) {
                    const labelText = this.getLabelText(
                        label,
                        {
                            value: yRawDatum,
                            datum: seriesDatum,
                            xKey,
                            yKey,
                            xName: this.xName,
                            yName: this.yName,
                        },
                        (value) => (isNumber(value) ? value.toFixed(2) : String(value))
                    );

                    labelData.push({
                        index: datumIdx,
                        series: this,
                        itemId: yKey,
                        datum: seriesDatum,
                        x: point.x,
                        y: point.y,
                        label: labelText
                            ? {
                                  text: labelText,
                                  fontStyle: label.fontStyle,
                                  fontWeight: label.fontWeight,
                                  fontSize: label.fontSize,
                                  fontFamily: label.fontFamily,
                                  textAlign: 'center',
                                  textBaseline: 'bottom',
                                  fill: label.color,
                              }
                            : undefined,
                    });
                }

                // fill data
                // Handle data in pairs of current and next x and y values
                const windowX = [lastXDatum, xDatum];
                const windowYStart = [yPreviousStart, yStart];
                const windowYEnd = [yPreviousEnd, yEnd];

                if (windowX.some((v) => v == undefined)) {
                    lastXDatum = xDatum;
                    return;
                }
                if (windowYStart.some((v) => v == undefined)) {
                    windowYStart[0] = 0;
                    windowYStart[1] = 0;
                }
                if (windowYEnd.some((v) => v == undefined)) {
                    windowYEnd[0] = 0;
                    windowYEnd[1] = 0;
                }

                const prevCoordinates = createPathCoordinates(lastXDatum, +windowYStart[0], +windowYEnd[0]!);
                fillPoints.push(prevCoordinates[0]);
                fillPhantomPoints.push(prevCoordinates[1]);

                const nextCoordinates = createPathCoordinates(xDatum, +windowYStart[1], +windowYEnd[1]!);
                fillPoints.push(nextCoordinates[0]);
                fillPhantomPoints.push(nextCoordinates[1]);

                // stroke data
                strokePoints.push({ x: NaN, y: NaN, yValue: undefined }); // moveTo

                if (yPreviousEnd != null) {
                    strokePoints.push(prevCoordinates[0]);
                }

                if (yEnd != undefined) {
                    strokePoints.push(nextCoordinates[0]);
                }

                lastXDatum = xDatum;
            });
        });

        for (let i = fillPhantomPoints.length - 1; i >= 0; i--) {
            fillPoints.push(fillPhantomPoints[i]);
        }

        return [context];
    }

    protected override isPathOrSelectionDirty(): boolean {
        return this.marker.isDirty();
    }

    protected override markerFactory() {
        const { shape } = this.marker;
        const MarkerShape = getMarker(shape);
        return new MarkerShape();
    }

    protected override async updateMarkerSelection(opts: {
        nodeData: MarkerSelectionDatum[];
        markerSelection: Selection<Marker, MarkerSelectionDatum>;
    }) {
        const { nodeData, markerSelection } = opts;
        const {
            marker: { enabled },
        } = this;
        const data = enabled && nodeData ? nodeData : [];

        if (this.marker.isDirty()) {
            markerSelection.clear();
        }

        return markerSelection.update(data, (marker) => {
            marker.tag = AreaSeriesTag.Marker;
        });
    }

    protected override async updateMarkerNodes(opts: {
        markerSelection: Selection<Marker, MarkerSelectionDatum>;
        isHighlight: boolean;
    }) {
        const { markerSelection, isHighlight: highlighted } = opts;
        const { xKey = '', yKey = '', marker, fill, stroke, strokeWidth, fillOpacity, strokeOpacity } = this;
        const baseStyle = mergeDefaults(highlighted && this.highlightStyle.item, marker.getStyle(), {
            fill,
            stroke,
            strokeWidth,
            fillOpacity,
            strokeOpacity,
        });

        markerSelection.each((node, datum) => {
            this.updateMarkerStyle(node, marker, { datum, highlighted, xKey, yKey }, baseStyle);
        });

        if (!highlighted) {
            this.marker.markClean();
        }
    }

    protected async updateLabelSelection(opts: {
        labelData: LabelSelectionDatum[];
        labelSelection: Selection<Text, LabelSelectionDatum>;
    }) {
        const { labelData, labelSelection } = opts;

        return labelSelection.update(labelData, (text) => {
            text.tag = AreaSeriesTag.Label;
        });
    }

    protected async updateLabelNodes(opts: { labelSelection: Selection<Text, LabelSelectionDatum> }) {
        const { labelSelection } = opts;
        const { enabled: labelEnabled, fontStyle, fontWeight, fontSize, fontFamily, color } = this.label;
        labelSelection.each((text, datum) => {
            const { x, y, label } = datum;

            if (label && labelEnabled) {
                text.fontStyle = fontStyle;
                text.fontWeight = fontWeight;
                text.fontSize = fontSize;
                text.fontFamily = fontFamily;
                text.textAlign = label.textAlign;
                text.textBaseline = label.textBaseline;
                text.text = label.text;
                text.x = x;
                text.y = y - 10;
                text.fill = color;
                text.visible = true;
            } else {
                text.visible = false;
            }
        });
    }

    getTooltipHtml(nodeDatum: MarkerSelectionDatum): string {
        const {
            xKey,
            id: seriesId,
            axes,
            xName,
            yName,
            fill: seriesFill,
            stroke: seriesStroke,
            tooltip,
            marker,
            dataModel,
        } = this;
        const { yKey, xValue, yValue, datum } = nodeDatum;

        const xAxis = axes[ChartAxisDirection.X];
        const yAxis = axes[ChartAxisDirection.Y];

        if (!(xKey && yKey) || !(xAxis && yAxis && isNumber(yValue)) || !dataModel) {
            return '';
        }

        const {
            size,
            formatter: markerFormatter,
            strokeWidth: markerStrokeWidth,
            fill: markerFill,
            stroke: markerStroke,
        } = marker;

        const xString = xAxis.formatDatum(xValue);
        const yString = yAxis.formatDatum(yValue);
        const title = sanitizeHtml(yName);
        const content = sanitizeHtml(xString + ': ' + yString);

        const strokeWidth = markerStrokeWidth ?? this.strokeWidth;
        const fill = seriesFill ?? markerFill;
        const stroke = markerStroke ?? seriesStroke;

        let format: AgCartesianSeriesMarkerFormat | undefined;

        if (markerFormatter) {
            format = markerFormatter({
                datum,
                xKey,
                yKey,
                fill,
                stroke,
                strokeWidth,
                size,
                highlighted: false,
                seriesId,
            });
        }

        const color = format?.fill ?? fill;

        const defaults: AgTooltipRendererResult = {
            title,
            backgroundColor: color,
            content,
        };

        return tooltip.toTooltipHtml(defaults, {
            datum,
            xKey,
            xName,
            yKey,
            yName,
            color,
            title,
            seriesId,
        });
    }

    getLegendData(legendType: ChartLegendType): CategoryLegendDatum[] {
        const { data, id, xKey, yKey, yName, marker, fill, stroke, fillOpacity, strokeOpacity, visible } = this;

        if (!data?.length || !xKey || !yKey || legendType !== 'category') {
            return [];
        }

        return [
            {
                legendType,
                id,
                itemId: yKey,
                seriesId: id,
                enabled: visible,
                label: {
                    text: yName ?? yKey,
                },
                marker: {
                    shape: marker.shape,
                    fill: marker.fill ?? fill,
                    stroke: marker.stroke ?? stroke,
                    fillOpacity: marker.fillOpacity ?? fillOpacity,
                    strokeOpacity: marker.strokeOpacity ?? strokeOpacity,
                    strokeWidth: marker.strokeWidth ?? 0,
                },
            },
        ];
    }

    override animateEmptyUpdateReady({
        markerSelections,
        labelSelections,
        contextData,
        paths,
        seriesRect,
    }: AreaAnimationData) {
        const { seriesId, styles, ctx, formatter, getFormatterParams } = this.getAnimationOptions();
        areaAnimateEmptyUpdateReady({
            markerSelections,
            labelSelections,
            contextData,
            paths,
            seriesRect,
            styles,
            seriesId,
            ctx,
            formatter,
            getFormatterParams,
        });
    }

    override animateReadyUpdate({ contextData, paths }: AreaAnimationData) {
        const { styles } = this.getAnimationOptions();
        areaAnimateReadyUpdate({ contextData, paths, styles });
    }

    override animateReadyResize({ contextData, markerSelections, labelSelections, paths }: AreaAnimationData) {
        const { styles, ctx, formatter, getFormatterParams } = this.getAnimationOptions();

        areaResetMarkersAndPaths({
            contextData,
            markerSelections,
            labelSelections,
            paths,
            styles,
            ctx,
            formatter,
            getFormatterParams,
        });
    }

    getAnimationOptions() {
        const { id: seriesId, ctx, xKey = '', yKey = '', marker } = this;
        const styles = {
            stroke: this.stroke,
            fill: this.fill,
            fillOpacity: this.fillOpacity,
            lineDash: this.lineDash,
            lineDashOffset: this.lineDashOffset,
            strokeOpacity: this.strokeOpacity,
            shadow: this.shadow,
            strokeWidth: this.getStrokeWidth(this.strokeWidth),
        };

        const { size, formatter } = marker;
        const fill = marker.fill ?? styles.fill;
        const stroke = marker.stroke ?? styles.stroke;
        const strokeWidth = marker.strokeWidth ?? this.strokeWidth;
        const getFormatterParams = (nodeDatum: MarkerSelectionDatum): AgCartesianSeriesMarkerFormatterParams<any> => {
            return {
                datum: nodeDatum.datum,
                xKey,
                yKey,
                seriesId,
                fill,
                stroke,
                strokeWidth,
                size,
                highlighted: false,
            };
        };

        return { seriesId, styles, ctx, formatter, getFormatterParams };
    }

    protected isLabelEnabled() {
        return this.label.enabled;
    }

    protected nodeFactory() {
        return new Group();
    }
}<|MERGE_RESOLUTION|>--- conflicted
+++ resolved
@@ -30,7 +30,7 @@
 import type { CategoryLegendDatum, ChartLegendType } from '../../legendDatum';
 import type { Marker } from '../../marker/marker';
 import { getMarker } from '../../marker/util';
-import type { SeriesNodeDatum } from '../series';
+import type { SeriesNodeDataContext, SeriesNodeDatum } from '../series';
 import { groupAccumulativeValueProperty, keyProperty, valueProperty } from '../series';
 import { SeriesMarker } from '../seriesMarker';
 import { SeriesTooltip } from '../seriesTooltip';
@@ -42,18 +42,8 @@
     areaAnimateReadyUpdate,
     areaResetMarkersAndPaths,
 } from './areaUtil';
-<<<<<<< HEAD
 import type { CartesianAnimationData, CartesianSeriesNodeDatum } from './cartesianSeries';
 import { CartesianSeries } from './cartesianSeries';
-=======
-import type {
-    CartesianAnimationData,
-    CartesianSeriesNodeDataContext,
-    CartesianSeriesNodeDatum,
-} from './cartesianSeries';
-import { CartesianSeries, CartesianSeriesMarker } from './cartesianSeries';
-import { getMarkerConfig, updateMarker } from './markerUtil';
->>>>>>> 431555e7
 
 interface MarkerSelectionDatum extends Required<CartesianSeriesNodeDatum> {
     readonly index: number;
@@ -78,7 +68,7 @@
     };
 }
 
-interface AreaSeriesNodeDataContext extends CartesianSeriesNodeDataContext<MarkerSelectionDatum, LabelSelectionDatum> {
+interface AreaSeriesNodeDataContext extends SeriesNodeDataContext<MarkerSelectionDatum, LabelSelectionDatum> {
     fillData: AreaPathDatum;
     strokeData: AreaPathDatum;
 }
