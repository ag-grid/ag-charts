--- conflicted
+++ resolved
@@ -563,19 +563,11 @@
         });
     }
 
-<<<<<<< HEAD
-    protected getNodeClickEvent(
+    protected override getNodeClickEvent(
         event: MouseEvent,
         datum: MarkerSelectionDatum
     ): CartesianSeriesNodeClickEvent<MarkerSelectionDatum, AreaSeries, 'nodeClick'> {
         return new CartesianSeriesNodeClickEvent('nodeClick', event, datum, this);
-=======
-    protected override getNodeClickEvent(
-        event: MouseEvent,
-        datum: MarkerSelectionDatum
-    ): CartesianSeriesNodeClickEvent<any> {
-        return new CartesianSeriesNodeClickEvent(this.xKey ?? '', datum.yKey, event, datum, this);
->>>>>>> 7dc6b785
     }
 
     protected override getNodeDoubleClickEvent(
