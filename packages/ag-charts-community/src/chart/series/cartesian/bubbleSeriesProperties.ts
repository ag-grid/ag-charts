--- conflicted
+++ resolved
@@ -5,13 +5,9 @@
     AgBubbleSeriesTooltipRendererParams,
     AgSeriesMarkerStyle,
     LabelPlacement,
-<<<<<<< HEAD
     Styler,
-} from '../../../options/agChartOptions';
-=======
 } from 'ag-charts-types';
 
->>>>>>> 1f2f3f32
 import { RedrawType, SceneChangeDetection } from '../../../scene/changeDetectable';
 import type { SizedPoint } from '../../../scene/point';
 import type { MeasuredLabel } from '../../../scene/util/labelPlacement';
