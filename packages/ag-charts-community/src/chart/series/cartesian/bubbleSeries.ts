--- conflicted
+++ resolved
@@ -190,25 +190,13 @@
             });
         }
 
-<<<<<<< HEAD
-        return [
-            {
-                itemId: yKey,
-                nodeData,
-                labelData: nodeData,
-                scales: this.calculateScaling(),
-                visible: this.visible,
-            },
-        ];
-=======
         return {
             itemId: yKey,
             nodeData,
             labelData: nodeData,
-            scales: super.calculateScaling(),
+            scales: this.calculateScaling(),
             visible: this.visible,
         };
->>>>>>> 25bd0add
     }
 
     protected override isPathOrSelectionDirty(): boolean {
