--- conflicted
+++ resolved
@@ -17,20 +17,21 @@
 import { createId } from '../../util/id';
 import { jsonDiff } from '../../util/json';
 import { Listeners } from '../../util/listeners';
+import { clamp } from '../../util/number';
 import { mergeDefaults } from '../../util/object';
 import type { TypedEvent } from '../../util/observable';
 import { Observable } from '../../util/observable';
 import { ActionOnSet } from '../../util/proxy';
+import { isFiniteNumber } from '../../util/type-guards';
+import { isContinuous } from '../../util/value';
 import type { ChartAnimationPhase } from '../chartAnimationPhase';
 import type { ChartAxis } from '../chartAxis';
 import { ChartAxisDirection } from '../chartAxisDirection';
 import type { ChartMode } from '../chartMode';
+import { accumulatedValue, range, trailingAccumulatedValue } from '../data/aggregateFunctions';
 import type { DataController } from '../data/dataController';
-<<<<<<< HEAD
-=======
 import type { DatumPropertyDefinition } from '../data/dataModel';
 import { accumulateGroup } from '../data/processors';
->>>>>>> 8d6f81d0
 import { Layers } from '../layers';
 import type { ChartLegendDatum, ChartLegendType } from '../legendDatum';
 import type { Marker } from '../marker/marker';
@@ -57,8 +58,6 @@
     distance: number;
 };
 
-<<<<<<< HEAD
-=======
 function basicContinuousCheckDatumValidation(value: any) {
     return value != null && isContinuous(value);
 }
@@ -143,7 +142,6 @@
     ];
 }
 
->>>>>>> 8d6f81d0
 export type SeriesNodeEventTypes = 'nodeClick' | 'nodeDoubleClick' | 'nodeContextMenuAction' | 'groupingChanged';
 
 interface INodeEvent<TEvent extends string = SeriesNodeEventTypes> extends TypedEvent {
