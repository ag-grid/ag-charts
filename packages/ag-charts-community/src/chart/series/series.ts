--- conflicted
+++ resolved
@@ -21,11 +21,6 @@
 import type { TypedEvent } from '../../util/observable';
 import { Observable } from '../../util/observable';
 import { ActionOnSet } from '../../util/proxy';
-<<<<<<< HEAD
-=======
-import { isFiniteNumber } from '../../util/type-guards';
-import { isContinuous } from '../../util/value';
->>>>>>> f5ac5ae6
 import type { ChartAnimationPhase } from '../chartAnimationPhase';
 import type { ChartAxis } from '../chartAxis';
 import { ChartAxisDirection } from '../chartAxisDirection';
@@ -57,135 +52,6 @@
     distance: number;
 };
 
-<<<<<<< HEAD
-=======
-function basicContinuousCheckDatumValidation(value: any) {
-    return value != null && isContinuous(value);
-}
-
-function basicDiscreteCheckDatumValidation(value: any) {
-    return value != null;
-}
-
-export function keyProperty<K>(
-    scope: ScopeProvider,
-    propName: K,
-    continuous: boolean,
-    opts: Partial<DatumPropertyDefinition<K>> = {}
-) {
-    const result: DatumPropertyDefinition<K> = {
-        scopes: [scope.id],
-        property: propName,
-        type: 'key',
-        valueType: continuous ? 'range' : 'category',
-        validation: continuous ? basicContinuousCheckDatumValidation : basicDiscreteCheckDatumValidation,
-        ...opts,
-    };
-    return result;
-}
-
-export function valueProperty<K>(
-    scope: ScopeProvider,
-    propName: K,
-    continuous: boolean,
-    opts: Partial<DatumPropertyDefinition<K>> = {}
-) {
-    const result: DatumPropertyDefinition<K> = {
-        scopes: [scope.id],
-        property: propName,
-        type: 'value',
-        valueType: continuous ? 'range' : 'category',
-        validation: continuous ? basicContinuousCheckDatumValidation : basicDiscreteCheckDatumValidation,
-        ...opts,
-    };
-    return result;
-}
-
-export function rangedValueProperty<K>(
-    scope: ScopeProvider,
-    propName: K,
-    opts: Partial<DatumPropertyDefinition<K>> & { min?: number; max?: number } = {}
-): DatumPropertyDefinition<K> {
-    const { min = -Infinity, max = Infinity, ...defOpts } = opts;
-    return {
-        scopes: [scope.id],
-        type: 'value',
-        property: propName,
-        valueType: 'range',
-        validation: basicContinuousCheckDatumValidation,
-        processor: () => (datum) => (isFiniteNumber(datum) ? clamp(min, datum, max) : datum),
-        ...defOpts,
-    };
-}
-
-export function trailingValueProperty<K>(
-    scope: ScopeProvider,
-    propName: K,
-    continuous: boolean,
-    opts: Partial<DatumPropertyDefinition<K>> = {}
-) {
-    const result: DatumPropertyDefinition<K> = {
-        ...valueProperty(scope, propName, continuous, opts),
-        processor: trailingValue(),
-    };
-    return result;
-}
-
-export function trailingValue(): DatumPropertyDefinition<any>['processor'] {
-    return () => {
-        let value = 0;
-
-        return (datum: any) => {
-            const oldValue = value;
-            value = datum;
-            return oldValue;
-        };
-    };
-}
-
-export function accumulativeValueProperty<K>(
-    scope: ScopeProvider,
-    propName: K,
-    continuous: boolean,
-    opts: Partial<DatumPropertyDefinition<K>> & { onlyPositive?: boolean } = {}
-) {
-    const { onlyPositive, ...defOpts } = opts;
-    const result: DatumPropertyDefinition<K> = {
-        ...valueProperty(scope, propName, continuous, defOpts),
-        processor: accumulatedValue(onlyPositive),
-    };
-    return result;
-}
-
-export function trailingAccumulatedValueProperty<K>(
-    scope: ScopeProvider,
-    propName: K,
-    continuous: boolean,
-    opts: Partial<DatumPropertyDefinition<K>> = {}
-) {
-    const result: DatumPropertyDefinition<K> = {
-        ...valueProperty(scope, propName, continuous, opts),
-        processor: trailingAccumulatedValue(),
-    };
-    return result;
-}
-
-export function groupAccumulativeValueProperty<K>(
-    scope: ScopeProvider,
-    propName: K,
-    continuous: boolean,
-    mode: 'normal' | 'trailing' | 'window' | 'window-trailing',
-    sum: 'current' | 'last' = 'current',
-    opts: Partial<DatumPropertyDefinition<K>> & { rangeId?: string; groupId: string }
-) {
-    return [
-        valueProperty(scope, propName, continuous, opts),
-        accumulateGroup(scope, opts.groupId, mode, sum, opts.separateNegative),
-        ...(opts.rangeId != null ? [range(scope, opts.rangeId, opts.groupId)] : []),
-    ];
-}
-
->>>>>>> f5ac5ae6
 export type SeriesNodeEventTypes = 'nodeClick' | 'nodeDoubleClick' | 'nodeContextMenuAction' | 'groupingChanged';
 
 interface INodeEvent<TEvent extends string = SeriesNodeEventTypes> extends TypedEvent {
