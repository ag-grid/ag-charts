import type { ModuleContext } from '../../../module/moduleContext';
import * as easing from '../../../motion/easing';
import { StateMachine } from '../../../motion/states';
import type { AgTooltipRendererResult } from '../../../options/chart/tooltipOptions';
import type {
    AgPieSeriesFormat,
    AgPieSeriesFormatterParams,
    AgPieSeriesLabelFormatterParams,
    AgPieSeriesTooltipRendererParams,
} from '../../../options/series/polar/pieOptions';
import { LinearScale } from '../../../scale/linearScale';
import { BBox } from '../../../scene/bbox';
import type { DropShadow } from '../../../scene/dropShadow';
import { Group } from '../../../scene/group';
import { PointerEvents } from '../../../scene/node';
import { Selection } from '../../../scene/selection';
import { Line } from '../../../scene/shape/line';
import { Sector } from '../../../scene/shape/sector';
import { Text } from '../../../scene/shape/text';
import { normalizeAngle180, toRadians } from '../../../util/angle';
import { mod, toFixed } from '../../../util/number';
import { boxCollidesSector, isPointInSector } from '../../../util/sector';
import type { Has } from '../../../util/types';
import {
    BOOLEAN,
    COLOR_STRING,
    COLOR_STRING_ARRAY,
    NUMBER,
    OPT_COLOR_STRING_ARRAY,
    OPT_FUNCTION,
    OPT_LINE_DASH,
    OPT_NUMBER,
    OPT_STRING,
    STRING,
    Validate,
} from '../../../util/validation';
import { zipObject } from '../../../util/zip';
import { Caption } from '../../caption';
import { ChartAxisDirection } from '../../chartAxisDirection';
import type { DataController } from '../../data/dataController';
import type { DataModel } from '../../data/dataModel';
import { createDatumId, diff, normalisePropertyTo } from '../../data/processors';
import type { LegendItemClickChartEvent } from '../../interaction/chartEventManager';
import { Label } from '../../label';
import { Layers } from '../../layers';
import type { CategoryLegendDatum, ChartLegendType } from '../../legendDatum';
import { Circle } from '../../marker/circle';
import type { SeriesNodeDatum, SeriesNodeEventTypes } from '../series';
import {
    HighlightStyle,
    SeriesNodeClickEvent,
    accumulativeValueProperty,
    keyProperty,
    rangedValueProperty,
    valueProperty,
} from '../series';
import { SeriesTooltip } from '../seriesTooltip';
import { PolarSeries } from './polarSeries';

class PieSeriesNodeClickEvent<TEvent extends string = SeriesNodeEventTypes> extends SeriesNodeClickEvent<
    PieNodeDatum,
    TEvent
> {
    readonly angleKey?: string;
    readonly calloutLabelKey?: string;
    readonly sectorLabelKey?: string;
    readonly radiusKey?: string;
    constructor(type: TEvent, nativeEvent: MouseEvent, datum: PieNodeDatum, series: PieSeries) {
        super(type, nativeEvent, datum, series);
        this.angleKey = series.angleKey;
        this.calloutLabelKey = series.calloutLabelKey;
        this.sectorLabelKey = series.sectorLabelKey;
        this.radiusKey = series.radiusKey;
    }
}

<<<<<<< HEAD
=======
class PieSeriesNodeClickEvent extends PieSeriesNodeBaseClickEvent {
    override readonly type = 'nodeClick';
}

class PieSeriesNodeDoubleClickEvent extends PieSeriesNodeBaseClickEvent {
    override readonly type = 'nodeDoubleClick';
}

>>>>>>> 7dc6b785
interface PieNodeDatum extends SeriesNodeDatum {
    readonly index: number;
    readonly radius: number; // in the [0, 1] range
    readonly angleValue: number;
    readonly radiusValue?: number;
    readonly startAngle: number;
    readonly endAngle: number;
    readonly midAngle: number;
    readonly midCos: number;
    readonly midSin: number;

    readonly calloutLabel?: {
        readonly text: string;
        readonly textAlign: CanvasTextAlign;
        readonly textBaseline: CanvasTextBaseline;
        hidden: boolean;
        collisionTextAlign?: CanvasTextAlign;
        collisionOffsetY: number;
        box?: BBox;
    };

    readonly sectorLabel?: {
        readonly text: string;
    };

    readonly sectorFormat: Required<AgPieSeriesFormat>;
    readonly legendItem?: { key: string; text: string };
    readonly legendItemValue?: string;
}

enum PieNodeTag {
    Sector,
    Callout,
    Label,
}

class PieSeriesCalloutLabel extends Label {
    @Validate(NUMBER(0))
    offset = 3; // from the callout line

    @Validate(NUMBER(0))
    minAngle = 0; // in degrees

    @Validate(OPT_FUNCTION)
    formatter?: (params: AgPieSeriesLabelFormatterParams<any>) => string = undefined;

    @Validate(NUMBER(0))
    minSpacing = 4;

    @Validate(NUMBER(0))
    maxCollisionOffset = 50;

    @Validate(BOOLEAN)
    avoidCollisions = true;
}

class PieSeriesSectorLabel extends Label {
    @Validate(NUMBER())
    positionOffset = 0;

    @Validate(NUMBER(0, 1))
    positionRatio = 0.5;

    @Validate(OPT_FUNCTION)
    formatter?: (params: AgPieSeriesLabelFormatterParams<any>) => string = undefined;
}

class PieSeriesCalloutLine {
    @Validate(OPT_COLOR_STRING_ARRAY)
    colors: string[] | undefined = undefined;

    @Validate(NUMBER(0))
    length: number = 10;

    @Validate(NUMBER(0))
    strokeWidth: number = 1;
}

export class PieTitle extends Caption {
    @Validate(BOOLEAN)
    showInLegend = false;
}

export class DoughnutInnerLabel extends Label {
    @Validate(STRING)
    text = '';
    @Validate(NUMBER())
    margin = 2;
}

export class DoughnutInnerCircle {
    @Validate(COLOR_STRING)
    fill = 'transparent';
    @Validate(OPT_NUMBER(0, 1))
    fillOpacity? = 1;
}

type PieAnimationState = 'empty' | 'ready' | 'waiting' | 'clearing';
type PieAnimationEvent = 'update' | 'updateData' | 'clear';

export class PieSeries extends PolarSeries<PieNodeDatum> {
    static className = 'PieSeries';
    static type = 'pie' as const;

    private radiusScale: LinearScale = new LinearScale();
    private groupSelection: Selection<Group, PieNodeDatum> = Selection.select(this.contentGroup, Group, false);
    private highlightSelection: Selection<Group, PieNodeDatum> = Selection.select(this.highlightGroup, Group, false);
    private calloutLabelSelection: Selection<Group, PieNodeDatum>;
    private sectorLabelSelection: Selection<Text, PieNodeDatum>;
    private innerLabelsSelection: Selection<Text, DoughnutInnerLabel>;

    private animationState: StateMachine<PieAnimationState, PieAnimationEvent>;

    // The group node that contains the background graphics.
    readonly backgroundGroup: Group;

    private nodeData: PieNodeDatum[] = [];
    private angleScale: LinearScale;

    // When a user toggles a series item (e.g. from the legend), its boolean state is recorded here.
    public seriesItemEnabled: boolean[] = [];

    title?: PieTitle = undefined;
    private oldTitle?: PieTitle;

    calloutLabel = new PieSeriesCalloutLabel();

    readonly sectorLabel = new PieSeriesSectorLabel();

    calloutLine = new PieSeriesCalloutLine();

    tooltip = new SeriesTooltip<AgPieSeriesTooltipRendererParams>();

    /**
     * The key of the numeric field to use to determine the angle (for example,
     * a pie sector angle).
     */
    @Validate(STRING)
    angleKey = '';

    @Validate(STRING)
    angleName = '';

    readonly innerLabels: DoughnutInnerLabel[] = [];

    innerCircle?: DoughnutInnerCircle = undefined;
    private oldInnerCircle?: DoughnutInnerCircle;
    private innerCircleNode?: Circle;

    /**
     * The key of the numeric field to use to determine the radii of pie sectors.
     * The largest value will correspond to the full radius and smaller values to
     * proportionally smaller radii.
     */
    @Validate(OPT_STRING)
    radiusKey?: string = undefined;

    @Validate(OPT_STRING)
    radiusName?: string = undefined;

    @Validate(OPT_NUMBER(0))
    radiusMin?: number = undefined;

    @Validate(OPT_NUMBER(0))
    radiusMax?: number = undefined;

    @Validate(OPT_STRING)
    calloutLabelKey?: string = undefined;

    @Validate(OPT_STRING)
    calloutLabelName?: string = undefined;

    @Validate(OPT_STRING)
    sectorLabelKey?: string = undefined;

    @Validate(OPT_STRING)
    sectorLabelName?: string = undefined;

    @Validate(OPT_STRING)
    legendItemKey?: string = undefined;

    @Validate(COLOR_STRING_ARRAY)
    fills: string[] = ['#c16068', '#a2bf8a', '#ebcc87', '#80a0c3', '#b58dae', '#85c0d1'];

    @Validate(COLOR_STRING_ARRAY)
    strokes: string[] = ['#874349', '#718661', '#a48f5f', '#5a7088', '#7f637a', '#5d8692'];

    @Validate(NUMBER(0, 1))
    fillOpacity = 1;

    @Validate(NUMBER(0, 1))
    strokeOpacity = 1;

    @Validate(OPT_LINE_DASH)
    lineDash?: number[] = [0];

    @Validate(NUMBER(0))
    lineDashOffset: number = 0;

    @Validate(OPT_FUNCTION)
    formatter?: (params: AgPieSeriesFormatterParams<any>) => AgPieSeriesFormat = undefined;

    /**
     * The series rotation in degrees.
     */
    @Validate(NUMBER(-360, 360))
    rotation = 0;

    @Validate(NUMBER())
    outerRadiusOffset = 0;

    @Validate(NUMBER(0))
    outerRadiusRatio = 1;

    @Validate(NUMBER())
    innerRadiusOffset = 0;

    @Validate(NUMBER(0))
    innerRadiusRatio = 1;

    @Validate(NUMBER(0))
    strokeWidth = 1;

    shadow?: DropShadow = undefined;

    override readonly highlightStyle = new HighlightStyle();

    surroundingRadius?: number = undefined;

    constructor(moduleCtx: ModuleContext) {
        super({ moduleCtx, useLabelLayer: true });

        this.angleScale = new LinearScale();
        // Each sector is a ratio of the whole, where all ratios add up to 1.
        this.angleScale.domain = [0, 1];
        // Add 90 deg to start the first pie at 12 o'clock.
        this.angleScale.range = [-Math.PI, Math.PI].map((angle) => angle + Math.PI / 2);

        this.backgroundGroup = this.rootGroup.appendChild(
            new Group({
                name: `${this.id}-background`,
                layer: true,
                zIndex: Layers.SERIES_BACKGROUND_ZINDEX,
            })
        );

        const pieCalloutLabels = new Group({ name: 'pieCalloutLabels' });
        const pieSectorLabels = new Group({ name: 'pieSectorLabels' });
        const innerLabels = new Group({ name: 'innerLabels' });
        this.labelGroup?.append(pieCalloutLabels);
        this.labelGroup?.append(pieSectorLabels);
        this.labelGroup?.append(innerLabels);
        this.calloutLabelSelection = Selection.select(pieCalloutLabels, Group);
        this.sectorLabelSelection = Selection.select(pieSectorLabels, Text);
        this.innerLabelsSelection = Selection.select(innerLabels, Text);

        this.animationState = new StateMachine('empty', {
            empty: {
                update: {
                    target: 'ready',
                    action: (data) => this.animateEmptyUpdateReady(data),
                },
            },
            ready: {
                update: {
                    target: 'ready',
                    action: () => this.animateReadyUpdateReady(),
                },
                updateData: {
                    target: 'waiting',
                },
                clear: {
                    target: 'clearing',
                },
            },
            waiting: {
                update: {
                    target: 'ready',
                    action: () => this.animateWaitingUpdateReady(),
                },
            },
            clearing: {
                update: {
                    target: 'empty',
                    action: () => this.animateClearingUpdateEmpty(),
                },
            },
        });
    }

    override addChartEventListeners(): void {
        this.ctx.chartEventManager?.addListener('legend-item-click', (event) => this.onLegendItemClick(event));
    }

    override visibleChanged() {
        this.processSeriesItemEnabled();
    }

    private processSeriesItemEnabled() {
        const { data, visible } = this;
        this.seriesItemEnabled = data?.map(() => visible) ?? [];
    }

    getDomain(direction: ChartAxisDirection): any[] {
        if (direction === ChartAxisDirection.X) {
            return this.angleScale.domain;
        } else {
            return this.radiusScale.domain;
        }
    }

    async processData(dataController: DataController) {
        let { data = [] } = this;
        const { angleKey, radiusKey, calloutLabelKey, sectorLabelKey, legendItemKey, seriesItemEnabled } = this;

        if (!angleKey) return;

        const extraKeyProps = [];
        const extraProps = [];

        if (calloutLabelKey) {
            extraKeyProps.push(keyProperty(this, calloutLabelKey, false, { id: `calloutLabelKey` }));
        } else if (sectorLabelKey) {
            extraKeyProps.push(keyProperty(this, sectorLabelKey, false, { id: `sectorLabelKey` }));
        } else if (legendItemKey) {
            extraKeyProps.push(keyProperty(this, legendItemKey, false, { id: `legendItemKey` }));
        }

        if (radiusKey) {
            extraProps.push(
                rangedValueProperty(this, radiusKey, {
                    id: 'radiusValue',
                    min: this.radiusMin ?? 0,
                    max: this.radiusMax,
                }),
                valueProperty(this, radiusKey, true, { id: `radiusRaw` }), // Raw value pass-through.
                normalisePropertyTo(this, { id: 'radiusValue' }, [0, 1], this.radiusMin ?? 0, this.radiusMax)
            );
        }
        if (calloutLabelKey) {
            extraProps.push(valueProperty(this, calloutLabelKey, false, { id: `calloutLabelValue` }));
        }
        if (sectorLabelKey) {
            extraProps.push(valueProperty(this, sectorLabelKey, false, { id: `sectorLabelValue` }));
        }
        if (legendItemKey) {
            extraProps.push(valueProperty(this, legendItemKey, false, { id: `legendItemValue` }));
        }
        if (
            !this.ctx.animationManager.isSkipped() &&
            this.processedData &&
            (calloutLabelKey || sectorLabelKey || legendItemKey)
        ) {
            extraProps.push(diff(this.processedData));
        }

        data = data.map((d, idx) => (seriesItemEnabled[idx] ? d : { ...d, [angleKey]: 0 }));

        const { dataModel, processedData } = await dataController.request<any, any, true>(this.id, data, {
            props: [
                ...extraKeyProps,
                accumulativeValueProperty(this, angleKey, true, { id: `angleValue` }),
                valueProperty(this, angleKey, true, { id: `angleRaw` }), // Raw value pass-through.
                normalisePropertyTo(this, { id: 'angleValue' }, [0, 1], 0),
                ...extraProps,
            ],
        });
        this.dataModel = dataModel;
        this.processedData = processedData;

        if (processedData?.reduced?.diff?.added.length > 0 && processedData?.reduced?.diff?.removed.length > 0) {
            this.animationState.transition('clear');
        } else {
            this.animationState.transition('updateData');
        }
    }

    async maybeRefreshNodeData() {
        if (!this.nodeDataRefresh) return;
        const [{ nodeData = [] } = {}] = await this.createNodeData();
        this.nodeData = nodeData;
        this.nodeDataRefresh = false;
    }

    private getProcessedDataIndexes(dataModel: DataModel<any>) {
        const angleIdx = dataModel.resolveProcessedDataIndexById(this, `angleValue`).index;
        const radiusIdx = this.radiusKey ? dataModel.resolveProcessedDataIndexById(this, `radiusValue`).index : -1;
        const calloutLabelIdx = this.calloutLabelKey
            ? dataModel.resolveProcessedDataIndexById(this, `calloutLabelValue`).index
            : -1;
        const sectorLabelIdx = this.sectorLabelKey
            ? dataModel.resolveProcessedDataIndexById(this, `sectorLabelValue`).index
            : -1;
        const legendItemIdx = this.legendItemKey
            ? dataModel.resolveProcessedDataIndexById(this, `legendItemValue`).index
            : -1;

        return { angleIdx, radiusIdx, calloutLabelIdx, sectorLabelIdx, legendItemIdx };
    }

    async createNodeData() {
        const { id: seriesId, processedData, dataModel, rotation, angleScale } = this;

        if (!processedData || !dataModel || processedData.type !== 'ungrouped') return [];

        const { angleIdx, radiusIdx, calloutLabelIdx, sectorLabelIdx, legendItemIdx } =
            this.getProcessedDataIndexes(dataModel);

        let currentStart = 0;
        const nodeData = processedData.data.map((group, index): PieNodeDatum => {
            const { datum, values } = group;
            const currentValue = values[angleIdx];

            const startAngle = angleScale.convert(currentStart) + toRadians(rotation);
            currentStart = currentValue;
            const endAngle = angleScale.convert(currentStart) + toRadians(rotation);
            const span = Math.abs(endAngle - startAngle);
            const midAngle = startAngle + span / 2;

            const angleValue = values[angleIdx + 1];
            const radius = radiusIdx >= 0 ? values[radiusIdx] ?? 1 : 1;
            const radiusValue = radiusIdx >= 0 ? values[radiusIdx + 1] : undefined;
            const legendItemValue = legendItemIdx >= 0 ? values[legendItemIdx] : undefined;

            const labels = this.getLabels(
                datum,
                midAngle,
                span,
                true,
                currentValue,
                radiusValue,
                values[calloutLabelIdx],
                values[sectorLabelIdx],
                legendItemValue
            );
            const sectorFormat = this.getSectorFormat(datum, index, index, false);

            return {
                itemId: index,
                series: this,
                datum,
                index,
                angleValue,
                midAngle,
                midCos: Math.cos(midAngle),
                midSin: Math.sin(midAngle),
                startAngle,
                endAngle,
                sectorFormat,
                radius,
                radiusValue,
                legendItemValue,
                ...labels,
            };
        });

        return [
            {
                itemId: seriesId,
                nodeData,
                labelData: nodeData,
            },
        ];
    }

    private getLabels(
        datum: any,
        midAngle: number,
        span: number,
        skipDisabled: boolean,
        angleValue: any,
        radiusValue: any,
        calloutLabelValue: string,
        sectorLabelValue: string,
        legendItemValue?: string
    ): {
        calloutLabel?: any;
        legendItem?: {
            key: string;
            text: string;
        };
        sectorLabel?: { text: string };
    } {
        const {
            calloutLabel,
            sectorLabel,
            legendItemKey,
            ctx: { callbackCache },
        } = this;

        const calloutLabelKey = !skipDisabled || calloutLabel.enabled ? this.calloutLabelKey : undefined;
        const sectorLabelKey = !skipDisabled || sectorLabel.enabled ? this.sectorLabelKey : undefined;

        if (!calloutLabelKey && !sectorLabelKey && !legendItemKey) return {};

        const labelFormatterParams = this.getLabelFormatterParams(
            datum,
            angleValue,
            radiusValue,
            calloutLabelValue,
            sectorLabelValue
        );

        let calloutLabelText;
        if (calloutLabelKey) {
            const calloutLabelMinAngle = toRadians(calloutLabel.minAngle);
            const calloutLabelVisible = span > calloutLabelMinAngle;

            if (!calloutLabelVisible) {
                calloutLabelText = undefined;
            } else if (calloutLabel.formatter) {
                calloutLabelText = callbackCache.call(calloutLabel.formatter, labelFormatterParams);
            } else {
                calloutLabelText = String(calloutLabelValue);
            }
        }

        let sectorLabelText;
        if (sectorLabelKey) {
            if (sectorLabel.formatter) {
                sectorLabelText = callbackCache.call(sectorLabel.formatter, labelFormatterParams);
            } else {
                sectorLabelText = String(sectorLabelValue);
            }
        }

        return {
            ...(calloutLabelText != null
                ? {
                      calloutLabel: {
                          ...this.getTextAlignment(midAngle),
                          text: calloutLabelText,
                          hidden: false,
                          collisionTextAlign: undefined,
                          collisionOffsetY: 0,
                          box: undefined,
                      },
                  }
                : {}),
            ...(sectorLabelText != null ? { sectorLabel: { text: sectorLabelText } } : {}),
            ...(legendItemKey != null && legendItemValue != null
                ? { legendItem: { key: legendItemKey, text: legendItemValue } }
                : {}),
        };
    }

    private getLabelFormatterParams(
        datum: any,
        angleValue: any,
        radiusValue: any,
        calloutLabelValue: any,
        sectorLabelValue: any
    ): AgPieSeriesLabelFormatterParams<any> {
        const {
            id: seriesId,
            radiusKey,
            radiusName,
            angleKey,
            angleName,
            calloutLabelKey,
            calloutLabelName,
            sectorLabelKey,
            sectorLabelName,
        } = this;
        return {
            datum,
            angleKey,
            angleValue,
            angleName,
            radiusKey,
            radiusValue,
            radiusName,
            calloutLabelKey,
            calloutLabelValue,
            calloutLabelName,
            sectorLabelKey,
            sectorLabelValue,
            sectorLabelName,
            seriesId,
        };
    }

    private getTextAlignment(midAngle: number) {
        const quadrantTextOpts: { textAlign: CanvasTextAlign; textBaseline: CanvasTextBaseline }[] = [
            { textAlign: 'center', textBaseline: 'bottom' },
            { textAlign: 'left', textBaseline: 'middle' },
            { textAlign: 'center', textBaseline: 'hanging' },
            { textAlign: 'right', textBaseline: 'middle' },
        ];

        const midAngle180 = normalizeAngle180(midAngle);

        // Split the circle into quadrants like so: ⊗
        const quadrantStart = (-3 * Math.PI) / 4; // same as `normalizeAngle180(toRadians(-135))`
        const quadrantOffset = midAngle180 - quadrantStart;
        const quadrant = Math.floor(quadrantOffset / (Math.PI / 2));
        const quadrantIndex = mod(quadrant, quadrantTextOpts.length);

        return quadrantTextOpts[quadrantIndex];
    }

    private getSectorFormat(datum: any, itemId: any, index: number, highlight: any) {
        const {
            angleKey,
            radiusKey,
            fills,
            strokes,
            fillOpacity: seriesFillOpacity,
            formatter,
            id: seriesId,
            ctx: { callbackCache, highlightManager },
        } = this;

        const highlightedDatum = highlightManager?.getActiveHighlight();
        const isDatumHighlighted = highlight && highlightedDatum?.series === this && itemId === highlightedDatum.itemId;
        const highlightedStyle = isDatumHighlighted ? this.highlightStyle.item : null;

        const fill = highlightedStyle?.fill ?? fills[index % fills.length];
        const fillOpacity = highlightedStyle?.fillOpacity ?? seriesFillOpacity;
        const stroke = highlightedStyle?.stroke ?? strokes[index % strokes.length];
        const strokeWidth = highlightedStyle?.strokeWidth ?? this.getStrokeWidth(this.strokeWidth);

        let format: AgPieSeriesFormat | undefined;
        if (formatter) {
            format = callbackCache.call(formatter, {
                datum,
                angleKey,
                radiusKey,
                fill,
                stroke,
                strokeWidth,
                highlighted: isDatumHighlighted,
                seriesId,
            });
        }

        return {
            fill: format?.fill ?? fill,
            fillOpacity: format?.fillOpacity ?? fillOpacity,
            stroke: format?.stroke ?? stroke,
            strokeWidth: format?.strokeWidth ?? strokeWidth,
        };
    }

    getInnerRadius() {
        const { radius, innerRadiusRatio, innerRadiusOffset } = this;
        const innerRadius = radius * (innerRadiusRatio ?? 1) + (innerRadiusOffset ? innerRadiusOffset : 0);
        if (innerRadius === radius || innerRadius < 0) {
            return 0;
        }
        return innerRadius;
    }

    getOuterRadius() {
        const { radius, outerRadiusRatio, outerRadiusOffset } = this;
        const outerRadius = radius * (outerRadiusRatio ?? 1) + (outerRadiusOffset ? outerRadiusOffset : 0);
        if (outerRadius < 0) {
            return 0;
        }
        return outerRadius;
    }

    updateRadiusScale() {
        const innerRadius = this.getInnerRadius();
        const outerRadius = this.getOuterRadius();
        this.radiusScale.range = [innerRadius, outerRadius];
    }

    private getTitleTranslationY() {
        const outerRadius = Math.max(0, this.radiusScale.range[1]);
        if (outerRadius === 0) {
            return NaN;
        }
        const spacing = this.title?.spacing ?? 0;
        const titleOffset = 2 + spacing;
        const dy = Math.max(0, -outerRadius);
        return -outerRadius - titleOffset - dy;
    }

    async update({ seriesRect }: { seriesRect: BBox }) {
        const { title } = this;

        await this.maybeRefreshNodeData();
        this.updateTitleNodes();
        this.updateRadiusScale();
        this.updateInnerCircleNodes();

        this.contentGroup.translationX = this.centerX;
        this.contentGroup.translationY = this.centerY;
        this.highlightGroup.translationX = this.centerX;
        this.highlightGroup.translationY = this.centerY;
        this.backgroundGroup.translationX = this.centerX;
        this.backgroundGroup.translationY = this.centerY;
        if (this.labelGroup) {
            this.labelGroup.translationX = this.centerX;
            this.labelGroup.translationY = this.centerY;
        }

        if (title) {
            const dy = this.getTitleTranslationY();
            const titleBox = title.node.computeBBox();
            title.node.visible =
                title.enabled && isFinite(dy) && !this.bboxIntersectsSurroundingSeries(titleBox, 0, dy);
            title.node.translationY = isFinite(dy) ? dy : 0;
        }

        this.updateNodeMidPoint();

        await this.updateSelections();
        await this.updateNodes(seriesRect);
    }

    private updateTitleNodes() {
        const { title, oldTitle } = this;

        if (oldTitle !== title) {
            if (oldTitle) {
                this.labelGroup?.removeChild(oldTitle.node);
            }

            if (title) {
                title.node.textBaseline = 'bottom';
                this.labelGroup?.appendChild(title.node);
            }

            this.oldTitle = title;
        }
    }

    private updateInnerCircleNodes() {
        const { innerCircle, oldInnerCircle, innerCircleNode: oldNode } = this;
        if (oldInnerCircle !== innerCircle) {
            let circle: Circle | undefined;
            if (oldNode) {
                this.backgroundGroup.removeChild(oldNode);
            }

            if (innerCircle) {
                circle = new Circle();
                circle.fill = innerCircle.fill;
                circle.fillOpacity = innerCircle.fillOpacity ?? 1;
                this.backgroundGroup.appendChild(circle);
            }

            this.oldInnerCircle = innerCircle;
            this.innerCircleNode = circle;
        }
    }

    private updateNodeMidPoint() {
        this.nodeData.forEach((d) => {
            const radius = this.radiusScale.convert(d.radius);
            d.nodeMidPoint = {
                x: d.midCos * Math.max(0, radius / 2),
                y: d.midSin * Math.max(0, radius / 2),
            };
        });
    }

    private async updateSelections() {
        await this.updateGroupSelection();
    }

    private async updateGroupSelection() {
        const {
            groupSelection,
            highlightSelection,
            calloutLabelSelection,
            sectorLabelSelection,
            innerLabelsSelection,
        } = this;

        const update = (selection: typeof groupSelection) => {
            return selection.update(
                this.nodeData,
                (group) => {
                    const sector = new Sector();
                    sector.tag = PieNodeTag.Sector;
                    group.appendChild(sector);
                },
                (datum) => this.getDatumId(datum)
            );
        };

        this.groupSelection = update(groupSelection);
        this.highlightSelection = update(highlightSelection);

        calloutLabelSelection.update(this.nodeData, (group) => {
            const line = new Line();
            line.tag = PieNodeTag.Callout;
            line.pointerEvents = PointerEvents.None;
            group.appendChild(line);

            const text = new Text();
            text.tag = PieNodeTag.Label;
            text.pointerEvents = PointerEvents.None;
            group.appendChild(text);
        });

        sectorLabelSelection.update(this.nodeData, (node) => {
            node.pointerEvents = PointerEvents.None;
        });

        innerLabelsSelection.update(this.innerLabels, (node) => {
            node.pointerEvents = PointerEvents.None;
        });
    }

    private async updateNodes(seriesRect: BBox) {
        const highlightedDatum = this.ctx.highlightManager?.getActiveHighlight();
        const isVisible = this.seriesItemEnabled.indexOf(true) >= 0;
        this.rootGroup.visible = isVisible;
        this.backgroundGroup.visible = isVisible;
        this.contentGroup.visible = isVisible;
        this.highlightGroup.visible = isVisible && highlightedDatum?.series === this;
        if (this.labelGroup) {
            this.labelGroup.visible = isVisible;
        }

        this.contentGroup.opacity = this.getOpacity();

        this.updateInnerCircle();

        const { radiusScale } = this;

        const innerRadius = radiusScale.convert(0);

        const updateSectorFn = (sector: Sector, datum: PieNodeDatum, index: number, isDatumHighlighted: boolean) => {
            const radius = radiusScale.convert(datum.radius);
            // Bring highlighted sector's parent group to front.
            const sectorParent = sector.parent;
            const sectorGrandParent = sectorParent?.parent;
            if (isDatumHighlighted && sectorParent && sectorGrandParent) {
                sectorGrandParent.removeChild(sectorParent);
                sectorGrandParent.appendChild(sectorParent);
            }

            sector.innerRadius = Math.max(0, innerRadius);
            sector.outerRadius = Math.max(0, radius);

            if (isDatumHighlighted) {
                sector.startAngle = datum.startAngle;
                sector.endAngle = datum.endAngle;

                const format = this.getSectorFormat(datum.datum, datum.itemId, index, isDatumHighlighted);
                sector.fill = format.fill;
                sector.stroke = format.stroke;
                sector.strokeWidth = format.strokeWidth!;
                sector.fillOpacity = format.fillOpacity!;
            }

            sector.strokeOpacity = this.strokeOpacity;
            sector.lineDash = this.lineDash;
            sector.lineDashOffset = this.lineDashOffset;
            sector.fillShadow = this.shadow;
            sector.lineJoin = 'round';
            sector.visible = this.seriesItemEnabled[index];
        };

        this.groupSelection
            .selectByTag<Sector>(PieNodeTag.Sector)
            .forEach((node, index) => updateSectorFn(node, node.datum, index, false));
        this.highlightSelection.selectByTag<Sector>(PieNodeTag.Sector).forEach((node, index) => {
            const isDatumHighlighted =
                highlightedDatum?.series === this && node.datum.itemId === highlightedDatum.itemId;

            if (isDatumHighlighted) {
                updateSectorFn(node, node.datum, index, isDatumHighlighted);
            } else {
                node.visible = false;
            }
        });

        this.animationState.transition('update');

        this.updateCalloutLineNodes();
        this.updateCalloutLabelNodes(seriesRect);
        this.updateSectorLabelNodes();
        this.updateInnerLabelNodes();
    }

    updateCalloutLineNodes() {
        const { radiusScale, calloutLine } = this;
        const calloutLength = calloutLine.length;
        const calloutStrokeWidth = calloutLine.strokeWidth;
        const calloutColors = calloutLine.colors ?? this.strokes;
        const { offset } = this.calloutLabel;

        this.calloutLabelSelection.selectByTag<Line>(PieNodeTag.Callout).forEach((line, index) => {
            const datum = line.datum as PieNodeDatum;
            const radius = radiusScale.convert(datum.radius);
            const outerRadius = Math.max(0, radius);
            const label = datum.calloutLabel;

            if (label?.text && !label.hidden && outerRadius !== 0) {
                line.visible = true;
                line.strokeWidth = calloutStrokeWidth;
                line.stroke = calloutColors[index % calloutColors.length];
                line.fill = undefined;

                const x1 = datum.midCos * outerRadius;
                const y1 = datum.midSin * outerRadius;
                let x2 = datum.midCos * (outerRadius + calloutLength);
                let y2 = datum.midSin * (outerRadius + calloutLength);

                const isMoved = label.collisionTextAlign || label.collisionOffsetY !== 0;
                if (isMoved && label.box != null) {
                    // Get the closest point to the text bounding box
                    const box = label.box;
                    let cx = x2;
                    let cy = y2;
                    if (x2 < box.x) {
                        cx = box.x;
                    } else if (x2 > box.x + box.width) {
                        cx = box.x + box.width;
                    }
                    if (y2 < box.y) {
                        cy = box.y;
                    } else if (y2 > box.y + box.height) {
                        cy = box.y + box.height;
                    }
                    // Apply label offset
                    const dx = cx - x2;
                    const dy = cy - y2;
                    const length = Math.sqrt(Math.pow(dx, 2) + Math.pow(dy, 2));
                    const paddedLength = length - offset;
                    if (paddedLength > 0) {
                        x2 = x2 + (dx * paddedLength) / length;
                        y2 = y2 + (dy * paddedLength) / length;
                    }
                }

                line.x1 = x1;
                line.y1 = y1;
                line.x2 = x2;
                line.y2 = y2;
            } else {
                line.visible = false;
            }
        });
    }

    private getLabelOverflow(text: string, box: BBox, seriesRect: BBox) {
        const seriesLeft = seriesRect.x - this.centerX;
        const seriesRight = seriesRect.x + seriesRect.width - this.centerX;
        const seriesTop = seriesRect.y - this.centerY;
        const seriesBottom = seriesRect.y + seriesRect.height - this.centerY;
        const errPx = 1; // Prevents errors related to floating point calculations
        let visibleTextPart = 1;
        if (box.x + errPx < seriesLeft) {
            visibleTextPart = (box.x + box.width - seriesLeft) / box.width;
        } else if (box.x + box.width - errPx > seriesRight) {
            visibleTextPart = (seriesRight - box.x) / box.width;
        }

        const hasVerticalOverflow = box.y + errPx < seriesTop || box.y + box.height - errPx > seriesBottom;
        const textLength = visibleTextPart === 1 ? text.length : Math.floor(text.length * visibleTextPart) - 1;
        const hasSurroundingSeriesOverflow = this.bboxIntersectsSurroundingSeries(box);
        return { textLength, hasVerticalOverflow, hasSurroundingSeriesOverflow };
    }

    private bboxIntersectsSurroundingSeries(box: BBox, dx = 0, dy = 0) {
        const { surroundingRadius } = this;
        if (surroundingRadius == null) {
            return false;
        }
        const corners = [
            { x: box.x + dx, y: box.y + dy },
            { x: box.x + box.width + dx, y: box.y + dy },
            { x: box.x + box.width + dx, y: box.y + box.height + dy },
            { x: box.x + dx, y: box.y + box.height + dy },
        ];
        const sur2 = surroundingRadius ** 2;
        return corners.some((corner) => corner.x ** 2 + corner.y ** 2 > sur2);
    }

    private computeCalloutLabelCollisionOffsets() {
        const { radiusScale, calloutLabel, calloutLine } = this;
        const { offset, minSpacing } = calloutLabel;
        const innerRadius = radiusScale.convert(0);

        const shouldSkip = (datum: PieNodeDatum) => {
            const label = datum.calloutLabel;
            const radius = radiusScale.convert(datum.radius);
            const outerRadius = Math.max(0, radius);
            return !label || outerRadius === 0;
        };

        const fullData = this.nodeData;
        const data = this.nodeData.filter((t): t is Has<'calloutLabel', PieNodeDatum> => !shouldSkip(t));
        data.forEach((datum) => {
            const label = datum.calloutLabel;
            if (label == null) return;

            label.hidden = false;
            label.collisionTextAlign = undefined;
            label.collisionOffsetY = 0;
        });

        if (data.length <= 1) {
            return;
        }

        const leftLabels = data.filter((d) => d.midCos < 0).sort((a, b) => a.midSin - b.midSin);
        const rightLabels = data.filter((d) => d.midCos >= 0).sort((a, b) => a.midSin - b.midSin);
        const topLabels = data
            .filter((d) => d.midSin < 0 && d.calloutLabel?.textAlign === 'center')
            .sort((a, b) => a.midCos - b.midCos);
        const bottomLabels = data
            .filter((d) => d.midSin >= 0 && d.calloutLabel?.textAlign === 'center')
            .sort((a, b) => a.midCos - b.midCos);

        const tempTextNode = new Text();
        const getTextBBox = (datum: (typeof data)[number]) => {
            const label = datum.calloutLabel;
            if (label == null) return new BBox(0, 0, 0, 0);

            const radius = radiusScale.convert(datum.radius);
            const outerRadius = Math.max(0, radius);

            const labelRadius = outerRadius + calloutLine.length + offset;
            const x = datum.midCos * labelRadius;
            const y = datum.midSin * labelRadius + label.collisionOffsetY;

            tempTextNode.text = label.text;
            tempTextNode.x = x;
            tempTextNode.y = y;
            tempTextNode.setFont(this.calloutLabel);
            tempTextNode.setAlign({
                textAlign: label.collisionTextAlign ?? label.textAlign,
                textBaseline: label.textBaseline,
            });
            return tempTextNode.computeBBox();
        };

        const avoidNeighbourYCollision = (
            label: (typeof data)[number],
            next: (typeof data)[number],
            direction: 'to-top' | 'to-bottom'
        ) => {
            const box = getTextBBox(label).grow(minSpacing / 2);
            const other = getTextBBox(next).grow(minSpacing / 2);
            // The full collision is not detected, because sometimes
            // the next label can appear behind the label with offset
            const collidesOrBehind =
                box.x < other.x + other.width &&
                box.x + box.width > other.x &&
                (direction === 'to-top' ? box.y < other.y + other.height : box.y + box.height > other.y);
            if (collidesOrBehind) {
                const dy = direction === 'to-top' ? box.y - other.y - other.height : box.y + box.height - other.y;
                next.calloutLabel.collisionOffsetY = dy;
            }
        };

        const avoidYCollisions = (labels: typeof data) => {
            const midLabel = labels.slice().sort((a, b) => Math.abs(a.midSin) - Math.abs(b.midSin))[0];
            const midIndex = labels.indexOf(midLabel);
            for (let i = midIndex - 1; i >= 0; i--) {
                const prev = labels[i + 1];
                const next = labels[i];
                avoidNeighbourYCollision(prev, next, 'to-top');
            }
            for (let i = midIndex + 1; i < labels.length; i++) {
                const prev = labels[i - 1];
                const next = labels[i];
                avoidNeighbourYCollision(prev, next, 'to-bottom');
            }
        };

        const avoidXCollisions = (labels: typeof data) => {
            const labelsCollideLabelsByY = data.some((datum) => datum.calloutLabel.collisionOffsetY !== 0);

            const boxes = labels.map((label) => getTextBBox(label));
            const paddedBoxes = boxes.map((box) => box.clone().grow(minSpacing / 2));

            let labelsCollideLabelsByX = false;
            for (let i = 0; i < paddedBoxes.length && !labelsCollideLabelsByX; i++) {
                const box = paddedBoxes[i];
                for (let j = i + 1; j < labels.length; j++) {
                    const other = paddedBoxes[j];
                    if (box.collidesBBox(other)) {
                        labelsCollideLabelsByX = true;
                        break;
                    }
                }
            }

            const sectors = fullData.map((datum) => {
                const { startAngle, endAngle } = datum;
                const radius = radiusScale.convert(datum.radius);
                const outerRadius = Math.max(0, radius);
                return { startAngle, endAngle, innerRadius, outerRadius };
            });
            const labelsCollideSectors = boxes.some((box) => {
                return sectors.some((sector) => boxCollidesSector(box, sector));
            });

            if (!labelsCollideLabelsByX && !labelsCollideLabelsByY && !labelsCollideSectors) {
                return;
            }

            labels
                .filter((d) => d.calloutLabel.textAlign === 'center')
                .forEach((d) => {
                    const label = d.calloutLabel;
                    if (d.midCos < 0) {
                        label.collisionTextAlign = 'right';
                    } else if (d.midCos > 0) {
                        label.collisionTextAlign = 'left';
                    } else {
                        label.collisionTextAlign = 'center';
                    }
                });
        };

        avoidYCollisions(leftLabels);
        avoidYCollisions(rightLabels);
        avoidXCollisions(topLabels);
        avoidXCollisions(bottomLabels);
    }

    private updateCalloutLabelNodes(seriesRect: BBox) {
        const { radiusScale, calloutLabel, calloutLine } = this;
        const calloutLength = calloutLine.length;
        const { offset, color } = calloutLabel;

        const tempTextNode = new Text();

        this.calloutLabelSelection.selectByTag<Text>(PieNodeTag.Label).forEach((text) => {
            const { datum } = text;
            const label = datum.calloutLabel;
            const radius = radiusScale.convert(datum.radius);
            const outerRadius = Math.max(0, radius);

            if (!label?.text || outerRadius === 0 || label.hidden) {
                text.visible = false;
                return;
            }

            const labelRadius = outerRadius + calloutLength + offset;
            const x = datum.midCos * labelRadius;
            const y = datum.midSin * labelRadius + label.collisionOffsetY;

            // Detect text overflow
            const align = { textAlign: label.collisionTextAlign ?? label.textAlign, textBaseline: label.textBaseline };
            tempTextNode.text = label.text;
            tempTextNode.x = x;
            tempTextNode.y = y;
            tempTextNode.setFont(this.calloutLabel);
            tempTextNode.setAlign(align);
            const box = tempTextNode.computeBBox();

            let displayText = label.text;
            let visible = true;
            if (calloutLabel.avoidCollisions) {
                const { textLength, hasVerticalOverflow } = this.getLabelOverflow(label.text, box, seriesRect);
                displayText = label.text.length === textLength ? label.text : `${label.text.substring(0, textLength)}…`;
                visible = !hasVerticalOverflow;
            }

            text.text = displayText;
            text.x = x;
            text.y = y;
            text.setFont(this.calloutLabel);
            text.setAlign(align);
            text.fill = color;
            text.visible = visible;
        });
    }

    override async computeLabelsBBox(options: { hideWhenNecessary: boolean }, seriesRect: BBox) {
        const { radiusScale, calloutLabel, calloutLine } = this;
        const calloutLength = calloutLine.length;
        const { offset, maxCollisionOffset, minSpacing } = calloutLabel;

        if (!calloutLabel.avoidCollisions) {
            return null;
        }

        await this.maybeRefreshNodeData();

        this.updateRadiusScale();
        this.computeCalloutLabelCollisionOffsets();

        const textBoxes: BBox[] = [];
        const text = new Text();

        let titleBox: BBox;
        if (this.title?.text && this.title.enabled) {
            const dy = this.getTitleTranslationY();
            if (isFinite(dy)) {
                text.text = this.title.text;
                text.x = 0;
                text.y = dy;
                text.setFont(this.title);
                text.setAlign({
                    textBaseline: 'bottom',
                    textAlign: 'center',
                });
                titleBox = text.computeBBox();
                textBoxes.push(titleBox);
            }
        }

        this.nodeData.forEach((datum) => {
            const label = datum.calloutLabel;
            const radius = radiusScale.convert(datum.radius);
            const outerRadius = Math.max(0, radius);
            if (!label || outerRadius === 0) {
                return null;
            }

            const labelRadius = outerRadius + calloutLength + offset;
            const x = datum.midCos * labelRadius;
            const y = datum.midSin * labelRadius + label.collisionOffsetY;
            text.text = label.text;
            text.x = x;
            text.y = y;
            text.setFont(this.calloutLabel);
            text.setAlign({ textAlign: label.collisionTextAlign ?? label.textAlign, textBaseline: label.textBaseline });
            const box = text.computeBBox();
            label.box = box;

            // Hide labels that where pushed too far by the collision avoidance algorithm
            if (Math.abs(label.collisionOffsetY) > maxCollisionOffset) {
                label.hidden = true;
                return;
            }

            // Hide labels intersecting or above the title
            if (titleBox) {
                const seriesTop = seriesRect.y - this.centerY;
                const titleCleanArea = new BBox(
                    titleBox.x - minSpacing,
                    seriesTop,
                    titleBox.width + 2 * minSpacing,
                    titleBox.y + titleBox.height + minSpacing - seriesTop
                );
                if (box.collidesBBox(titleCleanArea)) {
                    label.hidden = true;
                    return;
                }
            }

            if (options.hideWhenNecessary) {
                const { textLength, hasVerticalOverflow, hasSurroundingSeriesOverflow } = this.getLabelOverflow(
                    label.text,
                    box,
                    seriesRect
                );
                const isTooShort = label.text.length > 2 && textLength < 2;

                if (hasVerticalOverflow || isTooShort || hasSurroundingSeriesOverflow) {
                    label.hidden = true;
                    return;
                }
            }

            label.hidden = false;
            textBoxes.push(box);
        });
        if (textBoxes.length === 0) {
            return null;
        }
        return BBox.merge(textBoxes);
    }

    private updateSectorLabelNodes() {
        const { radiusScale } = this;
        const innerRadius = radiusScale.convert(0);
        const { fontSize, fontStyle, fontWeight, fontFamily, positionOffset, positionRatio, color } = this.sectorLabel;

        const isDoughnut = innerRadius > 0;
        const singleVisibleSector = this.seriesItemEnabled.filter(Boolean).length === 1;

        this.sectorLabelSelection.each((text, datum) => {
            const sectorLabel = datum.sectorLabel;
            const radius = radiusScale.convert(datum.radius);
            const outerRadius = Math.max(0, radius);

            let isTextVisible = false;
            if (sectorLabel && outerRadius !== 0) {
                const labelRadius = innerRadius * (1 - positionRatio) + radius * positionRatio + positionOffset;

                text.fill = color;
                text.fontStyle = fontStyle;
                text.fontWeight = fontWeight;
                text.fontSize = fontSize;
                text.fontFamily = fontFamily;
                text.text = sectorLabel.text;
                const shouldPutTextInCenter = !isDoughnut && singleVisibleSector;
                if (shouldPutTextInCenter) {
                    text.x = 0;
                    text.y = 0;
                } else {
                    text.x = datum.midCos * labelRadius;
                    text.y = datum.midSin * labelRadius;
                }
                text.textAlign = 'center';
                text.textBaseline = 'middle';

                const bbox = text.computeBBox();
                const corners = [
                    [bbox.x, bbox.y],
                    [bbox.x + bbox.width, bbox.y],
                    [bbox.x + bbox.width, bbox.y + bbox.height],
                    [bbox.x, bbox.y + bbox.height],
                ];
                const { startAngle, endAngle } = datum;
                const sectorBounds = { startAngle, endAngle, innerRadius, outerRadius };
                if (corners.every(([x, y]) => isPointInSector(x, y, sectorBounds))) {
                    isTextVisible = true;
                }
            }
            text.visible = isTextVisible;
        });
    }

    private updateInnerCircle() {
        const circle = this.innerCircleNode;
        if (!circle) {
            return;
        }
        const innerRadius = this.getInnerRadius();
        if (innerRadius === 0) {
            circle.size = 0;
        } else {
            const circleRadius = Math.min(innerRadius, this.getOuterRadius());
            const antiAliasingPadding = 1;
            circle.size = Math.ceil(circleRadius * 2 + antiAliasingPadding);
        }
    }

    private updateInnerLabelNodes() {
        const textBBoxes: BBox[] = [];
        const margins: number[] = [];
        this.innerLabelsSelection.each((text, datum) => {
            const { fontStyle, fontWeight, fontSize, fontFamily, color } = datum;
            text.fontStyle = fontStyle;
            text.fontWeight = fontWeight;
            text.fontSize = fontSize;
            text.fontFamily = fontFamily;
            text.text = datum.text;
            text.x = 0;
            text.y = 0;
            text.fill = color;
            text.textAlign = 'center';
            text.textBaseline = 'alphabetic';
            textBBoxes.push(text.computeBBox());
            margins.push(datum.margin);
        });
        const getMarginTop = (index: number) => (index === 0 ? 0 : margins[index]);
        const getMarginBottom = (index: number) => (index === margins.length - 1 ? 0 : margins[index]);
        const totalHeight = textBBoxes.reduce((sum, bbox, i) => {
            return sum + bbox.height + getMarginTop(i) + getMarginBottom(i);
        }, 0);
        const totalWidth = Math.max(...textBBoxes.map((bbox) => bbox.width));
        const innerRadius = this.getInnerRadius();
        const labelRadius = Math.sqrt(Math.pow(totalWidth / 2, 2) + Math.pow(totalHeight / 2, 2));
        const labelsVisible = labelRadius <= (innerRadius > 0 ? innerRadius : this.getOuterRadius());

        const textBottoms: number[] = [];
        for (let i = 0, prev = -totalHeight / 2; i < textBBoxes.length; i++) {
            const bbox = textBBoxes[i];
            const bottom = bbox.height + prev + getMarginTop(i);
            textBottoms.push(bottom);
            prev = bottom + getMarginBottom(i);
        }
        this.innerLabelsSelection.each((text, _datum, index) => {
            text.y = textBottoms[index];
            text.visible = labelsVisible;
        });
    }

<<<<<<< HEAD
    protected getNodeClickEvent(event: MouseEvent, datum: PieNodeDatum): PieSeriesNodeClickEvent<'nodeClick'> {
        return new PieSeriesNodeClickEvent('nodeClick', event, datum, this);
    }

    protected getNodeDoubleClickEvent(
        event: MouseEvent,
        datum: PieNodeDatum
    ): PieSeriesNodeClickEvent<'nodeDoubleClick'> {
        return new PieSeriesNodeClickEvent('nodeDoubleClick', event, datum, this);
=======
    protected override getNodeClickEvent(event: MouseEvent, datum: PieNodeDatum): PieSeriesNodeClickEvent {
        return new PieSeriesNodeClickEvent(
            this.angleKey,
            this.calloutLabelKey,
            this.sectorLabelKey,
            this.radiusKey,
            event,
            datum,
            this
        );
    }

    protected override getNodeDoubleClickEvent(event: MouseEvent, datum: PieNodeDatum): PieSeriesNodeDoubleClickEvent {
        return new PieSeriesNodeDoubleClickEvent(
            this.angleKey,
            this.calloutLabelKey,
            this.sectorLabelKey,
            this.radiusKey,
            event,
            datum,
            this
        );
>>>>>>> 7dc6b785
    }

    getTooltipHtml(nodeDatum: PieNodeDatum): string {
        const { angleKey } = this;

        if (!angleKey) {
            return '';
        }

        const {
            tooltip,
            angleName,
            radiusKey,
            radiusName,
            calloutLabelKey,
            sectorLabelKey,
            calloutLabelName,
            sectorLabelName,
            id: seriesId,
        } = this;

        const {
            datum,
            angleValue,
            radiusValue,
            sectorFormat: { fill: color },
            calloutLabel: { text: label = '' } = {},
        } = nodeDatum;
        const formattedAngleValue = typeof angleValue === 'number' ? toFixed(angleValue) : String(angleValue);
        const title = this.title?.text;
        const labelPrefix = label ? `${label}: ` : '';
        const content = `${labelPrefix}${formattedAngleValue}`;
        const defaults: AgTooltipRendererResult = {
            title,
            backgroundColor: color,
            content,
        };

        return tooltip.toTooltipHtml(defaults, {
            datum,
            angleKey,
            angleValue,
            angleName,
            radiusKey,
            radiusValue,
            radiusName,
            calloutLabelKey,
            calloutLabelName,
            sectorLabelKey,
            sectorLabelName,
            title,
            color,
            seriesId,
        });
    }

    getLegendData(legendType: ChartLegendType): CategoryLegendDatum[] {
        const { processedData, calloutLabelKey, legendItemKey, id, dataModel } = this;

        if (!dataModel || !processedData || processedData.data.length === 0 || legendType !== 'category') return [];

        if (!legendItemKey && !calloutLabelKey) return [];

        const { angleIdx, radiusIdx, calloutLabelIdx, sectorLabelIdx, legendItemIdx } =
            this.getProcessedDataIndexes(dataModel);

        const titleText = this.title?.showInLegend && this.title.text;
        const legendData: CategoryLegendDatum[] = [];

        for (let index = 0; index < processedData.data.length; index++) {
            const { datum, values } = processedData.data[index];

            const labelParts = [];
            if (titleText) {
                labelParts.push(titleText);
            }
            const labels = this.getLabels(
                datum,
                2 * Math.PI,
                2 * Math.PI,
                false,
                values[angleIdx],
                values[radiusIdx],
                values[calloutLabelIdx],
                values[sectorLabelIdx],
                values[legendItemIdx]
            );
            if (legendItemKey && labels.legendItem !== undefined) {
                labelParts.push(labels.legendItem.text);
            } else if (calloutLabelKey && labels.calloutLabel?.text !== undefined) {
                labelParts.push(labels.calloutLabel?.text);
            }

            if (labelParts.length === 0) continue;

            const sectorFormat = this.getSectorFormat(datum, index, index, false);

            legendData.push({
                legendType: 'category',
                id,
                itemId: index,
                seriesId: id,
                enabled: this.seriesItemEnabled[index],
                label: {
                    text: labelParts.join(' - '),
                },
                marker: {
                    fill: sectorFormat.fill,
                    stroke: sectorFormat.stroke,
                    fillOpacity: this.fillOpacity,
                    strokeOpacity: this.strokeOpacity,
                    strokeWidth: this.strokeWidth,
                },
            });
        }

        return legendData;
    }

    onLegendItemClick(event: LegendItemClickChartEvent) {
        const { enabled, itemId, series } = event;

        if (series.id === this.id) {
            this.toggleSeriesItem(itemId, enabled);
        } else if (series.type === 'pie') {
            this.toggleOtherSeriesItems(series as PieSeries, itemId, enabled);
        }
    }

    protected override toggleSeriesItem(itemId: number, enabled: boolean): void {
        this.seriesItemEnabled[itemId] = enabled;
        this.nodeDataRefresh = true;
    }

    toggleOtherSeriesItems(series: PieSeries, itemId: number, enabled: boolean): void {
        const { legendItemKey, dataModel } = this;

        if (!legendItemKey || !dataModel) return;

        const datumToggledLegendItemValue =
            series.legendItemKey && series.data?.find((_, index) => index === itemId)[series.legendItemKey];

        if (!datumToggledLegendItemValue) return;

        const legendItemIdx = dataModel.resolveProcessedDataIndexById(this, `legendItemValue`).index;
        this.processedData?.data.forEach(({ values }, datumItemId) => {
            if (values[legendItemIdx] === datumToggledLegendItemValue) {
                this.toggleSeriesItem(datumItemId, enabled);
            }
        });
    }

    animateEmptyUpdateReady(data?: { duration: number }) {
        const duration = data?.duration ?? this.ctx.animationManager.defaultDuration;
        const labelDuration = 200;

        const rotation = Math.PI / -2 + toRadians(this.rotation);

        const sectors = this.sortSectorsByData(this.groupSelection.selectByTag<Sector>(PieNodeTag.Sector));
        sectors.forEach((sector, index) => {
            const datum: PieNodeDatum = sector.datum;
            const format = this.getSectorFormat(datum.datum, datum.itemId, index, false);
            const cleanup = index === sectors.length - 1;

            sector.fill = format.fill;
            sector.stroke = format.stroke;
            sector.strokeWidth = format.strokeWidth!;
            sector.fillOpacity = format.fillOpacity!;

            this.ctx.animationManager.animate({
                id: `${this.id}_empty-update-ready_${sector.id}`,
                from: { startAngle: rotation, endAngle: rotation },
                to: { startAngle: datum.startAngle, endAngle: datum.endAngle },
                duration,
                ease: easing.easeOut,
                onUpdate(props) {
                    sector.setProperties(props);
                },
                onComplete: () => {
                    if (cleanup) {
                        this.resetSectors();
                    }
                },
            });
        });

        this.ctx.animationManager.animate({
            id: `${this.id}_empty-update-ready_labels`,
            from: 0,
            to: 1,
            delay: duration,
            duration: labelDuration,
            onUpdate: (opacity) => {
                this.calloutLabelSelection.each((label) => {
                    label.opacity = opacity;
                });
                this.sectorLabelSelection.each((label) => {
                    label.opacity = opacity;
                });
                this.innerLabelsSelection.each((label) => {
                    label.opacity = opacity;
                });
            },
        });
    }

    animateReadyUpdateReady() {
        this.resetSectors();
    }

    animateWaitingUpdateReady() {
        const { groupSelection, processedData } = this;
        const diff = processedData?.reduced?.diff;

        if (!diff?.changed) {
            this.resetSectors();
            return;
        }

        const duration = this.ctx.animationManager.defaultDuration;
        const labelDuration = 200;
        const rotation = Math.PI / -2 + toRadians(this.rotation);
        const sectors = groupSelection.selectByTag<Sector>(PieNodeTag.Sector);

        const datumIndices: { [key: string]: number } = {};
        processedData?.data.forEach((d, index) => {
            const datumId = createDatumId(d.keys) ?? index;
            datumIndices[datumId] = index;
        });

        const addedIds = zipObject(diff.added, true);
        const removedIds = zipObject(diff.removed, true);

        // Copy sectors and shift removed sectors to the end
        const shiftedSectors = [...sectors].sort((a, b) => {
            const aId = this.getDatumId(a.datum);
            const bId = this.getDatumId(b.datum);

            if (removedIds[aId] && removedIds[bId]) return 0;
            if (removedIds[aId]) return 1;
            if (removedIds[bId]) return -1;
            return 0;
        });

        const sectorDatumIds = sectors.map((s) => this.getDatumId(s.datum));
        const sectorsByDatum = zipObject(sectorDatumIds, sectors);

        // Sort datum ids into the order they were prior to the change
        const sortedDatumIds: Array<string> = [];
        let ai = 0;
        let ri = 0;
        let ui = 0;
        for (let i = 0; i < sectors.length; i++) {
            if (diff.addedIndices[ai] === i) {
                sortedDatumIds.push(diff.added[ai++]);
            } else if (diff.removedIndices[ri] === i) {
                sortedDatumIds.push(diff.removed[ri++]);
            } else if (diff.updatedIndices[ui] === i) {
                sortedDatumIds.push(diff.updated[ui++]);
            }
        }

        sortedDatumIds.forEach((datumId, index) => {
            const sector = sectorsByDatum[datumId];
            const { datum } = sector;
            const cleanup = index === sectors.length - 1;
            const format = this.getSectorFormat(datum.datum, datum.itemId, index, false);
            const replacement = shiftedSectors[index];

            const from = {
                startAngle: sector.startAngle,
                endAngle: sector.endAngle,
                fill: sector.fill ?? format.fill,
                stroke: sector.stroke ?? format.stroke,
                strokeWidth: sector.strokeWidth,
                fillOpacity: sector.fillOpacity,
            };

            const to = {
                startAngle: diff.removed.length > 0 ? replacement.datum.startAngle : datum.startAngle,
                endAngle: diff.removed.length > 0 ? replacement.datum.endAngle : datum.endAngle,
                fill: format.fill,
                stroke: format.stroke,
                strokeWidth: format.strokeWidth,
                fillOpacity: format.fillOpacity,
            };

            if (index >= sectors.length - diff.removed.length) {
                to.startAngle = Math.PI * 1.5;
                to.endAngle = to.startAngle;
            } else if (addedIds[datumId]) {
                const previousSector = sectorsByDatum[sortedDatumIds[index - 1]];
                const nextSector = sectorsByDatum[sortedDatumIds[index + 1]];

                from.startAngle = previousSector?.endAngle ?? rotation;
                from.endAngle = nextSector?.startAngle ?? previousSector?.endAngle ?? rotation;
                from.fill = format.fill;
                to.startAngle = datum.startAngle;
                to.endAngle = datum.endAngle;
            }

            this.ctx.animationManager.animate({
                id: `${this.id}_waiting-update-ready_${sector.id}`,
                from,
                to,
                duration,
                ease: easing.easeOut,
                onUpdate(props) {
                    sector.setProperties(props);
                },
                onComplete: () => {
                    if (cleanup) this.resetSectors();
                },
            });

            // All sectors must be visible while animating, including removed ones, these are hidden in `resetSectors()`
            sector.visible = true;
        });

        this.highlightSelection.selectByTag<Sector>(PieNodeTag.Sector).forEach((sector) => {
            sector.visible = false;
        });

        this.calloutLabelSelection.each((label) => {
            label.opacity = 0;
        });
        this.sectorLabelSelection.each((label) => {
            label.opacity = 0;
        });
        this.innerLabelsSelection.each((label) => {
            label.opacity = 0;
        });

        this.ctx.animationManager.animate({
            id: `${this.id}_waiting-update-ready_labels`,
            from: 0,
            to: 1,
            delay: duration,
            duration: labelDuration,
            onUpdate: (opacity) => {
                this.calloutLabelSelection.each((label) => {
                    label.opacity = opacity;
                });
                this.sectorLabelSelection.each((label) => {
                    label.opacity = opacity;
                });
                this.innerLabelsSelection.each((label) => {
                    label.opacity = opacity;
                });
            },
        });
    }

    animateClearingUpdateEmpty() {
        const updateDuration = this.ctx.animationManager.defaultDuration / 2;
        const clearDuration = 200;

        const sectors = this.groupSelection.selectByTag<Sector>(PieNodeTag.Sector);
        sectors.forEach((sector, index) => {
            const cleanup = index === sectors.length - 1;
            this.ctx.animationManager.animate({
                id: `${this.id}_animate-ready-clear_${sector.id}`,
                duration: clearDuration,
                from: 1,
                to: 0,
                ease: easing.easeOut,
                onUpdate(opacity) {
                    sector.opacity = opacity;
                },
                onComplete: () => {
                    sector.opacity = 1;
                    if (cleanup) {
                        this.resetSectors();
                        this.animationState.transition('update', { duration: updateDuration });
                    }
                },
            });
        });

        this.calloutLabelSelection.each((label) => {
            label.opacity = 0;
        });

        this.sectorLabelSelection.each((label) => {
            label.opacity = 0;
        });

        this.innerLabelsSelection.each((label) => {
            label.opacity = 0;
        });
    }

    resetSectors() {
        const sectors = this.sortSectorsByData(this.groupSelection.cleanup().selectByTag<Sector>(PieNodeTag.Sector));

        sectors.forEach((sector, index) => {
            const { datum } = sector;
            const format = this.getSectorFormat(datum.datum, datum.itemId, index, false);

            sector.startAngle = datum.startAngle;
            sector.endAngle = datum.endAngle;
            sector.fill = format.fill;
            sector.stroke = format.stroke;
            sector.strokeWidth = format.strokeWidth!;
            sector.fillOpacity = format.fillOpacity!;
            sector.visible = this.seriesItemEnabled[index];
        });

        this.highlightSelection
            .cleanup()
            .selectByTag<Sector>(PieNodeTag.Sector)
            .forEach((sector) => {
                const { datum } = sector;

                sector.startAngle = datum.startAngle;
                sector.endAngle = datum.endAngle;
            });
    }

    getDatumId(datum: PieNodeDatum) {
        const { calloutLabelKey, sectorLabelKey } = this;
        const { legendItemValue, index } = datum;

        let datumId = legendItemValue ?? `${index}`;

        if (calloutLabelKey) {
            datumId = datum.datum[calloutLabelKey];
        } else if (sectorLabelKey) {
            datumId = datum.datum[sectorLabelKey];
        }

        return datumId;
    }

    sortSectorsByData(sectors: Array<Sector>) {
        if (!this.processedData) return sectors;

        const datumIndices: { [key: string]: number } = {};
        this.processedData?.data.forEach((d, index) => {
            const datumId = createDatumId(d.keys) ?? index;
            datumIndices[datumId] = index;
        });

        sectors.sort((a, b) => {
            const aDatumId = this.getDatumId(a.datum);
            const bDatumId = this.getDatumId(b.datum);
            const aDatumIndex = datumIndices[aDatumId];
            const bDatumIndex = datumIndices[bDatumId];

            if (aDatumIndex === bDatumIndex) return 0;
            return aDatumIndex < bDatumIndex ? -1 : 1;
        });

        return sectors;
    }

    protected override onDataChange() {
        this.processSeriesItemEnabled();
    }
}<|MERGE_RESOLUTION|>--- conflicted
+++ resolved
@@ -74,17 +74,6 @@
     }
 }
 
-<<<<<<< HEAD
-=======
-class PieSeriesNodeClickEvent extends PieSeriesNodeBaseClickEvent {
-    override readonly type = 'nodeClick';
-}
-
-class PieSeriesNodeDoubleClickEvent extends PieSeriesNodeBaseClickEvent {
-    override readonly type = 'nodeDoubleClick';
-}
-
->>>>>>> 7dc6b785
 interface PieNodeDatum extends SeriesNodeDatum {
     readonly index: number;
     readonly radius: number; // in the [0, 1] range
@@ -1459,40 +1448,15 @@
         });
     }
 
-<<<<<<< HEAD
-    protected getNodeClickEvent(event: MouseEvent, datum: PieNodeDatum): PieSeriesNodeClickEvent<'nodeClick'> {
+    protected override getNodeClickEvent(event: MouseEvent, datum: PieNodeDatum): PieSeriesNodeClickEvent<'nodeClick'> {
         return new PieSeriesNodeClickEvent('nodeClick', event, datum, this);
     }
 
-    protected getNodeDoubleClickEvent(
+    protected override getNodeDoubleClickEvent(
         event: MouseEvent,
         datum: PieNodeDatum
     ): PieSeriesNodeClickEvent<'nodeDoubleClick'> {
         return new PieSeriesNodeClickEvent('nodeDoubleClick', event, datum, this);
-=======
-    protected override getNodeClickEvent(event: MouseEvent, datum: PieNodeDatum): PieSeriesNodeClickEvent {
-        return new PieSeriesNodeClickEvent(
-            this.angleKey,
-            this.calloutLabelKey,
-            this.sectorLabelKey,
-            this.radiusKey,
-            event,
-            datum,
-            this
-        );
-    }
-
-    protected override getNodeDoubleClickEvent(event: MouseEvent, datum: PieNodeDatum): PieSeriesNodeDoubleClickEvent {
-        return new PieSeriesNodeDoubleClickEvent(
-            this.angleKey,
-            this.calloutLabelKey,
-            this.sectorLabelKey,
-            this.radiusKey,
-            event,
-            datum,
-            this
-        );
->>>>>>> 7dc6b785
     }
 
     getTooltipHtml(nodeDatum: PieNodeDatum): string {
