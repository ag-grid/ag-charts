--- conflicted
+++ resolved
@@ -851,12 +851,7 @@
             sector.lineDash = this.lineDash;
             sector.lineDashOffset = this.lineDashOffset;
             sector.fillShadow = this.shadow;
-<<<<<<< HEAD
-            sector.lineJoin = 'round';
             sector.inset = (this.sectorSpacing + (format.stroke != null ? format.strokeWidth! : 0)) / 2;
-=======
-            sector.inset = (this.sectorSpacing + format.strokeWidth!) / 2;
->>>>>>> 013f9949
         };
 
         this.itemSelection.each((node, datum, index) => updateSectorFn(node, datum, index, false));
