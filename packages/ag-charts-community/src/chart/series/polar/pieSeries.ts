import { Group } from '../../../scene/group';
import { Line } from '../../../scene/shape/line';
import { Text } from '../../../scene/shape/text';
import { Circle } from '../../marker/circle';
import { Selection } from '../../../scene/selection';
import { DropShadow } from '../../../scene/dropShadow';
import { LinearScale } from '../../../scale/linearScale';
import { Sector } from '../../../scene/shape/sector';
import { BBox } from '../../../scene/bbox';
import { SeriesNodeDatum, HighlightStyle, SeriesTooltip, SeriesNodeBaseClickEvent } from './../series';
import { Label } from '../../label';
import { PointerEvents } from '../../../scene/node';
import { normalizeAngle180, toRadians } from '../../../util/angle';
import { toFixed, mod } from '../../../util/number';
import { Layers } from '../../layers';
import { ChartLegendDatum, CategoryLegendDatum } from '../../legendDatum';
import { Caption } from '../../../caption';
import { PolarSeries } from './polarSeries';
import { ChartAxisDirection } from '../../chartAxisDirection';
import { toTooltipHtml } from '../../tooltip/tooltip';
import { isPointInSector, boxCollidesSector } from '../../../util/sector';
import {
    BOOLEAN,
    NUMBER,
    OPT_FUNCTION,
    OPT_LINE_DASH,
    OPT_NUMBER,
    OPT_STRING,
    STRING,
    COLOR_STRING_ARRAY,
    OPT_COLOR_STRING_ARRAY,
    Validate,
    COLOR_STRING,
} from '../../../util/validation';
import {
    AgPieSeriesLabelFormatterParams,
    AgPieSeriesTooltipRendererParams,
    AgTooltipRendererResult,
    AgPieSeriesFormat,
    AgPieSeriesFormatterParams,
} from '../../agChartOptions';

class PieSeriesNodeBaseClickEvent extends SeriesNodeBaseClickEvent<any> {
    readonly angleKey: string;
    readonly calloutLabelKey?: string;
    readonly sectorLabelKey?: string;
    readonly radiusKey?: string;

    constructor(
        angleKey: string,
        calloutLabelKey: string | undefined,
        sectorLabelKey: string | undefined,
        radiusKey: string | undefined,
        nativeEvent: MouseEvent,
        datum: PieNodeDatum,
        series: PieSeries
    ) {
        super(nativeEvent, datum, series);
        this.angleKey = angleKey;
        this.calloutLabelKey = calloutLabelKey;
        this.sectorLabelKey = sectorLabelKey;
        this.radiusKey = radiusKey;
    }
}

class PieSeriesNodeClickEvent extends PieSeriesNodeBaseClickEvent {
    readonly type = 'nodeClick';
}

class PieSeriesNodeDoubleClickEvent extends PieSeriesNodeBaseClickEvent {
    readonly type = 'nodeDoubleClick';
}

interface PieNodeDatum extends SeriesNodeDatum {
    readonly index: number;
    readonly radius: number; // in the [0, 1] range
    readonly startAngle: number;
    readonly endAngle: number;
    readonly midAngle: number;
    readonly midCos: number;
    readonly midSin: number;

    readonly calloutLabel?: {
        readonly text: string;
        readonly textAlign: CanvasTextAlign;
        readonly textBaseline: CanvasTextBaseline;
        hidden: boolean;
        collisionTextAlign?: CanvasTextAlign;
        collisionOffsetY: number;
        box?: BBox;
    };

    readonly sectorLabel?: {
        readonly text: string;
    };

    readonly sectorFormat: AgPieSeriesFormat;
}

enum PieNodeTag {
    Sector,
    Callout,
    Label,
}

class PieSeriesCalloutLabel extends Label {
    @Validate(NUMBER(0))
    offset = 3; // from the callout line

    @Validate(NUMBER(0))
    minAngle = 0; // in degrees

    @Validate(OPT_FUNCTION)
    formatter?: (params: AgPieSeriesLabelFormatterParams<any>) => string = undefined;

    @Validate(NUMBER(0))
    minSpacing = 4;

    @Validate(NUMBER(0))
    maxCollisionOffset = 50;
}

class PieSeriesSectorLabel extends Label {
    @Validate(NUMBER())
    positionOffset = 0;

    @Validate(NUMBER(0, 1))
    positionRatio = 0.5;

    @Validate(OPT_FUNCTION)
    formatter?: (params: AgPieSeriesLabelFormatterParams<any>) => string = undefined;
}

class PieSeriesCalloutLine {
    @Validate(OPT_COLOR_STRING_ARRAY)
    colors: string[] | undefined = undefined;

    @Validate(NUMBER(0))
    length: number = 10;

    @Validate(NUMBER(0))
    strokeWidth: number = 1;
}

class PieSeriesTooltip extends SeriesTooltip {
    @Validate(OPT_FUNCTION)
    renderer?: (params: AgPieSeriesTooltipRendererParams) => string | AgTooltipRendererResult = undefined;
}

export class PieTitle extends Caption {
    @Validate(BOOLEAN)
    showInLegend = false;
}

export class DoughnutInnerLabel extends Label {
    @Validate(STRING)
    text = '';
    @Validate(NUMBER())
    margin = 2;
}

export class DoughnutInnerCircle {
    @Validate(COLOR_STRING)
    fill = 'transparent';
    @Validate(OPT_NUMBER(0, 1))
    fillOpacity? = 1;
}

export class PieSeries extends PolarSeries<PieNodeDatum> {
    static className = 'PieSeries';
    static type = 'pie' as const;

    private radiusScale: LinearScale = new LinearScale();
    private groupSelection: Selection<Group, PieNodeDatum> = Selection.select(this.contentGroup, Group);
    private highlightSelection: Selection<Group, PieNodeDatum> = Selection.select(this.highlightGroup, Group);
    private calloutLabelSelection: Selection<Group, PieNodeDatum>;
    private sectorLabelSelection: Selection<Text, PieNodeDatum>;
    private innerLabelsSelection: Selection<Text, DoughnutInnerLabel>;

    // The group node that contains the background graphics.
    readonly backgroundGroup: Group;

    /**
     * The processed data that gets visualized.
     */
    private groupSelectionData: PieNodeDatum[] = [];
    private sectorFormatData: AgPieSeriesFormat[] = [];

    private angleScale: LinearScale = (() => {
        const scale = new LinearScale();
        // Each sector is a ratio of the whole, where all ratios add up to 1.
        scale.domain = [0, 1];
        // Add 90 deg to start the first pie at 12 o'clock.
        scale.range = [-Math.PI, Math.PI].map((angle) => angle + Math.PI / 2);
        return scale;
    })();

    // When a user toggles a series item (e.g. from the legend), its boolean state is recorded here.
    public seriesItemEnabled: boolean[] = [];

    private _title?: PieTitle;
    set title(value: PieTitle | undefined) {
        const oldTitle = this._title;

        if (oldTitle !== value) {
            if (oldTitle) {
                this.labelGroup?.removeChild(oldTitle.node);
            }

            if (value) {
                value.node.textBaseline = 'bottom';
                this.labelGroup?.appendChild(value.node);
            }

            this._title = value;
        }
    }
    get title(): PieTitle | undefined {
        return this._title;
    }

    calloutLabel = new PieSeriesCalloutLabel();

    readonly sectorLabel = new PieSeriesSectorLabel();

    calloutLine = new PieSeriesCalloutLine();

    tooltip: PieSeriesTooltip = new PieSeriesTooltip();

    set data(input: any[] | undefined) {
        this._data = input;
        this.processSeriesItemEnabled();
    }
    get data() {
        return this._data;
    }

    /**
     * The key of the numeric field to use to determine the angle (for example,
     * a pie sector angle).
     */
    @Validate(STRING)
    angleKey = '';

    @Validate(STRING)
    angleName = '';

    readonly innerLabels: DoughnutInnerLabel[] = [];

    private _innerCircleConfig?: DoughnutInnerCircle;
    private _innerCircleNode?: Circle;
    get innerCircle(): DoughnutInnerCircle | undefined {
        return this._innerCircleConfig;
    }
    set innerCircle(value: DoughnutInnerCircle | undefined) {
        const oldCircleCfg = this._innerCircleConfig;

        if (oldCircleCfg !== value) {
            const oldNode = this._innerCircleNode;
            let circle: Circle | undefined;
            if (oldNode) {
                this.backgroundGroup.removeChild(oldNode);
            }

            if (value) {
                circle = new Circle();
                circle.fill = value.fill;
                circle.fillOpacity = value.fillOpacity ?? 1;
                this.backgroundGroup.appendChild(circle);
            }

            this._innerCircleConfig = value;
            this._innerCircleNode = circle;
        }
    }

    /**
     * The key of the numeric field to use to determine the radii of pie sectors.
     * The largest value will correspond to the full radius and smaller values to
     * proportionally smaller radii.
     */
    @Validate(OPT_STRING)
    radiusKey?: string = undefined;

    @Validate(OPT_STRING)
    radiusName?: string = undefined;

    @Validate(OPT_NUMBER(0))
    radiusMin?: number = undefined;

    @Validate(OPT_NUMBER(0))
    radiusMax?: number = undefined;

    @Validate(OPT_STRING)
    calloutLabelKey?: string = undefined;

    @Validate(OPT_STRING)
    calloutLabelName?: string = undefined;

    @Validate(OPT_STRING)
    sectorLabelKey?: string = undefined;

    @Validate(OPT_STRING)
    sectorLabelName?: string = undefined;

    @Validate(OPT_STRING)
    legendItemKey?: string = undefined;

    @Validate(COLOR_STRING_ARRAY)
    fills: string[] = ['#c16068', '#a2bf8a', '#ebcc87', '#80a0c3', '#b58dae', '#85c0d1'];

    @Validate(COLOR_STRING_ARRAY)
    strokes: string[] = ['#874349', '#718661', '#a48f5f', '#5a7088', '#7f637a', '#5d8692'];

    @Validate(NUMBER(0, 1))
    fillOpacity = 1;

    @Validate(NUMBER(0, 1))
    strokeOpacity = 1;

    @Validate(OPT_LINE_DASH)
    lineDash?: number[] = [0];

    @Validate(NUMBER(0))
    lineDashOffset: number = 0;

    @Validate(OPT_FUNCTION)
    formatter?: (params: AgPieSeriesFormatterParams<any>) => AgPieSeriesFormat = undefined;

    /**
     * The series rotation in degrees.
     */
    @Validate(NUMBER(-360, 360))
    rotation = 0;

    @Validate(NUMBER())
    outerRadiusOffset = 0;

    @Validate(NUMBER(0))
    outerRadiusRatio = 1;

    @Validate(NUMBER())
    innerRadiusOffset = 0;

    @Validate(NUMBER(0))
    innerRadiusRatio = 1;

    @Validate(NUMBER(0))
    strokeWidth = 1;

    shadow?: DropShadow = undefined;

    readonly highlightStyle = new HighlightStyle();

    constructor() {
        super({ useLabelLayer: true });

        this.backgroundGroup = this.rootGroup.appendChild(
            new Group({
                name: `${this.id}-background`,
                layer: true,
                zIndex: Layers.SERIES_BACKGROUND_ZINDEX,
            })
        );

        const pieCalloutLabels = new Group({ name: 'pieCalloutLabels' });
        const pieSectorLabels = new Group({ name: 'pieSectorLabels' });
        const innerLabels = new Group({ name: 'innerLabels' });
        this.labelGroup!.append(pieCalloutLabels);
        this.labelGroup!.append(pieSectorLabels);
        this.labelGroup!.append(innerLabels);
        this.calloutLabelSelection = Selection.select(pieCalloutLabels, Group);
        this.sectorLabelSelection = Selection.select(pieSectorLabels, Text);
        this.innerLabelsSelection = Selection.select(innerLabels, Text);
    }

    visibleChanged() {
        this.processSeriesItemEnabled();
    }

    private processSeriesItemEnabled() {
        const { data, visible } = this;
        this.seriesItemEnabled = data?.map(() => visible) || [];
    }

    getDomain(direction: ChartAxisDirection): any[] {
        if (direction === ChartAxisDirection.X) {
            return this.angleScale.domain;
        } else {
            return this.radiusScale.domain;
        }
    }

    async processData() {
        const {
            angleKey,
            radiusKey,
            seriesItemEnabled,
            angleScale,
            groupSelectionData,
            sectorFormatData,
            calloutLabel,
            sectorLabel,
            id: seriesId,
        } = this;
        const data = angleKey && this.data ? this.data : [];

        const angleData: number[] = data.map(
            (datum, index) => (seriesItemEnabled[index] && Math.abs(+datum[angleKey])) || 0
        );
        const angleDataTotal = angleData.reduce((a, b) => a + b, 0);

        // The ratios (in [0, 1] interval) used to calculate the end angle value for every pie sector.
        // Each sector starts where the previous one ends, so we only keep the ratios for end angles.
        const angleDataRatios = (() => {
            let sum = 0;
            return angleData.map((datum) => (sum += datum / angleDataTotal));
        })();

        const labelFormatter = calloutLabel.formatter;
        const labelKey = calloutLabel.enabled ? this.calloutLabelKey : undefined;
        const sectorLabelKey = sectorLabel.enabled ? this.sectorLabelKey : undefined;
        let labelData: string[] = [];
        let sectorLabelData: string[] = [];
        let radiusData: number[] = [];

        const getLabelFormatterParams = (datum: any): AgPieSeriesLabelFormatterParams<any> => {
            return {
                datum,
                angleKey,
                angleValue: datum[angleKey],
                angleName: this.angleName,
                radiusKey,
                radiusValue: radiusKey ? datum[radiusKey] : undefined,
                radiusName: this.radiusName,
                calloutLabelKey: labelKey,
                calloutLabelValue: labelKey ? datum[labelKey] : undefined,
                calloutLabelName: this.calloutLabelName,
                sectorLabelKey,
                sectorLabelValue: sectorLabelKey ? datum[sectorLabelKey] : undefined,
                sectorLabelName: this.sectorLabelName,
                seriesId,
            };
        };

        if (labelKey) {
            if (labelFormatter) {
<<<<<<< HEAD
                labelData = data.map((datum) => {
                    const formatterParams = getLabelFormatterParams(datum);
                    return labelFormatter(formatterParams);
                });
=======
                labelData = data.map((datum) => labelFormatter(getLabelFormatterParams(datum)));
>>>>>>> 757ae3e1
            } else {
                labelData = data.map((datum) => String(datum[labelKey]));
            }
        }

        const sectorLabelFormatter = sectorLabel.formatter;

        if (sectorLabelKey) {
            if (sectorLabelFormatter) {
                sectorLabelData = data.map((datum) => {
                    const formatterParams = getLabelFormatterParams(datum);
                    return sectorLabelFormatter(formatterParams);
                });
            } else {
                sectorLabelData = data.map((datum) => String(datum[sectorLabelKey]));
            }
        }

        if (radiusKey) {
            const { radiusMin, radiusMax } = this;
            const radii = data.map((datum) => Math.abs(datum[radiusKey]));
            const min = radiusMin ?? 0;
            const max = radiusMax ? radiusMax : Math.max(...radii);
            const delta = max - min;

            radiusData = radii.map((value) => (delta ? (value - min) / delta : 1));
        }

        groupSelectionData.length = 0;
        sectorFormatData.length = 0;
        sectorFormatData.push(...data.map((datum, datumIdx) => this.getSectorFormat(datum, datumIdx, datumIdx, false)));

        const rotation = toRadians(this.rotation);
        const halfPi = Math.PI / 2;

        let datumIndex = 0;

        const quadrantTextOpts: { textAlign: CanvasTextAlign; textBaseline: CanvasTextBaseline }[] = [
            { textAlign: 'center', textBaseline: 'bottom' },
            { textAlign: 'left', textBaseline: 'middle' },
            { textAlign: 'center', textBaseline: 'hanging' },
            { textAlign: 'right', textBaseline: 'middle' },
        ];

        // Process sectors.
        let end = 0;
        angleDataRatios.forEach((start) => {
            if (isNaN(start)) {
                return;
            } // No sectors displayed - nothing to do.

            const radius = radiusKey ? radiusData[datumIndex] : 1;
            const startAngle = angleScale.convert(start) + rotation;
            const endAngle = angleScale.convert(end) + rotation;

            const midAngle = (startAngle + endAngle) / 2;
            const span = Math.abs(endAngle - startAngle);
            const midCos = Math.cos(midAngle);
            const midSin = Math.sin(midAngle);

            const labelMinAngle = toRadians(calloutLabel.minAngle);
            const labelVisible = labelKey && span > labelMinAngle;
            const midAngle180 = normalizeAngle180(midAngle);

            // Split the circle into quadrants like so: ⊗
            const quadrantStart = (-3 * Math.PI) / 4; // same as `normalizeAngle180(toRadians(-135))`
            const quadrantOffset = midAngle180 - quadrantStart;
            const quadrant = Math.floor(quadrantOffset / halfPi);
            const quadrantIndex = mod(quadrant, quadrantTextOpts.length);

            const { textAlign, textBaseline } = quadrantTextOpts[quadrantIndex];
            const datum = data[datumIndex];
            const itemId = datumIndex;

            groupSelectionData.push({
                series: this,
                datum,
                itemId,
                index: datumIndex,
                radius,
                startAngle,
                endAngle,
                midAngle,
                midCos,
                midSin,
                calloutLabel: labelVisible
                    ? {
                          text: labelData[datumIndex],
                          textAlign,
                          textBaseline,
                          hidden: false,
                          collisionTextAlign: undefined,
                          collisionOffsetY: 0,
                          box: undefined,
                      }
                    : undefined,
                sectorLabel: sectorLabelKey
                    ? {
                          text: sectorLabelData[datumIndex],
                      }
                    : undefined,
                sectorFormat: sectorFormatData[datumIndex],
            });

            datumIndex++;
            end = start; // Update for next iteration.
        });
    }

    private getSectorFormat(datum: any, itemId: any, index: number, highlight: any): AgPieSeriesFormat {
        const { angleKey, radiusKey, fills, strokes, fillOpacity: seriesFillOpacity, formatter, id: seriesId } = this;

        const highlightedDatum = this.highlightManager?.getActiveHighlight();
        const isDatumHighlighted = highlight && highlightedDatum?.series === this && itemId === highlightedDatum.itemId;
        const highlightedStyle = isDatumHighlighted ? this.highlightStyle.item : null;

        const fill = highlightedStyle?.fill || fills[index % fills.length];
        const fillOpacity = highlightedStyle?.fillOpacity ?? seriesFillOpacity;
        const stroke = highlightedStyle?.stroke || strokes[index % strokes.length];
        const strokeWidth = highlightedStyle?.strokeWidth ?? this.getStrokeWidth(this.strokeWidth);

        let format: AgPieSeriesFormat | undefined;
        if (formatter) {
            format = formatter({
                datum,
                angleKey,
                radiusKey,
                fill,
                stroke,
                strokeWidth,
                highlighted: isDatumHighlighted,
                seriesId,
            });
        }

        return {
            fill: format?.fill || fill,
            fillOpacity: format?.fillOpacity ?? fillOpacity,
            stroke: format?.stroke || stroke,
            strokeWidth: format?.strokeWidth ?? strokeWidth,
        };
    }

    async createNodeData() {
        return [];
    }

    private getInnerRadius() {
        const { radius, innerRadiusRatio, innerRadiusOffset } = this;
        const innerRadius = radius * (innerRadiusRatio ?? 1) + (innerRadiusOffset ? innerRadiusOffset : 0);
        if (innerRadius === radius || innerRadius < 0) {
            return 0;
        }
        return innerRadius;
    }

    private getOuterRadius() {
        const { radius, outerRadiusRatio, outerRadiusOffset } = this;
        const outerRadius = radius * (outerRadiusRatio ?? 1) + (outerRadiusOffset ? outerRadiusOffset : 0);
        if (outerRadius < 0) {
            return 0;
        }
        return outerRadius;
    }

    updateRadiusScale() {
        const innerRadius = this.getInnerRadius();
        const outerRadius = this.getOuterRadius();
        this.radiusScale.range = [innerRadius, outerRadius];
    }

    private getTitleTranslationY() {
        const outerRadius = Math.max(0, this.radiusScale.range[1]);
        if (outerRadius === 0) {
            return NaN;
        }
        const spacing = this.title?.spacing ?? 0;
        const titleOffset = 2 + spacing;
        const minLabelY = Math.min(0, ...this.groupSelectionData.map((d) => d.calloutLabel?.box?.y || 0));
        const dy = Math.max(0, -outerRadius - minLabelY);
        return -outerRadius - titleOffset - dy;
    }

    async update() {
        const { title } = this;
        this.updateRadiusScale();

        this.rootGroup.translationX = this.centerX;
        this.rootGroup.translationY = this.centerY;

        if (title) {
            const dy = this.getTitleTranslationY();
            if (isFinite(dy)) {
                title.node.visible = title.enabled;
                title.node.translationY = dy;
            } else {
                title.node.visible = false;
            }
        }

        this.updateNodeMidPoint();

        await this.updateSelections();
        await this.updateNodes();
    }

    private updateNodeMidPoint() {
        this.groupSelectionData.forEach((d) => {
            const radius = this.radiusScale.convert(d.radius);
            d.nodeMidPoint = {
                x: d.midCos * Math.max(0, radius / 2),
                y: d.midSin * Math.max(0, radius / 2),
            };
        });
    }

    private async updateSelections() {
        await this.updateGroupSelection();
    }

    private async updateGroupSelection() {
        const {
            groupSelection,
            highlightSelection,
            calloutLabelSelection,
            sectorLabelSelection,
            innerLabelsSelection,
        } = this;

        const update = (selection: typeof groupSelection) => {
            return selection.update(this.groupSelectionData, (group) => {
                const sector = new Sector();
                sector.tag = PieNodeTag.Sector;
                group.appendChild(sector);
            });
        };

        this.groupSelection = update(groupSelection);
        this.highlightSelection = update(highlightSelection);

        calloutLabelSelection.update(this.groupSelectionData, (group) => {
            const line = new Line();
            line.tag = PieNodeTag.Callout;
            line.pointerEvents = PointerEvents.None;
            group.appendChild(line);

            const text = new Text();
            text.tag = PieNodeTag.Label;
            text.pointerEvents = PointerEvents.None;
            group.appendChild(text);
        });

        sectorLabelSelection.update(this.groupSelectionData, (node) => {
            node.pointerEvents = PointerEvents.None;
        });

        innerLabelsSelection.update(this.innerLabels, (node) => {
            node.pointerEvents = PointerEvents.None;
        });
    }

    private datumSectorRefs = new WeakMap<PieNodeDatum, Sector>();

    private async updateNodes() {
        const seriesBox = this.chart?.getSeriesRect();
        if (seriesBox == null) {
            return;
        }

        const highlightedDatum = this.highlightManager?.getActiveHighlight();
        const isVisible = this.seriesItemEnabled.indexOf(true) >= 0;
        this.rootGroup.visible = isVisible;
        this.backgroundGroup.visible = isVisible;
        this.contentGroup.visible = isVisible;
        this.highlightGroup.visible = isVisible && highlightedDatum?.series === this;
        this.labelGroup!.visible = isVisible;

        this.contentGroup.opacity = this.getOpacity();

        this.updateInnerCircle();

        const { radiusScale } = this;

        const innerRadius = radiusScale.convert(0);

        const updateSectorFn = (sector: Sector, datum: PieNodeDatum, index: number, isDatumHighlighted: boolean) => {
            const radius = radiusScale.convert(datum.radius);
            // Bring highlighted sector's parent group to front.
            const sectorParent = sector.parent;
            const sectorGrandParent = sectorParent?.parent;
            if (isDatumHighlighted && sectorParent && sectorGrandParent) {
                sectorGrandParent.removeChild(sectorParent);
                sectorGrandParent.appendChild(sectorParent);
            }

            sector.innerRadius = Math.max(0, innerRadius);
            sector.outerRadius = Math.max(0, radius);

            sector.startAngle = datum.startAngle;
            sector.endAngle = datum.endAngle;

            const format = this.getSectorFormat(datum.datum, datum.itemId, index, isDatumHighlighted);

            sector.fill = format.fill;
            sector.stroke = format.stroke;
            sector.strokeWidth = format.strokeWidth!;
            sector.fillOpacity = format.fillOpacity!;
            sector.strokeOpacity = this.strokeOpacity;
            sector.lineDash = this.lineDash;
            sector.lineDashOffset = this.lineDashOffset;
            sector.fillShadow = this.shadow;
            sector.lineJoin = 'round';
            sector.visible = this.seriesItemEnabled[index];

            this.datumSectorRefs.set(datum, sector);
        };

        this.groupSelection
            .selectByTag<Sector>(PieNodeTag.Sector)
            .forEach((node, index) => updateSectorFn(node, node.datum, index, false));
        this.highlightSelection.selectByTag<Sector>(PieNodeTag.Sector).forEach((node, index) => {
            const isDatumHighlighted =
                highlightedDatum?.series === this && node.datum.itemId === highlightedDatum.itemId;

            node.visible = isDatumHighlighted;
            if (node.visible) {
                updateSectorFn(node, node.datum, index, isDatumHighlighted);
            }
        });

        this.updateCalloutLineNodes();
        this.updateCalloutLabelNodes(seriesBox);
        this.updateSectorLabelNodes();
        this.updateInnerLabelNodes();
    }

    updateCalloutLineNodes() {
        const { radiusScale, calloutLine } = this;
        const calloutLength = calloutLine.length;
        const calloutStrokeWidth = calloutLine.strokeWidth;
        const calloutColors = calloutLine.colors || this.strokes;
        const { offset } = this.calloutLabel;

        this.calloutLabelSelection.selectByTag<Line>(PieNodeTag.Callout).forEach((line, index) => {
            const datum = line.datum as PieNodeDatum;
            const radius = radiusScale.convert(datum.radius);
            const outerRadius = Math.max(0, radius);
            const label = datum.calloutLabel;

            if (label && label.text && !label.hidden && outerRadius !== 0) {
                line.visible = true;
                line.strokeWidth = calloutStrokeWidth;
                line.stroke = calloutColors[index % calloutColors.length];
                line.fill = undefined;

                const x1 = datum.midCos * outerRadius;
                const y1 = datum.midSin * outerRadius;
                let x2 = datum.midCos * (outerRadius + calloutLength);
                let y2 = datum.midSin * (outerRadius + calloutLength);

                if (label.collisionTextAlign || label.collisionOffsetY !== 0) {
                    // Get the closest point to the text bounding box
                    const box = label.box!;
                    const cx = x2 < box.x ? box.x : x2 > box.x + box.width ? box.x + box.width : x2;
                    const cy = y2 < box.y ? box.y : y2 > box.y + box.height ? box.y + box.height : y2;

                    // Apply label offset
                    const dx = cx - x2;
                    const dy = cy - y2;
                    const length = Math.sqrt(Math.pow(dx, 2) + Math.pow(dy, 2));
                    const paddedLength = length - offset;
                    if (paddedLength > 0) {
                        x2 = x2 + (dx * paddedLength) / length;
                        y2 = y2 + (dy * paddedLength) / length;
                    }
                }

                line.x1 = x1;
                line.y1 = y1;
                line.x2 = x2;
                line.y2 = y2;
            } else {
                line.visible = false;
            }
        });
    }

    private getLabelOverflow(text: string, box: BBox, seriesRect: BBox) {
        const seriesLeft = seriesRect.x - this.centerX;
        const seriesRight = seriesRect.x + seriesRect.width - this.centerX;
        const seriesTop = seriesRect.y - this.centerY;
        const seriesBottom = seriesRect.y + seriesRect.height - this.centerY;
        const errPx = 1; // Prevents errors related to floating point calculations
        let visibleTextPart = 1;
        if (box.x + errPx < seriesLeft) {
            visibleTextPart = (box.x + box.width - seriesLeft) / box.width;
        } else if (box.x + box.width - errPx > seriesRight) {
            visibleTextPart = (seriesRight - box.x) / box.width;
        }

        const hasVerticalOverflow = box.y + errPx < seriesTop || box.y + box.height - errPx > seriesBottom;
        const textLength = Math.floor(text.length * visibleTextPart) - 1;
        return { visibleTextPart, textLength, hasVerticalOverflow };
    }

    private computeCalloutLabelCollisionOffsets() {
        const { radiusScale, calloutLabel, calloutLine } = this;
        const { offset, minSpacing } = calloutLabel;
        const innerRadius = radiusScale.convert(0);

        const shouldSkip = (datum: PieNodeDatum) => {
            const label = datum.calloutLabel;
            const radius = radiusScale.convert(datum.radius);
            const outerRadius = Math.max(0, radius);
            return !label || outerRadius === 0;
        };

        const fullData = this.groupSelectionData;
        const data = this.groupSelectionData.filter((text) => !shouldSkip(text));
        data.forEach((datum) => {
            const label = datum.calloutLabel!;
            label.hidden = false;
            label.collisionTextAlign = undefined;
            label.collisionOffsetY = 0;
        });

        if (data.length <= 1) {
            return;
        }

        const leftLabels = data.filter((d) => d.midCos < 0).sort((a, b) => a.midSin - b.midSin);
        const rightLabels = data.filter((d) => d.midCos >= 0).sort((a, b) => a.midSin - b.midSin);
        const topLabels = data
            .filter((d) => d.midSin < 0 && d.calloutLabel!.textAlign === 'center')
            .sort((a, b) => a.midCos - b.midCos);
        const bottomLabels = data
            .filter((d) => d.midSin >= 0 && d.calloutLabel!.textAlign === 'center')
            .sort((a, b) => a.midCos - b.midCos);

        const tempTextNode = new Text();
        const getTextBBox = (datum: PieNodeDatum) => {
            const label = datum.calloutLabel!;
            const radius = radiusScale.convert(datum.radius);
            const outerRadius = Math.max(0, radius);

            const labelRadius = outerRadius + calloutLine.length + offset;
            const x = datum.midCos * labelRadius;
            const y = datum.midSin * labelRadius + label.collisionOffsetY;

            this.setTextDimensionalProps(tempTextNode, x, y, this.calloutLabel, label);
            return tempTextNode.computeBBox();
        };

        const avoidNeighbourYCollision = (
            label: PieNodeDatum,
            next: PieNodeDatum,
            direction: 'to-top' | 'to-bottom'
        ) => {
            const box = getTextBBox(label).grow(minSpacing / 2);
            const other = getTextBBox(next).grow(minSpacing / 2);
            // The full collision is not detected, because sometimes
            // the next label can appear behind the label with offset
            const collidesOrBehind =
                box.x < other.x + other.width &&
                box.x + box.width > other.x &&
                (direction === 'to-top' ? box.y < other.y + other.height : box.y + box.height > other.y);
            if (collidesOrBehind) {
                const dy = direction === 'to-top' ? box.y - other.y - other.height : box.y + box.height - other.y;
                next.calloutLabel!.collisionOffsetY = dy;
            }
        };

        const avoidYCollisions = (labels: PieNodeDatum[]) => {
            const midLabel = labels.slice().sort((a, b) => Math.abs(a.midSin) - Math.abs(b.midSin))[0];
            const midIndex = labels.indexOf(midLabel);
            for (let i = midIndex - 1; i >= 0; i--) {
                const prev = labels[i + 1];
                const next = labels[i];
                avoidNeighbourYCollision(prev, next, 'to-top');
            }
            for (let i = midIndex + 1; i < labels.length; i++) {
                const prev = labels[i - 1];
                const next = labels[i];
                avoidNeighbourYCollision(prev, next, 'to-bottom');
            }
        };

        const avoidXCollisions = (labels: PieNodeDatum[]) => {
            const labelsCollideLabelsByY = data.some((datum) => datum.calloutLabel!.collisionOffsetY !== 0);

            const boxes = labels.map((label) => getTextBBox(label));
            const paddedBoxes = boxes.map((box) => box.clone().grow(minSpacing / 2));

            let labelsCollideLabelsByX = false;
            loop: for (let i = 0; i < paddedBoxes.length; i++) {
                const box = paddedBoxes[i];
                for (let j = i + 1; j < labels.length; j++) {
                    const other = paddedBoxes[j];
                    if (box.collidesBBox(other)) {
                        labelsCollideLabelsByX = true;
                        break loop;
                    }
                }
            }

            const sectors = fullData.map((datum) => {
                const { startAngle, endAngle } = datum;
                const radius = radiusScale.convert(datum.radius);
                const outerRadius = Math.max(0, radius);
                return { startAngle, endAngle, innerRadius, outerRadius };
            });
            const labelsCollideSectors = boxes.some((box) => {
                return sectors.some((sector) => boxCollidesSector(box, sector));
            });

            if (!labelsCollideLabelsByX && !labelsCollideLabelsByY && !labelsCollideSectors) {
                return;
            }

            labels
                .filter((datum) => datum.calloutLabel!.textAlign === 'center')
                .forEach((datum) => {
                    const label = datum.calloutLabel!;
                    label.collisionTextAlign = datum.midCos < 0 ? 'right' : datum.midCos > 0 ? 'left' : 'center';
                });
        };

        avoidYCollisions(leftLabels);
        avoidYCollisions(rightLabels);
        avoidXCollisions(topLabels);
        avoidXCollisions(bottomLabels);
    }

    private updateCalloutLabelNodes(seriesRect: BBox) {
        const { radiusScale, calloutLabel, calloutLine } = this;
        const calloutLength = calloutLine.length;
        const { offset, color } = calloutLabel;

        const tempTextNode = new Text();

        this.calloutLabelSelection.selectByTag<Text>(PieNodeTag.Label).forEach((text) => {
            const { datum } = text;
            const label = datum.calloutLabel;
            const radius = radiusScale.convert(datum.radius);
            const outerRadius = Math.max(0, radius);

            if (!label || !label.text || outerRadius === 0 || label.hidden) {
                text.visible = false;
                return;
            }

            const labelRadius = outerRadius + calloutLength + offset;
            const x = datum.midCos * labelRadius;
            const y = datum.midSin * labelRadius + label.collisionOffsetY;

            // Detect text overflow
            this.setTextDimensionalProps(tempTextNode, x, y, this.calloutLabel, label);
            const box = tempTextNode.computeBBox();
            const { visibleTextPart, textLength, hasVerticalOverflow } = this.getLabelOverflow(
                label.text,
                box,
                seriesRect
            );
            const displayText = visibleTextPart === 1 ? label.text : `${label.text.substring(0, textLength)}…`;

            this.setTextDimensionalProps(text, x, y, this.calloutLabel, { ...label, text: displayText });
            text.fill = color;
            text.visible = !hasVerticalOverflow;
        });
    }

    computeLabelsBBox(options: { hideWhenNecessary: boolean }, seriesRect: BBox): BBox | null {
        const { radiusScale, calloutLabel, calloutLine } = this;
        const calloutLength = calloutLine.length;
        const { offset, maxCollisionOffset } = calloutLabel;
        this.updateRadiusScale();
        this.computeCalloutLabelCollisionOffsets();

        const text = new Text();
        const textBoxes = this.groupSelectionData
            .map((datum) => {
                const label = datum.calloutLabel;
                const radius = radiusScale.convert(datum.radius);
                const outerRadius = Math.max(0, radius);
                if (!label || outerRadius === 0) {
                    return null;
                }

                const labelRadius = outerRadius + calloutLength + offset;
                const x = datum.midCos * labelRadius;
                const y = datum.midSin * labelRadius + label.collisionOffsetY;
                this.setTextDimensionalProps(text, x, y, this.calloutLabel, label);
                const box = text.computeBBox();
                label.box = box;

                if (Math.abs(label.collisionOffsetY) > maxCollisionOffset) {
                    label.hidden = true;
                    return null;
                }

                if (options.hideWhenNecessary) {
                    const { textLength, hasVerticalOverflow } = this.getLabelOverflow(label.text, box, seriesRect);
                    const isTooShort = label.text.length > 2 && textLength < 2;

                    if (hasVerticalOverflow || isTooShort) {
                        label.hidden = true;
                        return null;
                    }
                }

                label.hidden = false;
                return box;
            })
            .filter((box) => box != null) as BBox[];
        if (this.title && this.title.text) {
            const dy = this.getTitleTranslationY();
            if (isFinite(dy)) {
                this.setTextDimensionalProps(text, 0, dy, this.title, {
                    text: this.title.text,
                    textBaseline: 'bottom',
                    textAlign: 'center',
                    hidden: false,
                    collisionTextAlign: undefined,
                    collisionOffsetY: 0,
                });
                const box = text.computeBBox();
                textBoxes.push(box);
            }
        }
        if (textBoxes.length === 0) {
            return null;
        }
        return BBox.merge(textBoxes);
    }

    private setTextDimensionalProps(
        textNode: Text,
        x: number,
        y: number,
        style: Caption | Label,
        label: PieNodeDatum['calloutLabel']
    ) {
        const { fontStyle, fontWeight, fontSize, fontFamily } = style;
        textNode.fontStyle = fontStyle;
        textNode.fontWeight = fontWeight;
        textNode.fontSize = fontSize!;
        textNode.fontFamily = fontFamily!;
        textNode.text = label!.text;
        textNode.x = x;
        textNode.y = y;
        textNode.textAlign = label!.collisionTextAlign || label!.textAlign;
        textNode.textBaseline = label!.textBaseline;
    }

    private updateSectorLabelNodes() {
        const { radiusScale } = this;
        const innerRadius = radiusScale.convert(0);
        const { fontSize, fontStyle, fontWeight, fontFamily, positionOffset, positionRatio, color } = this.sectorLabel;

        const isDoughnut = innerRadius > 0;
        const singleVisibleSector = this.seriesItemEnabled.filter(Boolean).length === 1;

        this.sectorLabelSelection.each((text, datum) => {
            const sectorLabel = datum.sectorLabel;
            const radius = radiusScale.convert(datum.radius);
            const outerRadius = Math.max(0, radius);

            let isTextVisible = false;
            if (sectorLabel && outerRadius !== 0) {
                const labelRadius = innerRadius * (1 - positionRatio) + radius * positionRatio + positionOffset;

                text.fill = color;
                text.fontStyle = fontStyle;
                text.fontWeight = fontWeight;
                text.fontSize = fontSize;
                text.fontFamily = fontFamily;
                text.text = sectorLabel.text;
                const shouldPutTextInCenter = !isDoughnut && singleVisibleSector;
                if (shouldPutTextInCenter) {
                    text.x = 0;
                    text.y = 0;
                } else {
                    text.x = datum.midCos * labelRadius;
                    text.y = datum.midSin * labelRadius;
                }
                text.textAlign = 'center';
                text.textBaseline = 'middle';

                const sector = this.datumSectorRefs.get(datum);
                if (sector) {
                    const bbox = text.computeBBox();
                    const corners = [
                        [bbox.x, bbox.y],
                        [bbox.x + bbox.width, bbox.y],
                        [bbox.x + bbox.width, bbox.y + bbox.height],
                        [bbox.x, bbox.y + bbox.height],
                    ];
                    const { startAngle, endAngle } = datum;
                    const sectorBounds = { startAngle, endAngle, innerRadius, outerRadius };
                    if (corners.every(([x, y]) => isPointInSector(x, y, sectorBounds))) {
                        isTextVisible = true;
                    }
                }
            }
            text.visible = isTextVisible;
        });
    }

    private updateInnerCircle() {
        const circle = this._innerCircleNode;
        if (!circle) {
            return;
        }
        const innerRadius = this.getInnerRadius();
        if (innerRadius === 0) {
            circle.size = 0;
        } else {
            const circleRadius = Math.min(innerRadius, this.getOuterRadius());
            const antiAliasingPadding = 1;
            circle.size = Math.ceil(circleRadius * 2 + antiAliasingPadding);
        }
    }

    private updateInnerLabelNodes() {
        const textBBoxes: BBox[] = [];
        const margins: number[] = [];
        this.innerLabelsSelection.each((text, datum) => {
            const { fontStyle, fontWeight, fontSize, fontFamily, color } = datum;
            text.fontStyle = fontStyle;
            text.fontWeight = fontWeight;
            text.fontSize = fontSize;
            text.fontFamily = fontFamily;
            text.text = datum.text;
            text.x = 0;
            text.y = 0;
            text.fill = color;
            text.textAlign = 'center';
            text.textBaseline = 'alphabetic';
            textBBoxes.push(text.computeBBox());
            margins.push(datum.margin);
        });
        const getMarginTop = (index: number) => (index === 0 ? 0 : margins[index]);
        const getMarginBottom = (index: number) => (index === margins.length - 1 ? 0 : margins[index]);
        const totalHeight = textBBoxes.reduce((sum, bbox, i) => {
            return sum + bbox.height + getMarginTop(i) + getMarginBottom(i);
        }, 0);
        const totalWidth = Math.max(...textBBoxes.map((bbox) => bbox.width));
        const innerRadius = this.getInnerRadius();
        const labelRadius = Math.sqrt(Math.pow(totalWidth / 2, 2) + Math.pow(totalHeight / 2, 2));
        const labelsVisible = labelRadius <= (innerRadius > 0 ? innerRadius : this.getOuterRadius());

        const textBottoms: number[] = [];
        for (let i = 0, prev = -totalHeight / 2; i < textBBoxes.length; i++) {
            const bbox = textBBoxes[i];
            const bottom = bbox.height + prev + getMarginTop(i);
            textBottoms.push(bottom);
            prev = bottom + getMarginBottom(i);
        }
        this.innerLabelsSelection.each((text, _datum, index) => {
            text.y = textBottoms[index];
            text.visible = labelsVisible;
        });
    }

    protected getNodeClickEvent(event: MouseEvent, datum: PieNodeDatum): PieSeriesNodeClickEvent {
        return new PieSeriesNodeClickEvent(
            this.angleKey,
            this.calloutLabelKey,
            this.sectorLabelKey,
            this.radiusKey,
            event,
            datum,
            this
        );
    }

    protected getNodeDoubleClickEvent(event: MouseEvent, datum: PieNodeDatum): PieSeriesNodeDoubleClickEvent {
        return new PieSeriesNodeDoubleClickEvent(
            this.angleKey,
            this.calloutLabelKey,
            this.sectorLabelKey,
            this.radiusKey,
            event,
            datum,
            this
        );
    }

    getTooltipHtml(nodeDatum: PieNodeDatum): string {
        const { angleKey } = this;

        if (!angleKey) {
            return '';
        }

        const {
            tooltip,
            angleName,
            radiusKey,
            radiusName,
            calloutLabelKey,
            sectorLabelKey,
            calloutLabelName,
            sectorLabelName,
            id: seriesId,
        } = this;

        const { renderer: tooltipRenderer } = tooltip;
        const color = nodeDatum.sectorFormat.fill;
        const datum = nodeDatum.datum;
        const label = calloutLabelKey ? `${datum[calloutLabelKey]}: ` : '';
        const angleValue = datum[angleKey];
        const formattedAngleValue = typeof angleValue === 'number' ? toFixed(angleValue) : angleValue.toString();
        const title = this.title ? this.title.text : undefined;
        const content = label + formattedAngleValue;
        const defaults: AgTooltipRendererResult = {
            title,
            backgroundColor: color,
            content,
        };

        if (tooltipRenderer) {
            return toTooltipHtml(
                tooltipRenderer({
                    datum,
                    angleKey,
                    angleValue,
                    angleName,
                    radiusKey,
                    radiusValue: radiusKey ? datum[radiusKey] : undefined,
                    radiusName,
                    calloutLabelKey,
                    calloutLabelName,
                    sectorLabelKey,
                    sectorLabelName,
                    title,
                    color,
                    seriesId,
                }),
                defaults
            );
        }

        return toTooltipHtml(defaults);
    }

    getLegendData(): ChartLegendDatum[] {
        const { calloutLabelKey, legendItemKey, data, id, sectorFormatData } = this;

        if (!data || data.length === 0 || (!legendItemKey && !calloutLabelKey)) return [];

        const titleText = this.title && this.title.showInLegend && this.title.text;
        const legendData: CategoryLegendDatum[] = data.map((datum, index) => {
            const labelParts = [];
            titleText && labelParts.push(titleText);
            if (legendItemKey) {
                labelParts.push(String(datum[legendItemKey]));
            } else if (calloutLabelKey) {
                labelParts.push(String(datum[calloutLabelKey]));
            }

            return {
                legendType: 'category',
                id,
                itemId: index,
                seriesId: id,
                enabled: this.seriesItemEnabled[index],
                label: {
                    text: labelParts.join(' - '),
                },
                marker: {
                    fill: sectorFormatData[index].fill!,
                    stroke: sectorFormatData[index].stroke!,
                    fillOpacity: this.fillOpacity,
                    strokeOpacity: this.strokeOpacity,
                },
            };
        });

        return legendData;
    }

    toggleSeriesItem(itemId: number, enabled: boolean): void {
        this.seriesItemEnabled[itemId] = enabled;
        this.nodeDataRefresh = true;
    }

    toggleOtherSeriesItems(
        seriesToggled: { id: string; type: string },
        datumIdToggled: any,
        enabled?: boolean,
        suggestedEnabled?: boolean
    ): void {
        const { legendItemKey } = this;
        if (seriesToggled.type !== 'pie') return;
        if (legendItemKey === undefined) return;

        const pieSeriesToggled = seriesToggled as PieSeries;
        const datumToggledLegendItemValue =
            datumIdToggled &&
            pieSeriesToggled.legendItemKey &&
            pieSeriesToggled.data?.find((_, index) => index === datumIdToggled)[pieSeriesToggled.legendItemKey];

        if (!datumToggledLegendItemValue) return;

        this.data?.forEach((d, itemId) => {
            if (enabled !== undefined && d[legendItemKey] === datumToggledLegendItemValue) {
                this.toggleSeriesItem(itemId, enabled);
            } else if (suggestedEnabled !== undefined) {
                this.toggleSeriesItem(itemId, suggestedEnabled || d[legendItemKey] === datumToggledLegendItemValue);
            }
        });
    }
}<|MERGE_RESOLUTION|>--- conflicted
+++ resolved
@@ -445,14 +445,7 @@
 
         if (labelKey) {
             if (labelFormatter) {
-<<<<<<< HEAD
-                labelData = data.map((datum) => {
-                    const formatterParams = getLabelFormatterParams(datum);
-                    return labelFormatter(formatterParams);
-                });
-=======
                 labelData = data.map((datum) => labelFormatter(getLabelFormatterParams(datum)));
->>>>>>> 757ae3e1
             } else {
                 labelData = data.map((datum) => String(datum[labelKey]));
             }
