import type { AgDropShadowOptions } from '../../options/dropShadowOptions';
import type { AgSeriesListeners } from '../../options/eventOptions';
<<<<<<< HEAD
import type { AgSeriesTooltip } from '../../options/tooltipOptions';
=======
import type { AgChartLabelOptions } from '../../options/labelOptions';
import type { AgSeriesTooltip, AgTooltipRendererResult } from '../../options/tooltipOptions';
>>>>>>> e1139800
import type {
    CssColor,
    FontFamily,
    FontSize,
    FontStyle,
    FontWeight,
    Opacity,
    PixelSize,
    Ratio,
} from '../../options/types';
import type { AgBaseSeriesOptions } from '../seriesOptions';
import type { AgPolarSeriesTooltipRendererParams } from './polarTooltipOptions';

export interface AgPieSeriesTheme extends Omit<AgPieSeriesOptions, 'innerLabels'> {
    innerLabels?: AgDoughnutInnerLabelThemeOptions;
}

export interface AgPieSeriesLabelOptions<DatumType> extends AgChartLabelOptions {
    /** Distance in pixels between the callout line and the label text. */
    offset?: PixelSize;
    /** Minimum angle in degrees required for a sector to show a label. */
    minAngle?: number;
    /** Avoid callout label collision and overflow by automatically moving colliding labels or reducing the pie radius. If set to `false`, callout labels may collide with each other and the pie radius will not change to prevent clipping of callout labels. */
    avoidCollisions?: boolean;
    /** A function that allows the modification of the label text based on input parameters. */
    formatter?: (params: AgPieSeriesLabelFormatterParams<DatumType>) => string;
}

export interface AgPieSeriesSectorLabelOptions<DatumType> extends AgChartLabelOptions {
    /** Distance in pixels, used to make the label text closer to or further from the center. This offset is applied after positionRatio. */
    positionOffset?: PixelSize;
    /** Position of labels as a ratio proportional to pie radius (or doughnut thickness). Additional offset in pixels can be applied by using positionOffset. */
    positionRatio?: Ratio;
    /** A function that allows the modification of the label text based on input parameters. */
    formatter?: (params: AgPieSeriesLabelFormatterParams<DatumType>) => string;
}

export interface AgPieSeriesFormatterParams<DatumType> {
    readonly datum: DatumType;
    readonly fill?: CssColor;
    readonly stroke?: CssColor;
    readonly strokeWidth: PixelSize;
    readonly highlighted: boolean;
    readonly angleKey: string;
    readonly radiusKey?: string;
    readonly sectorLabelKey?: string;
    readonly seriesId: string;
}

export interface AgPieSeriesFormat {
    fill?: CssColor;
    fillOpacity?: Opacity;
    stroke?: CssColor;
    strokeWidth?: PixelSize;
}

export interface AgPieTitleOptions {
    /** Whether the text should be shown. */
    enabled?: boolean;
    /** The text to display. */
    text?: string;
    /** The font style to use for the text. */
    fontStyle?: FontStyle;
    /** The font weight to use for the text. */
    fontWeight?: FontWeight;
    /** The font size in pixels to use for the text. */
    fontSize?: FontSize;
    /** The font family to use for the text. */
    fontFamily?: FontFamily;
    /** The colour to use for the text. */
    color?: CssColor;
    /** Spacing added to help position the text. */
    spacing?: number;
    /** Whether the title text should be shown in the legend. */
    showInLegend?: boolean;
}

export interface AgPieSeriesCalloutOptions {
    /** The colours to cycle through for the strokes of the callouts. */
    colors?: CssColor[];
    /** The length in pixels of the callout lines. */
    length?: PixelSize;
    /** The width in pixels of the stroke for callout lines. */
    strokeWidth?: PixelSize;
}

export interface AgDoughnutInnerLabel {
    /** The text to show in the inner label. */
    text: string;
    /** The font style to use for the inner label. */
    fontStyle?: FontStyle;
    /** The font weight to use for the inner label. */
    fontWeight?: FontWeight;
    /** The font size in pixels to use for the inner label. */
    fontSize?: FontSize;
    /** The font family to use for the inner label. */
    fontFamily?: FontFamily;
    /** The colour to use for the inner label. */
    color?: CssColor;
    /** The margin in pixels before and after the inner label. */
    margin?: PixelSize;
}

export interface AgDoughnutInnerLabelThemeOptions extends Omit<AgDoughnutInnerLabel, 'text'> {}

export interface AgDoughnutInnerCircle {
    /** The colour of the fill for the inner circle. */
    fill: CssColor;
    /** The opacity of the fill for the inner circle. */
    fillOpacity?: Opacity;
}

/** Configuration for pie/doughnut series. */
export interface AgPieSeriesOptions<DatumType = any> extends AgBaseSeriesOptions<DatumType> {
    type?: 'pie';
    /** Configuration for the series title. */
    title?: AgPieTitleOptions;
    /** Configuration for the labels used outside of the sectors. */
    calloutLabel?: AgPieSeriesLabelOptions<DatumType>;
    /** Configuration for the labels used inside the sectors. */
    sectorLabel?: AgPieSeriesSectorLabelOptions<DatumType>;
    /** Configuration for the callout lines used with the labels for the sectors. */
    calloutLine?: AgPieSeriesCalloutOptions;
    /** The key to use to retrieve angle values from the data. */
    angleKey?: string;
    /** A human-readable description of the angle values. If supplied, this will be passed to the tooltip renderer as one of the parameters. */
    angleName?: string;
    /** The key to use to retrieve radius values from the data. */
    radiusKey?: string;
    /** A human-readable description of the radius values. If supplied, this will be passed to the tooltip renderer as one of the parameters. */
    radiusName?: string;
    /** The key to use to retrieve label values from the data. */
    calloutLabelKey?: string;
    /** A human-readable description of the label values. If supplied, this will be passed to the tooltip renderer as one of the parameters. */
    calloutLabelName?: string;
    /** The key to use to retrieve sector label values from the data. */
    sectorLabelKey?: string;
    /** A human-readable description of the sector label values. If supplied, this will be passed to the tooltip renderer as one of the parameters. */
    sectorLabelName?: string;
    /** The key to use to retrieve legend item labels from the data. If multiple pie series share this key they will be merged in the legend. */
    legendItemKey?: string;
    /** The colours to cycle through for the fills of the sectors. */
    fills?: CssColor[];
    /** The colours to cycle through for the strokes of the sectors. */
    strokes?: CssColor[];
    /** The opacity of the fill for the sectors. */
    fillOpacity?: Opacity;
    /** The opacity of the stroke for the sectors. */
    strokeOpacity?: Opacity;
    /** The width in pixels of the stroke for the sectors. */
    strokeWidth?: PixelSize;
    /** Defines how the pie sector strokes are rendered. Every number in the array specifies the length in pixels of alternating dashes and gaps. For example, `[6, 3]` means dashes with a length of `6` pixels with gaps between of `3` pixels. */
    lineDash?: PixelSize[];
    /** The initial offset of the dashed line in pixels. */
    lineDashOffset?: PixelSize;
    /** The rotation of the pie series in degrees. */
    rotation?: number;
    /** The offset in pixels of the outer radius of the series. Used to construct doughnut charts. */
    outerRadiusOffset?: PixelSize;
    /** The ratio of the outer radius of the series. Used to adjust the outer radius proportionally to the automatically calculated value. */
    outerRadiusRatio?: Ratio;
    /** The offset in pixels of the inner radius of the series. Used to construct doughnut charts. If this is not provided, or innerRadiusRatio is unset, or a value of zero is given, a pie chart will be rendered. */
    innerRadiusOffset?: PixelSize;
    /** The ratio of the inner radius of the series. Used to construct doughnut charts. If this is not provided, or innerRadiusOffset is unset, or a value of zero or one is given, a pie chart will be rendered. */
    innerRadiusRatio?: Ratio;
    /** Override of the automatically determined minimum radiusKey value from the data. */
    radiusMin?: number;
    /** Override of the automatically determined maximum radiusKey value from the data. */
    radiusMax?: number;
    /** Configuration for the shadow used behind the chart series. */
    shadow?: AgDropShadowOptions;
    /** Series-specific tooltip configuration. */
    tooltip?: AgSeriesTooltip<AgPieSeriesTooltipRendererParams>;
    /** Configuration for the text lines to display inside the series, typically used when rendering a doughnut chart */
    innerLabels?: AgDoughnutInnerLabel[];
    /** Configuration for the area inside the series, only visible when rendering a doughnut chart by using innerRadiusOffset or innerRadiusRatio */
    innerCircle?: AgDoughnutInnerCircle;
    /** A formatter function for adjusting the styling of the pie sectors. */
    formatter?: (params: AgPieSeriesFormatterParams<DatumType>) => AgPieSeriesFormat;
    /** A map of event names to event listeners. */
    listeners?: AgSeriesListeners<DatumType>;
}

export interface AgPieSeriesTooltipRendererParams extends AgPolarSeriesTooltipRendererParams {
    /** calloutLabelKey as specified on series options. */
    calloutLabelKey?: string;
    /** calloutLabelName as specified on series options. */
    calloutLabelName?: string;
    /** sectorLabelKey as specified on series options. */
    sectorLabelKey?: string;
    /** sectorLabelName as specified on series options. */
    sectorLabelName?: string;
}

export interface AgPieSeriesLabelFormatterParams<DatumType> {
    /** Datum from the series data array that the label is being rendered for. */
    readonly datum: DatumType;

    /** calloutLabelKey as specified on series options. */
    readonly calloutLabelKey?: string;
    /** calloutLabelValue as read from series data via the calloutLabelKey property. */
    readonly calloutLabelValue?: string;
    /** calloutLabelName as specified on series options. */
    readonly calloutLabelName?: string;

    /** sectorLabelKey as specified on series options. */
    readonly sectorLabelKey?: string;
    /** sectorLabelValue as read from series data via the sectorLabelKey property. */
    readonly sectorLabelValue?: string;
    /** sectorLabelName as specified on series options. */
    readonly sectorLabelName?: string;

    /** angleKey as specified on series options. */
    readonly angleKey: string;
    /** angleValue as read from series data via the angleKey property. */
    readonly angleValue?: any;
    /** angleName as specified on series options. */
    readonly angleName?: string;

    /** radiusKey as specified on series options. */
    readonly radiusKey?: string;
    /** radiusValue as read from series data via the radiusKey property. */
    readonly radiusValue?: any;
    /** radiusName as specified on series options. */
    readonly radiusName?: string;

    /** The ID of the series. */
    readonly seriesId: string;
}<|MERGE_RESOLUTION|>--- conflicted
+++ resolved
@@ -1,11 +1,7 @@
 import type { AgDropShadowOptions } from '../../options/dropShadowOptions';
 import type { AgSeriesListeners } from '../../options/eventOptions';
-<<<<<<< HEAD
+import type { AgChartLabelOptions } from '../../options/labelOptions';
 import type { AgSeriesTooltip } from '../../options/tooltipOptions';
-=======
-import type { AgChartLabelOptions } from '../../options/labelOptions';
-import type { AgSeriesTooltip, AgTooltipRendererResult } from '../../options/tooltipOptions';
->>>>>>> e1139800
 import type {
     CssColor,
     FontFamily,
