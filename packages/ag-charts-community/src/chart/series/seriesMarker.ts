--- conflicted
+++ resolved
@@ -1,14 +1,5 @@
-<<<<<<< HEAD
-import type { Styler } from '../../options/chart/callbackOptions';
-import type {
-    AgSeriesMarkerFormatterParams,
-    AgSeriesMarkerStyle,
-    ISeriesMarker,
-} from '../../options/series/markerOptions';
-=======
-import type { AgSeriesMarkerFormatterParams, AgSeriesMarkerStyle, ISeriesMarker } from 'ag-charts-types';
+import type { AgSeriesMarkerFormatterParams, AgSeriesMarkerStyle, ISeriesMarker, Styler } from 'ag-charts-types';
 
->>>>>>> 1f2f3f32
 import { RedrawType, SceneChangeDetection } from '../../scene/changeDetectable';
 import { ChangeDetectableProperties } from '../../scene/util/changeDetectableProperties';
 import type { RequireOptional } from '../../util/types';
