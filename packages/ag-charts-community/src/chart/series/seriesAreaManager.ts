import type { AgChartClickEvent, AgChartDoubleClickEvent } from 'ag-charts-types';

import type { BBox } from '../../scene/bbox';
import { createId } from '../../util/id';
import type { TypedEvent } from '../../util/observable';
import { debouncedAnimationFrame } from '../../util/render';
import { BaseManager } from '../baseManager';
import type { ChartContext } from '../chartContext';
import type { ChartHighlight } from '../chartHighlight';
import { ChartUpdateType } from '../chartUpdateType';
import { InteractionState, type PointerInteractionEvent, type PointerOffsets } from '../interaction/interactionManager';
import { REGIONS } from '../interaction/regions';
import { TooltipManager } from '../interaction/tooltipManager';
import type { LayoutCompleteEvent } from '../layout/layoutService';
import type { ChartOverlays } from '../overlay/chartOverlays';
import { DEFAULT_TOOLTIP_CLASS, Tooltip, type TooltipPointerEvent } from '../tooltip/tooltip';
import type { UpdateOpts } from '../updateService';
import { type Series, type SeriesNodePickIntent } from './series';
import { SeriesAreaFocusManager } from './seriesAreaFocusManager';
import { SeriesAreaHighlightManager } from './seriesAreaHighlightManager';
import type { SeriesNodeDatum } from './seriesTypes';
import { pickNode } from './util';

type PointerOffsetsAndHistory = PointerOffsets & { pointerHistory?: PointerOffsets[] };

/** Manager that handles all top-down series-area related concerns and state. */
export class SeriesAreaManager extends BaseManager {
    readonly id = createId(this);

    private _series: Series<any, any>[] = [];
    set series(series: Series<any, any>[]) {
        this._series = series;
        this.focusManager.series = series;
        this.highlightManager.series = series;
    }
    get series() {
        return this._series;
    }

    private hoverRect?: BBox;

    private readonly focusManager: SeriesAreaFocusManager;
    private readonly highlightManager: SeriesAreaHighlightManager;

    public constructor(
        private readonly chart: {
            performUpdateType: ChartUpdateType;
            fireEvent<TEvent extends TypedEvent>(event: TEvent): void;
        },
        private readonly ctx: ChartContext,
        chartType: 'cartesian' | 'polar' | 'hierarchy' | 'topology' | 'flow-proportion',
        private readonly tooltip: Tooltip,
        highlight: ChartHighlight,
        overlays: ChartOverlays
    ) {
        super();

        this.focusManager = new SeriesAreaFocusManager(this.id, chart, ctx, chartType, overlays);
        this.highlightManager = new SeriesAreaHighlightManager(this.id, chart, ctx, highlight);

        const seriesRegion = this.ctx.regionManager.getRegion(REGIONS.SERIES);
        const horizontalAxesRegion = this.ctx.regionManager.addRegion(REGIONS.HORIZONTAL_AXES);
        const verticalAxesRegion = this.ctx.regionManager.addRegion(REGIONS.VERTICAL_AXES);

        this.destroyFns.push(
            () => this.focusManager.destroy(),
            () => this.highlightManager.destroy(),
            this.ctx.layoutService.addListener('layout-complete', (event) => this.layoutComplete(event)),
            this.ctx.regionManager.listenAll('click', (event) => this.onClick(event)),
            this.ctx.regionManager.listenAll('dblclick', (event) => this.onClick(event)),
            seriesRegion.addListener(
                'hover',
                (event) => this.onMouseMove(event),
                InteractionState.Default | InteractionState.Annotations
            ),
            seriesRegion.addListener(
                'drag',
                (event) => this.onMouseMove(event),
                InteractionState.Default | InteractionState.Annotations
            ),
            seriesRegion.addListener('leave', () => this.onLeave()),
<<<<<<< HEAD
            seriesRegion.addListener('blur', () => this.clearTooltip()),
=======
            seriesRegion.addListener('blur', () => this.onBlur()),
>>>>>>> 4aa52635
            seriesRegion.addListener('contextmenu', (event) => this.onContextMenu(event), InteractionState.All),
            horizontalAxesRegion.addListener('hover', (event) => this.onMouseMove(event)),
            verticalAxesRegion.addListener('hover', (event) => this.onMouseMove(event)),
            horizontalAxesRegion.addListener('leave', () => this.onLeave()),
            verticalAxesRegion.addListener('leave', () => this.onLeave()),
<<<<<<< HEAD
            this.ctx.animationManager.addListener('animation-start', () => this.clearTooltip()),
            this.ctx.domManager.addListener('resize', () => this.clearTooltip()),
            this.ctx.zoomManager.addListener('zoom-pan-start', () => this.clearTooltip())
=======
            this.ctx.animationManager.addListener('animation-start', () => this.onAnimationStart()),
            this.ctx.highlightManager.addListener('highlight-change', (event) => this.changeHighlightDatum(event)),
            this.ctx.zoomManager.addListener('zoom-pan-start', () => this.resetPointer()),
            this.ctx.zoomManager.addListener('zoom-change', () => {
                this.resetPointer();
                this.ctx.focusIndicator.updateBounds(undefined);
            })
>>>>>>> 4aa52635
        );
    }

    public dataChanged() {
        this.clearState();
        this.highlightManager.dataChanged();
    }

    public seriesUpdated() {
        const tooltipMeta = this.ctx.tooltipManager.getTooltipMeta(this.id);
        if (tooltipMeta?.lastPointerEvent != null) {
            this.handlePointer(tooltipMeta.lastPointerEvent, true);
        }
        this.highlightManager.seriesUpdated();
    }

    private update(type?: ChartUpdateType, opts?: UpdateOpts) {
        this.ctx.updateService.update(type, opts);
    }

    private layoutComplete(event: LayoutCompleteEvent): void {
        this.hoverRect = event.series.paddedRect;
    }

    private lastPick?: SeriesNodeDatum;

    private onMouseMove(event: PointerInteractionEvent<'hover' | 'drag'>): void {
        this.lastInteractionEvent = event;
        this.pointerScheduler.schedule();
    }

    private onLeave(): void {
<<<<<<< HEAD
        this.clearTooltip();
=======
        this.resetPointer();
        this.update(ChartUpdateType.SCENE_RENDER);
>>>>>>> 4aa52635
        this.ctx.cursorManager.updateCursor('chart');
    }

    private onContextMenu(event: PointerInteractionEvent<'contextmenu'>): void {
        this.ctx.tooltipManager.removeTooltip(this.id);

        // If there is already a context menu visible, then re-pick the highlighted node.
        // We check InteractionState.Default too just in case we were in ContextMenu and the
        // mouse hasn't moved since (see AG-10233).
        const { Default, ContextMenu } = InteractionState;

        let pickedNode: SeriesNodeDatum | undefined;
        if (this.ctx.interactionManager.getState() & (Default | ContextMenu)) {
            const match = this.checkSeriesNodeRange('context-menu', event);
            if (match) {
                this.ctx.highlightManager.updateHighlight(this.id);
                pickedNode = match.datum;
            }
        }

        this.ctx.contextMenuRegistry.dispatchContext('series', event, { pickedNode });
    }

    private clearTooltip() {
        this.ctx.tooltipManager.removeTooltip(this.id);
        this.lastInteractionEvent = undefined;
    }

    private clearState() {
        this.lastInteractionEvent = undefined;
    }

    private lastInteractionEvent?: TooltipPointerEvent<'hover' | 'drag'>;
    private readonly pointerScheduler = debouncedAnimationFrame(() => {
        if (!this.lastInteractionEvent) return;

        if (this.chart.performUpdateType <= ChartUpdateType.SERIES_UPDATE) {
            // Reschedule until the current update processing is complete, if we try to
            // perform a highlight mid-update then we may not have fresh node data to work with.
            this.pointerScheduler.schedule();
            return;
        }

        this.handlePointer(this.lastInteractionEvent, false);
        this.lastInteractionEvent = undefined;
    });

    private handlePointer(event: TooltipPointerEvent, redisplay: boolean) {
        // Ignored "pointer event" that comes from a keyboard. We don't need to worry about finding out
        // which datum to use in the highlight & tooltip because the keyboard just navigates through the
        // data directly.
        if (event.type === 'keyboard') return;

        const state = this.ctx.interactionManager.getState();
        if (state !== InteractionState.Default && state !== InteractionState.Annotations) return;

        const { offsetX, offsetY } = event;

        if (redisplay ? this.ctx.animationManager.isActive() : !this.hoverRect?.containsPoint(offsetX, offsetY)) {
            this.clearTooltip();
            return;
        }

        // Handle node highlighting and tooltip toggling when pointer within `tooltip.range`
        this.handlePointerTooltip(event);

        // Handle node highlighting and mouse cursor when pointer withing `series[].nodeClickRange`
        this.handlePointerNode(event, 'highlight');
    }

    private handlePointerTooltip(event: TooltipPointerEvent) {
        const { lastPick } = this;
        const { offsetX, offsetY, targetElement } = event;

        if (
            targetElement &&
            this.tooltip.interactive &&
            this.ctx.domManager.isManagedChildDOMElement(targetElement, 'canvas-overlay', DEFAULT_TOOLTIP_CLASS)
        ) {
            // Skip tooltip update if tooltip is interactive, and the source event was for a tooltip HTML element.
            return;
        }

        const pick = pickNode(this.series, { x: offsetX, y: offsetY }, 'tooltip');
        if (!pick) {
            this.clearTooltip();
            return;
        }

        const isNewDatum = !lastPick || lastPick !== pick.datum;
        let html;

        if (isNewDatum) {
            html = pick.series.getTooltipHtml(pick.datum);
        }

        const tooltipEnabled = this.tooltip.enabled && pick.series.tooltipEnabled;
        const shouldUpdateTooltip = tooltipEnabled && (!isNewDatum || html !== undefined);

        const meta = TooltipManager.makeTooltipMeta(event, pick.datum);

        if (shouldUpdateTooltip) {
            this.ctx.tooltipManager.updateTooltip(this.id, meta, html);
        }
    }

    private handlePointerNode(event: PointerOffsetsAndHistory, intent: SeriesNodePickIntent) {
        const found = this.checkSeriesNodeRange(intent, event);
        if (found) {
            if (found.series.hasEventListener('nodeClick') || found.series.hasEventListener('nodeDoubleClick')) {
                this.ctx.cursorManager.updateCursor('chart', 'pointer');
            }
        }

        this.ctx.cursorManager.updateCursor('chart');
    }

    private onClick(event: PointerInteractionEvent<'click' | 'dblclick'>) {
        if (this.checkSeriesNodeClick(event)) {
            this.update(ChartUpdateType.SERIES_UPDATE);
            event.preventDefault();
            return;
        }
        const newEvent = { type: event.type === 'click' ? 'click' : 'doubleClick', event: event.sourceEvent } satisfies
            | AgChartClickEvent
            | AgChartDoubleClickEvent;
        this.chart.fireEvent(newEvent);
    }

    private checkSeriesNodeClick(event: PointerInteractionEvent<'click' | 'dblclick'>) {
        const result = this.checkSeriesNodeRange('event', event);
        if (!result) return false;

        if (event.type === 'click') {
            result.series.fireNodeClickEvent(event.sourceEvent, result.datum);
        } else if (event.type === 'dblclick') {
            result.series.fireNodeDoubleClickEvent(event.sourceEvent, result.datum);
        }
        return true;
    }

    private checkSeriesNodeRange(
        intent: SeriesNodePickIntent,
        event: PointerOffsetsAndHistory & { preventZoomDblClick?: boolean }
    ) {
        const match = pickNode(this.series, { x: event.offsetX, y: event.offsetY }, intent);

        // Find the node if exactly matched and update the highlight picked node
        if (match == null || match.distance > 0) {
            // See: AG-11737#TC3, AG-11676
            //
            // The Zoom module's double-click handler resets the zoom, but only if there isn't an
            // exact match on a node. This is counter-intuitive, and there's no built-in mechanism
            // in the InteractionManager / RegionManager for the Zoom module to listen to non-exact
            // series-rect double-clicks. As a workaround, we'll set this boolean to tell the Zoom
            // double-click handler to ignore the event whenever we are double-clicking exactly on
            // a node.
            event.preventZoomDblClick = true;
        }

        // First check if we should trigger the callback based on nearest node
        return match?.datum;
    }
}<|MERGE_RESOLUTION|>--- conflicted
+++ resolved
@@ -79,29 +79,16 @@
                 InteractionState.Default | InteractionState.Annotations
             ),
             seriesRegion.addListener('leave', () => this.onLeave()),
-<<<<<<< HEAD
             seriesRegion.addListener('blur', () => this.clearTooltip()),
-=======
-            seriesRegion.addListener('blur', () => this.onBlur()),
->>>>>>> 4aa52635
             seriesRegion.addListener('contextmenu', (event) => this.onContextMenu(event), InteractionState.All),
             horizontalAxesRegion.addListener('hover', (event) => this.onMouseMove(event)),
             verticalAxesRegion.addListener('hover', (event) => this.onMouseMove(event)),
             horizontalAxesRegion.addListener('leave', () => this.onLeave()),
             verticalAxesRegion.addListener('leave', () => this.onLeave()),
-<<<<<<< HEAD
             this.ctx.animationManager.addListener('animation-start', () => this.clearTooltip()),
             this.ctx.domManager.addListener('resize', () => this.clearTooltip()),
-            this.ctx.zoomManager.addListener('zoom-pan-start', () => this.clearTooltip())
-=======
-            this.ctx.animationManager.addListener('animation-start', () => this.onAnimationStart()),
-            this.ctx.highlightManager.addListener('highlight-change', (event) => this.changeHighlightDatum(event)),
-            this.ctx.zoomManager.addListener('zoom-pan-start', () => this.resetPointer()),
-            this.ctx.zoomManager.addListener('zoom-change', () => {
-                this.resetPointer();
-                this.ctx.focusIndicator.updateBounds(undefined);
-            })
->>>>>>> 4aa52635
+            this.ctx.zoomManager.addListener('zoom-pan-start', () => this.clearTooltip()),
+            this.ctx.zoomManager.addListener('zoom-change', () => this.clearTooltip())
         );
     }
 
@@ -134,12 +121,7 @@
     }
 
     private onLeave(): void {
-<<<<<<< HEAD
         this.clearTooltip();
-=======
-        this.resetPointer();
-        this.update(ChartUpdateType.SCENE_RENDER);
->>>>>>> 4aa52635
         this.ctx.cursorManager.updateCursor('chart');
     }
 
