--- conflicted
+++ resolved
@@ -19,9 +19,6 @@
     -readonly [k in keyof T]: T[k];
 };
 
-<<<<<<< HEAD
-export class HierarchyNode implements SeriesNodeDatum, Pick<HighlightNodeDatum, 'colorValue'> {
-=======
 type HierarchyAnimationState = 'empty' | 'ready' | 'waiting' | 'clearing';
 type HierarchyAnimationEvent = 'update' | 'updateData' | 'highlight' | 'resize' | 'clear';
 
@@ -29,8 +26,9 @@
     datumSelections: Selection<TNode, HierarchyNode<TDatum>>[];
 }
 
-export class HierarchyNode<TDatum = Record<string, any>> implements SeriesNodeDatum {
->>>>>>> 99ce053d
+export class HierarchyNode<TDatum = Record<string, any>>
+    implements SeriesNodeDatum, Pick<HighlightNodeDatum, 'colorValue'>
+{
     static Walk = {
         PreOrder: 0,
         PostOrder: 1,
@@ -114,12 +112,20 @@
     @Validate(OPT_COLOR_STRING_ARRAY)
     colorRange?: string[] = undefined;
 
-<<<<<<< HEAD
-    rootNode = new HierarchyNode(this, 0, undefined, 0, undefined, undefined, undefined, 0, undefined, undefined, []);
+    rootNode = new HierarchyNode<TDatum>(
+        this,
+        0,
+        undefined,
+        0,
+        undefined,
+        undefined,
+        undefined,
+        0,
+        undefined,
+        undefined,
+        []
+    );
     colorDomain: number[] = [0, 0];
-=======
-    rootNode = new HierarchyNode<TDatum>(this, 0, undefined, 0, undefined, undefined, 0, undefined, undefined, []);
->>>>>>> 99ce053d
     maxDepth = 0;
 
     protected animationState: StateMachine<HierarchyAnimationState, HierarchyAnimationEvent>;
@@ -171,8 +177,212 @@
         );
     }
 
-    getLabelData(): PointLabelDatum[] {
+    override hasData() {
+        return Array.isArray(this.data) && this.data.length > 0;
+    }
+
+    override async processData(): Promise<void> {
+        const { childrenKey, sizeKey, colorKey, fills, strokes, colorRange } = this;
+
+        let index = 0;
+        const getIndex = () => {
+            index += 1;
+            return index;
+        };
+
+        let maxDepth = 0;
+        let minColor = Infinity;
+        let maxColor = -Infinity;
+        const colors: (number | undefined)[] = new Array((this.data?.length ?? 0) + 1).fill(undefined);
+
+        const createNode = (datum: any, parent: HierarchyNode<TDatum>): HierarchyNode<TDatum> => {
+            const index = getIndex();
+            const depth = parent.depth != null ? parent.depth + 1 : 0;
+            const children = childrenKey != null ? datum[childrenKey] : undefined;
+            const isLeaf = children == null || children.length === 0;
+
+            let size = sizeKey != null ? datum[sizeKey] : undefined;
+            if (Number.isFinite(size)) {
+                size = Math.max(size, 0);
+            } else {
+                size = isLeaf ? 1 : 0;
+            }
+
+            const sumSize = size;
+            maxDepth = Math.max(maxDepth, depth);
+
+            const color = colorKey != null ? datum[colorKey] : undefined;
+            if (typeof color === 'number') {
+                colors[index] = color;
+                minColor = Math.min(minColor, color);
+                maxColor = Math.max(maxColor, color);
+            }
+
+            return appendChildren(
+                new HierarchyNode<TDatum>(
+                    this,
+                    index,
+                    datum,
+                    size,
+                    color,
+                    undefined,
+                    undefined,
+                    sumSize,
+                    depth,
+                    parent,
+                    []
+                ),
+                children
+            );
+        };
+
+        const appendChildren = (
+            node: Mutable<HierarchyNode<TDatum>>,
+            data: TDatum[] | undefined
+        ): HierarchyNode<TDatum> => {
+            data?.forEach((datum: TDatum) => {
+                const child = createNode(datum, node);
+                node.children.push(child);
+                node.sumSize += child.sumSize;
+            });
+            return node;
+        };
+
+        const rootNode = appendChildren(
+            new HierarchyNode<TDatum>(
+                this,
+                0,
+                undefined,
+                0,
+                undefined,
+                undefined,
+                undefined,
+                0,
+                undefined,
+                undefined,
+                []
+            ),
+            this.data
+        );
+
+        const colorDomain = [minColor, maxColor];
+
+        let colorScale: ColorScale | undefined;
+        if (colorRange != null && Number.isFinite(minColor) && Number.isFinite(maxColor)) {
+            colorScale = new ColorScale();
+            colorScale.domain = colorDomain;
+            colorScale.range = colorRange;
+            colorScale.update();
+        }
+
+        rootNode.children.forEach((child, index) => {
+            child.walk((node: Mutable<HierarchyNode<TDatum>>) => {
+                let fill: string | undefined;
+
+                const color = colors[node.index];
+                if (color != null) {
+                    fill = colorScale?.convert(color);
+                }
+
+                fill ??= fills?.[index % fills.length];
+
+                node.fill = fill;
+                // FIXME: If there's a color scale, the strokes won't make sense. For now, just hard-code this default
+                node.stroke = colorScale == null ? strokes?.[index % strokes.length] : 'rgba(0, 0, 0, 0.2)';
+            });
+        });
+
+        this.rootNode = rootNode;
+        this.maxDepth = maxDepth;
+        this.colorDomain = colorDomain;
+    }
+
+    protected abstract updateSelections(): Promise<void>;
+
+    protected abstract updateNodes(): Promise<void>;
+
+    override async update({ seriesRect }: { seriesRect?: BBox }): Promise<void> {
+        await this.updateSelections();
+        await this.updateNodes();
+
+        const animationData = this.getAnimationData();
+        const newNodeDataDependencies = {
+            seriesRectWidth: seriesRect?.width,
+            seriesRectHeight: seriesRect?.height,
+        };
+        const resize =
+            this.nodeDataDependencies?.seriesRectWidth !== newNodeDataDependencies.seriesRectWidth ||
+            this.nodeDataDependencies?.seriesRectHeight !== newNodeDataDependencies.seriesRectHeight;
+        if (resize) {
+            this.animationState.transition('resize', animationData);
+        }
+        this.animationState.transition('update', animationData);
+    }
+
+    protected resetAllAnimation(data: HierarchyAnimationData<TNode, TDatum>) {
+        const datum = this.animationResetFns?.datum;
+
+        // Stop any running animations by prefix convention.
+        this.ctx.animationManager.stopByAnimationGroupId(this.id);
+
+        if (datum != null) {
+            resetMotion(data.datumSelections, datum);
+        }
+    }
+
+    protected animateEmptyUpdateReady(data: HierarchyAnimationData<TNode, TDatum>) {
+        this.ctx.animationManager.skipCurrentBatch();
+        this.resetAllAnimation(data);
+    }
+
+    protected animateWaitingUpdateReady(data: HierarchyAnimationData<TNode, TDatum>) {
+        this.ctx.animationManager.skipCurrentBatch();
+        this.resetAllAnimation(data);
+    }
+
+    protected animateReadyHighlight(data: Selection<TNode, HierarchyNode<TDatum>>) {
+        const datum = this.animationResetFns?.datum;
+        if (datum != null) {
+            resetMotion([data], datum);
+        }
+    }
+    protected animateReadyResize(data: HierarchyAnimationData<TNode, TDatum>) {
+        this.resetAllAnimation(data);
+    }
+
+    protected animateClearingUpdateEmpty(data: HierarchyAnimationData<TNode, TDatum>) {
+        this.ctx.animationManager.skipCurrentBatch();
+        this.resetAllAnimation(data);
+    }
+
+    protected animationTransitionClear() {
+        this.animationState.transition('clear', this.getAnimationData());
+    }
+
+    private getAnimationData() {
+        const animationData: HierarchyAnimationData<TNode, TDatum> = {
+            datumSelections: [this.groupSelection],
+        };
+
+        return animationData;
+    }
+
+    protected isProcessedDataAnimatable() {
+        return true;
+    }
+
+    protected checkProcessedDataAnimatable() {
+        if (!this.isProcessedDataAnimatable()) {
+            this.ctx.animationManager.skipCurrentBatch();
+        }
+    }
+
+    override getLabelData(): PointLabelDatum[] {
         return [];
+    }
+
+    override getSeriesDomain() {
+        return [NaN, NaN];
     }
 
     override getLegendData(legendType: ChartLegendType): GradientLegendDatum[] {
@@ -190,204 +400,11 @@
             : [];
     }
 
-    override hasData() {
-        return Array.isArray(this.data) && this.data.length > 0;
-    }
-
-    override async processData(): Promise<void> {
-        const { childrenKey, sizeKey, colorKey, fills, strokes, colorRange } = this;
-
-        let index = 0;
-        const getIndex = () => {
-            index += 1;
-            return index;
-        };
-
-        let maxDepth = 0;
-        let minColor = Infinity;
-        let maxColor = -Infinity;
-        const colors: (number | undefined)[] = new Array((this.data?.length ?? 0) + 1).fill(undefined);
-
-        const createNode = (datum: any, parent: HierarchyNode<TDatum>): HierarchyNode<TDatum> => {
-            const index = getIndex();
-            const depth = parent.depth != null ? parent.depth + 1 : 0;
-            const children = childrenKey != null ? datum[childrenKey] : undefined;
-            const isLeaf = children == null || children.length === 0;
-
-            let size = sizeKey != null ? datum[sizeKey] : undefined;
-            if (Number.isFinite(size)) {
-                size = Math.max(size, 0);
-            } else {
-                size = isLeaf ? 1 : 0;
-            }
-
-            const sumSize = size;
-            maxDepth = Math.max(maxDepth, depth);
-
-            const color = colorKey != null ? datum[colorKey] : undefined;
-            if (typeof color === 'number') {
-                colors[index] = color;
-                minColor = Math.min(minColor, color);
-                maxColor = Math.max(maxColor, color);
-            }
-
-            return appendChildren(
-<<<<<<< HEAD
-                new HierarchyNode(this, index, datum, size, color, undefined, undefined, sumSize, depth, parent, []),
-=======
-                new HierarchyNode<TDatum>(this, index, datum, size, undefined, undefined, sumSize, depth, parent, []),
->>>>>>> 99ce053d
-                children
-            );
-        };
-
-        const appendChildren = (
-            node: Mutable<HierarchyNode<TDatum>>,
-            data: TDatum[] | undefined
-        ): HierarchyNode<TDatum> => {
-            data?.forEach((datum: TDatum) => {
-                const child = createNode(datum, node);
-                node.children.push(child);
-                node.sumSize += child.sumSize;
-            });
-            return node;
-        };
-
-        const rootNode = appendChildren(
-<<<<<<< HEAD
-            new HierarchyNode(this, 0, undefined, 0, undefined, undefined, undefined, 0, undefined, undefined, []),
-=======
-            new HierarchyNode<TDatum>(this, 0, undefined, 0, undefined, undefined, 0, undefined, undefined, []),
->>>>>>> 99ce053d
-            this.data
-        );
-
-        const colorDomain = [minColor, maxColor];
-
-        let colorScale: ColorScale | undefined;
-        if (colorRange != null && Number.isFinite(minColor) && Number.isFinite(maxColor)) {
-            colorScale = new ColorScale();
-            colorScale.domain = colorDomain;
-            colorScale.range = colorRange;
-            colorScale.update();
-        }
-
-        rootNode.children.forEach((child, index) => {
-            child.walk((node: Mutable<HierarchyNode<TDatum>>) => {
-                let fill: string | undefined;
-
-                const color = colors[node.index];
-                if (color != null) {
-                    fill = colorScale?.convert(color);
-                }
-
-                fill ??= fills?.[index % fills.length];
-
-                node.fill = fill;
-                // FIXME: If there's a color scale, the strokes won't make sense. For now, just hard-code this default
-                node.stroke = colorScale == null ? strokes?.[index % strokes.length] : 'rgba(0, 0, 0, 0.2)';
-            });
-        });
-
-        this.rootNode = rootNode;
-        this.maxDepth = maxDepth;
-        this.colorDomain = colorDomain;
-    }
-
-    protected abstract updateSelections(): Promise<void>;
-
-    protected abstract updateNodes(): Promise<void>;
-
-    override async update({ seriesRect }: { seriesRect?: BBox }): Promise<void> {
-        await this.updateSelections();
-        await this.updateNodes();
-
-        const animationData = this.getAnimationData();
-        const newNodeDataDependencies = {
-            seriesRectWidth: seriesRect?.width,
-            seriesRectHeight: seriesRect?.height,
-        };
-        const resize =
-            this.nodeDataDependencies?.seriesRectWidth !== newNodeDataDependencies.seriesRectWidth ||
-            this.nodeDataDependencies?.seriesRectHeight !== newNodeDataDependencies.seriesRectHeight;
-        if (resize) {
-            this.animationState.transition('resize', animationData);
-        }
-        this.animationState.transition('update', animationData);
-    }
-
-    protected resetAllAnimation(data: HierarchyAnimationData<TNode, TDatum>) {
-        const datum = this.animationResetFns?.datum;
-
-        // Stop any running animations by prefix convention.
-        this.ctx.animationManager.stopByAnimationGroupId(this.id);
-
-        if (datum != null) {
-            resetMotion(data.datumSelections, datum);
-        }
-    }
-
-    protected animateEmptyUpdateReady(data: HierarchyAnimationData<TNode, TDatum>) {
-        this.ctx.animationManager.skipCurrentBatch();
-        this.resetAllAnimation(data);
-    }
-
-    protected animateWaitingUpdateReady(data: HierarchyAnimationData<TNode, TDatum>) {
-        this.ctx.animationManager.skipCurrentBatch();
-        this.resetAllAnimation(data);
-    }
-
-    protected animateReadyHighlight(data: Selection<TNode, HierarchyNode<TDatum>>) {
-        const datum = this.animationResetFns?.datum;
-        if (datum != null) {
-            resetMotion([data], datum);
-        }
-    }
-    protected animateReadyResize(data: HierarchyAnimationData<TNode, TDatum>) {
-        this.resetAllAnimation(data);
-    }
-
-    protected animateClearingUpdateEmpty(data: HierarchyAnimationData<TNode, TDatum>) {
-        this.ctx.animationManager.skipCurrentBatch();
-        this.resetAllAnimation(data);
-    }
-
-    protected animationTransitionClear() {
-        this.animationState.transition('clear', this.getAnimationData());
-    }
-
-    private getAnimationData() {
-        const animationData: HierarchyAnimationData<TNode, TDatum> = {
-            datumSelections: [this.groupSelection],
-        };
-
-        return animationData;
-    }
-
-    protected isProcessedDataAnimatable() {
-        return true;
-    }
-
-    protected checkProcessedDataAnimatable() {
-        if (!this.isProcessedDataAnimatable()) {
-            this.ctx.animationManager.skipCurrentBatch();
-        }
-    }
-
-    override getSeriesDomain() {
-        return [NaN, NaN];
-    }
-
-    getLegendData() {
-        // Override point for subclasses.
-        return [];
-    }
-
-    getDatumIdFromData(node: HierarchyNode) {
+    protected getDatumIdFromData(node: HierarchyNode) {
         return `${node.index}`;
     }
 
-    getDatumId(node: HierarchyNode) {
+    protected getDatumId(node: HierarchyNode) {
         return this.getDatumIdFromData(node);
     }
 }