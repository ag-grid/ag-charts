import type { ModuleInstance } from '../../module/baseModule';
import { BaseModuleInstance } from '../../module/module';
import type { ModuleContext } from '../../module/moduleContext';
import { BBox } from '../../scene/bbox';
import { debounce } from '../../util/function';
import { ActionOnSet, ObserveChanges, ProxyProperty } from '../../util/proxy';
import { BOOLEAN, POSITIVE_NUMBER, Validate } from '../../util/validation';
import type { DataController } from '../data/dataController';
import { InteractionState } from '../interaction/interactionManager';
import { MiniChart } from './miniChart';
import { RangeHandle } from './shapes/rangeHandle';
import { RangeMask } from './shapes/rangeMask';
import { RangeSelector } from './shapes/rangeSelector';

interface Offset {
    offsetX: number;
    offsetY: number;
}

export class Navigator extends BaseModuleInstance implements ModuleInstance {
    private readonly rs = new RangeSelector();

    private miniChartInstance: MiniChart | undefined = undefined;

    private minHandleDragging = false;
    private maxHandleDragging = false;
    private panHandleOffset = NaN;

    @Validate(BOOLEAN)
    @ActionOnSet<Navigator>({
        changeValue(newValue) {
            if (!newValue) {
                this.min = 0;
                this.max = 1;
            }
        },
    })
    @ObserveChanges<Navigator>((target) => target.updateGroupVisibility())
    enabled: boolean = false;

    @ProxyProperty('rs.mask')
    mask!: RangeMask;

    @ProxyProperty('rs.minHandle')
    minHandle!: RangeHandle;

    @ProxyProperty('rs.maxHandle')
    maxHandle!: RangeHandle;

    height: number = 30;

    @ProxyProperty('rs.min')
    min!: number;

    @ProxyProperty('rs.max')
    max!: number;

    @Validate(POSITIVE_NUMBER)
    margin: number = 10;

    @Validate(BOOLEAN)
    @ObserveChanges<Navigator>((target) => target.updateGroupVisibility())
    visible: boolean = true;

    @Validate(BOOLEAN)
    @ObserveChanges<Navigator, boolean>((target, value) => {
        if (target.miniChartInstance != null) {
            target.rs.background.removeChild(target.miniChartInstance.root);
        }

        if (value) {
            const miniChartInstance = new MiniChart(target.ctx);
            target.rs.background.appendChild(miniChartInstance.root);
            target.miniChartInstance = miniChartInstance;
        } else {
            target.miniChartInstance = undefined;
        }
    })
    miniChart: boolean = false;

    private updateGroupVisibility() {
        const visible = Boolean(this.enabled && this.visible);
        if (visible === this.rs.visible) return;
        this.rs.visible = visible;

        if (visible) {
            this.ctx.zoomManager.updateZoom({
                x: { min: this.rs.min, max: this.rs.max },
            });
        } else {
            this.ctx.zoomManager.updateZoom();
        }
    }

    constructor(private readonly ctx: ModuleContext) {
        super();

        this.rs.onRangeChange = debounce(() => this.onRangeChange());

        ctx.scene.root?.appendChild(this.rs);

        const dragStates = InteractionState.Default | InteractionState.Animation;
        this.destroyFns.push(
            ctx.interactionManager.addListener('drag-start', (event) => this.onDragStart(event), dragStates),
            ctx.interactionManager.addListener('drag', (event) => this.onDrag(event), dragStates),
            ctx.interactionManager.addListener('hover', (event) => this.onDrag(event), dragStates),
            ctx.interactionManager.addListener('drag-end', () => this.onDragStop(), dragStates),
<<<<<<< HEAD
            ctx.layoutService.addListener('before-series', (event) => this.layout(event)),
            ctx.layoutService.addListener('layout-complete', (event) => this.layoutComplete(event)),
            ctx.zoomManager.addListener('zoom-change', () => this.onZoomChange()),
            () => ctx.scene.root?.removeChild(this.rs)
=======
            () => ctx.scene.root?.removeChild(this.rs),
            () => this.ctx.zoomManager.updateZoom('navigator')
>>>>>>> 88b2c5b0
        );

        this.updateGroupVisibility();
    }

<<<<<<< HEAD
    private onRangeChange() {
        const { min, max } = this.rs;
        const zoom = this.ctx.zoomManager.getZoom();
        if (zoom?.x?.min !== min || zoom?.x?.max !== max) {
            this.ctx.zoomManager.updateZoom({ x: { min, max } });
        }
    }

    private layout({ shrinkRect }: LayoutContext) {
=======
    async updateData(opts: { data: any }): Promise<void> {
        await this.miniChartInstance?.updateData(opts);
    }

    async processData(opts: { dataController: DataController }): Promise<void> {
        await this.miniChartInstance?.processData(opts);
    }

    private x = 0;
    private y = 0;
    private width = 0;

    async performLayout({ shrinkRect }: { shrinkRect: BBox }): Promise<{ shrinkRect: BBox }> {
>>>>>>> 88b2c5b0
        if (this.enabled) {
            const navigatorTotalHeight = this.height + this.margin;
            shrinkRect.shrink(navigatorTotalHeight, 'bottom');
            this.y = shrinkRect.y + shrinkRect.height + this.margin;
        } else {
            this.y = 0;
        }

        return { shrinkRect };
    }

    async performCartesianLayout(opts: { seriesRect: BBox }): Promise<void> {
        const { x, width } = opts.seriesRect;
        const visible = true;
        if (this.enabled && visible) {
            const { y, height } = this;
            this.rs.layout(x, y, width, height);

            if (this.miniChartInstance != null) {
                this.miniChartInstance.width = width;
                this.miniChartInstance.height = height;

                await this.miniChartInstance.performCartesianLayout();
            }
        }

        this.visible = visible;

        this.x = x;
        this.width = width;
    }

    private onZoomChange() {
        const currentZoom = this.ctx.zoomManager.getZoom();
        if (currentZoom && currentZoom.x) {
            this.min = currentZoom.x.min;
            this.max = currentZoom.x.max;
        }
    }

    private onDragStart(offset: Offset) {
        if (!this.enabled) {
            return;
        }

        const { offsetX, offsetY } = offset;
        const { rs } = this;
        const { minHandle, maxHandle, min } = rs;
        const { x, width } = this;
        const visibleRange = rs.computeVisibleRangeBBox();

        if (!(this.minHandleDragging || this.maxHandleDragging)) {
            if (minHandle.containsPoint(offsetX, offsetY)) {
                this.minHandleDragging = true;
            } else if (maxHandle.containsPoint(offsetX, offsetY)) {
                this.maxHandleDragging = true;
            } else if (visibleRange.containsPoint(offsetX, offsetY)) {
                this.panHandleOffset = (offsetX - x) / width - min;
            }
        }
    }

    private onDrag(offset: Offset) {
        if (!this.enabled) {
            return;
        }

        const { rs, panHandleOffset } = this;
        const { minHandle, maxHandle } = rs;
        const { x, y, width, height } = this;
        const { offsetX, offsetY } = offset;
        const minX = x + width * rs.min;
        const maxX = x + width * rs.max;
        const visibleRange = new BBox(minX, y, maxX - minX, height);

        const getRatio = () => Math.min(Math.max((offsetX - x) / width, 0), 1);

        if (minHandle.containsPoint(offsetX, offsetY) || maxHandle.containsPoint(offsetX, offsetY)) {
            this.ctx.cursorManager.updateCursor('navigator', 'ew-resize');
        } else if (visibleRange.containsPoint(offsetX, offsetY)) {
            this.ctx.cursorManager.updateCursor('navigator', 'grab');
        } else {
            this.ctx.cursorManager.updateCursor('navigator');
        }

        if (this.minHandleDragging) {
            rs.min = getRatio();
        } else if (this.maxHandleDragging) {
            rs.max = getRatio();
        } else if (!isNaN(panHandleOffset)) {
            const span = rs.max - rs.min;
            const min = Math.min(getRatio() - panHandleOffset, 1 - span);
            if (min <= rs.min) {
                // pan left
                rs.min = min;
                rs.max = rs.min + span;
            } else {
                // pan right
                rs.max = min + span;
                rs.min = rs.max - span;
            }
        }
    }

    private onDragStop() {
        this.stopHandleDragging();
    }

    private stopHandleDragging() {
        this.minHandleDragging = this.maxHandleDragging = false;
        this.panHandleOffset = NaN;
    }
}<|MERGE_RESOLUTION|>--- conflicted
+++ resolved
@@ -105,31 +105,13 @@
             ctx.interactionManager.addListener('drag', (event) => this.onDrag(event), dragStates),
             ctx.interactionManager.addListener('hover', (event) => this.onDrag(event), dragStates),
             ctx.interactionManager.addListener('drag-end', () => this.onDragStop(), dragStates),
-<<<<<<< HEAD
-            ctx.layoutService.addListener('before-series', (event) => this.layout(event)),
-            ctx.layoutService.addListener('layout-complete', (event) => this.layoutComplete(event)),
             ctx.zoomManager.addListener('zoom-change', () => this.onZoomChange()),
-            () => ctx.scene.root?.removeChild(this.rs)
-=======
             () => ctx.scene.root?.removeChild(this.rs),
-            () => this.ctx.zoomManager.updateZoom('navigator')
->>>>>>> 88b2c5b0
         );
 
         this.updateGroupVisibility();
     }
 
-<<<<<<< HEAD
-    private onRangeChange() {
-        const { min, max } = this.rs;
-        const zoom = this.ctx.zoomManager.getZoom();
-        if (zoom?.x?.min !== min || zoom?.x?.max !== max) {
-            this.ctx.zoomManager.updateZoom({ x: { min, max } });
-        }
-    }
-
-    private layout({ shrinkRect }: LayoutContext) {
-=======
     async updateData(opts: { data: any }): Promise<void> {
         await this.miniChartInstance?.updateData(opts);
     }
@@ -143,7 +125,6 @@
     private width = 0;
 
     async performLayout({ shrinkRect }: { shrinkRect: BBox }): Promise<{ shrinkRect: BBox }> {
->>>>>>> 88b2c5b0
         if (this.enabled) {
             const navigatorTotalHeight = this.height + this.margin;
             shrinkRect.shrink(navigatorTotalHeight, 'bottom');
@@ -174,6 +155,14 @@
 
         this.x = x;
         this.width = width;
+    }
+
+    private onRangeChange() {
+        const { min, max } = this.rs;
+        const zoom = this.ctx.zoomManager.getZoom();
+        if (zoom?.x?.min !== min || zoom?.x?.max !== max) {
+            this.ctx.zoomManager.updateZoom({ x: { min, max } });
+        }
     }
 
     private onZoomChange() {
