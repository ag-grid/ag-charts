--- conflicted
+++ resolved
@@ -460,19 +460,6 @@
             default:
                 return null;
         }
-<<<<<<< HEAD
-=======
-
-        if (matches.length === 1) {
-            return processedData.domain[domainProp]?.[matches[0].index] ?? [];
-        }
-
-        let result;
-        for (const idx of matches) {
-            ContinuousDomain.extendDomain(processedData.domain[domainProp]?.[idx.index] ?? [], result);
-        }
-        return result ?? [];
->>>>>>> 94bfc6ca
     }
 
     processData(
@@ -589,14 +576,8 @@
 
         const propId = typeof prop === 'string' ? prop : prop.id;
         const idMatch = ([scope, id]: [string, string]) => scopeMatch([scope]) && id === propId;
-<<<<<<< HEAD
-
-        const result = this.values.findIndex(
-            (def) =>
-=======
         const result = this.values.findIndex((def) => {
             return (
->>>>>>> 94bfc6ca
                 scopeMatch(def.scopes) &&
                 (def.ids?.some((id) => idMatch(id)) || def.property === propId || def.id === propId)
         );
