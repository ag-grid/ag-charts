import { Debug } from '../../util/debug';
import { iterate } from '../../util/function';
import { Logger } from '../../util/logger';
import { isNegative } from '../../util/number';
import { isFiniteNumber, isObject } from '../../util/type-guards';
import type { ChartMode } from '../chartMode';
import { DataDomain } from './dataDomain';
import type { ContinuousDomain } from './utilFunctions';
import { extendDomain } from './utilFunctions';

export type ScopeProvider = { id: string };

export type UngroupedDataItem<D, V> = {
    keys: any[];
    values: V;
    aggValues?: [number, number][];
    datum: D;
    validScopes?: string[];
};

export interface UngroupedData<D> {
    type: 'ungrouped';
    input: { count: number };
    data: UngroupedDataItem<D, any[]>[];
    domain: {
        keys: any[][];
        values: any[][];
        groups?: any[][];
        aggValues?: [number, number][];
    };
    reduced?: {
        diff?: ProcessedOutputDiff;
        smallestKeyInterval?: number;
        aggValuesExtent?: [number, number];
        sortedGroupDomain?: any[][];
        animationValidation?: {
            uniqueKeys: boolean;
            orderedKeys: boolean;
        };
    };
    defs: {
        keys: DatumPropertyDefinition<keyof D>[];
        values: DatumPropertyDefinition<keyof D>[];
        allScopesHaveSameDefs: boolean;
    };
    partialValidDataCount: number;
    time: number;
}

export type ProcessedOutputDiff = {
    changed: boolean;
    moved: any[];
    added: any[];
    updated: any[];
    removed: any[];
    addedIndices: number[];
    updatedIndices: number[];
    removedIndices: number[];
};

type GroupedDataItem<D> = UngroupedDataItem<D[], any[][]> & { area?: number };

export interface ProcessedDataDef {
    index: number;
    def: PropertyDefinition<any>;
}

export interface GroupedData<D> {
    type: 'grouped';
    input: UngroupedData<D>['input'];
    data: GroupedDataItem<D>[];
    domain: UngroupedData<D>['domain'];
    reduced?: UngroupedData<D>['reduced'];
    defs: UngroupedData<D>['defs'];
    partialValidDataCount: number;
    time: number;
}

export type ProcessedData<D> = UngroupedData<D> | GroupedData<D>;

export type DatumPropertyType = 'range' | 'category';

function toKeyString(keys: any[]) {
    return keys.map((key) => (isObject(key) ? JSON.stringify(key) : key)).join('-');
}

function round(val: number): number {
    const accuracy = 10000;
    if (Number.isInteger(val)) {
        return val;
    } else if (Math.abs(val) > accuracy) {
        return Math.trunc(val);
    }

    return Math.round(val * accuracy) / accuracy;
}

function fixNumericExtentInternal(extent?: (number | Date)[]): [] | [number, number] {
    if (extent == null) {
        // Don't return a range, there is no range.
        return [];
    }

    let [min, max] = extent.map(Number);

    if (min === 0 && max === 0) {
        // domain has zero length and the single valid value is 0. Use the default of [0, 1].
        return [0, 1];
    }

    if (min === Infinity && max === -Infinity) {
        // There's no data in the domain.
        return [];
    } else if (min === Infinity) {
        min = 0;
    } else if (max === -Infinity) {
        max = 0;
    }

    return isFiniteNumber(min) && isFiniteNumber(max) ? [min, max] : [];
}

export function fixNumericExtent(
    extent?: (number | Date)[],
    axis?: {
        calculatePadding(min: number, max: number, reversed: boolean): [number, number];
        isReversed(): boolean;
    }
): [] | [number, number] {
    const fixedExtent = fixNumericExtentInternal(extent);

    if (fixedExtent.length === 0) {
        return fixedExtent;
    }

    let [min, max] = fixedExtent;
    if (min === max) {
        // domain has zero length, there is only a single valid value in data

        const [paddingMin, paddingMax] = axis?.calculatePadding(min, max, axis.isReversed()) ?? [1, 1];
        min -= paddingMin;
        max += paddingMax;
    }

    return [min, max];
}

// AG-10337 Keep track of the number of missing values in each per-series data array.
type MissMap = Map<string | undefined, number>;

function defaultMissMap(): MissMap {
    return new Map([[undefined, 0]]);
}

export function getMissCount(scopeProvider: ScopeProvider, missMap: MissMap | undefined) {
    return missMap?.get(scopeProvider.id) ?? 0;
}

type GroupingFn<K> = (data: UngroupedDataItem<K, any[]>) => K[];
export type GroupByFn = (extractedData: UngroupedData<any>) => GroupingFn<any>;
export type DataModelOptions<K, Grouped extends boolean | undefined> = {
    readonly scopes?: string[];
    readonly props: PropertyDefinition<K>[];
    readonly groupByKeys?: Grouped;
    readonly groupByData?: Grouped;
    readonly groupByFn?: GroupByFn;
    readonly dataVisible?: boolean;
    readonly mode?: ChartMode;
};

export type PropertyDefinition<K> =
    | DatumPropertyDefinition<K>
    | AggregatePropertyDefinition<any, any, any>
    | PropertyValueProcessorDefinition<any>
    | GroupValueProcessorDefinition<any, any>
    | ReducerOutputPropertyDefinition<any>
    | ProcessorOutputPropertyDefinition<any>;

export type ProcessorFn = (datum: any, previousDatum?: any) => any;
export type PropertyId<K extends string> = K | { id: string };

type PropertyIdentifiers = {
    /** Scope(s) a property definition belongs to (typically the defining entities unique identifier). */
    scopes?: string[];
    /** Unique id for a property definition within the scope(s) provided. */
    /** Tuples of [scope, id] that match this definition. */
    ids?: [string, string][];
    id?: string;
    /** Optional group a property belongs to, for cross-scope combination. */
    groupId?: string;
};

type PropertySelectors = {
    /** Scope(s) a property definition belongs to (typically the defining entities unique identifier). */
    matchScopes?: string[];
    /** Tuples of [scope, id] that match this definition. */
    matchIds?: [string, string][];
    /** Optional group a property belongs to, for cross-scope combination. */
    matchGroupIds?: string[];
};

export type DatumPropertyDefinition<K> = PropertyIdentifiers & {
    type: 'key' | 'value';
    valueType: DatumPropertyType;
    property: K;
    forceValue?: any;
    invalidValue?: any;
    missing?: MissMap;
    missingValue?: any;
    separateNegative?: boolean;
    useScopedValues?: boolean;
    validation?: (value: any, datum: any) => boolean;
    processor?: () => ProcessorFn;
};

type InternalDefinition = {
    index: number;
};

type InternalDatumPropertyDefinition<K> = DatumPropertyDefinition<K> &
    InternalDefinition & {
        missing: MissMap;
    };

export type AggregatePropertyDefinition<
    D,
    K extends keyof D & string,
    R = [number, number],
    R2 = R,
> = PropertyIdentifiers &
    PropertySelectors & {
        type: 'aggregate';
        aggregateFunction: (values: D[K][], keys?: D[K][]) => R;
        groupAggregateFunction?: (next?: R, acc?: R2) => R2;
        finalFunction?: (result: R2) => [number, number];
    };

export type GroupValueProcessorDefinition<D, K extends keyof D & string> = PropertyIdentifiers &
    PropertySelectors & {
        type: 'group-value-processor';
        /**
         * Outer function called once per all data processing; inner function called once per group;
         * innermost called once per datum.
         */
        adjust: () => () => (values: D[K][], indexes: number[]) => void;
    };

export type PropertyValueProcessorDefinition<D> = PropertyIdentifiers & {
    type: 'property-value-processor';
    property: PropertyId<string>;
    adjust: () => (processedData: ProcessedData<D>, valueIndex: number) => void;
};

type ReducerOutputTypes = NonNullable<UngroupedData<any>['reduced']>;
type ReducerOutputKeys = keyof ReducerOutputTypes;
export type ReducerOutputPropertyDefinition<P extends ReducerOutputKeys = ReducerOutputKeys> = PropertyIdentifiers & {
    type: 'reducer';
    property: P;
    initialValue?: ReducerOutputTypes[P];
    reducer: () => (acc: ReducerOutputTypes[P], next: UngroupedDataItem<any, any>) => ReducerOutputTypes[P];
};

export type ProcessorOutputPropertyDefinition<P extends ReducerOutputKeys = ReducerOutputKeys> = PropertyIdentifiers & {
    type: 'processor';
    property: P;
    calculate: (data: ProcessedData<any>) => ReducerOutputTypes[P];
};

const INVALID_VALUE = Symbol('invalid');

export class DataModel<
    D extends object,
    K extends keyof D & string = keyof D & string,
    Grouped extends boolean | undefined = undefined,
> {
    private readonly debug = Debug.create(true, 'data-model');
    private readonly scopeCache: Map<string, Map<string, Set<PropertyDefinition<any> & InternalDefinition>>> =
        new Map();

    private readonly opts: DataModelOptions<K, Grouped>;
    private readonly keys: InternalDatumPropertyDefinition<K>[];
    private readonly values: InternalDatumPropertyDefinition<K>[];
    private readonly aggregates: (AggregatePropertyDefinition<D, K> & InternalDefinition)[];
    private readonly groupProcessors: (GroupValueProcessorDefinition<D, K> & InternalDefinition)[];
    private readonly propertyProcessors: (PropertyValueProcessorDefinition<D> & InternalDefinition)[];
    private readonly reducers: (ReducerOutputPropertyDefinition & InternalDefinition)[];
    private readonly processors: (ProcessorOutputPropertyDefinition & InternalDefinition)[];
    private readonly mode: ChartMode;

    public constructor(opts: DataModelOptions<K, Grouped>) {
        const { props, mode = 'standalone' } = opts;
        this.mode = mode;

        // Validate that keys appear before values in the definitions, as output ordering depends
        // on configuration ordering, but we process keys before values.
        let keys = true;
        for (const next of props) {
            if (next.type === 'key' && !keys) {
                throw new Error('AG Charts - internal config error: keys must come before values.');
            }
            if (next.type === 'value' && keys) {
                keys = false;
            }
        }

        this.opts = { dataVisible: true, ...opts };
        this.keys = [];
        this.values = [];
        this.aggregates = [];
        this.groupProcessors = [];
        this.propertyProcessors = [];
        this.reducers = [];
        this.processors = [];

        const verifyMatchGroupId = ({ matchGroupIds = [] }: { matchGroupIds?: string[] }) => {
            for (const matchGroupId of matchGroupIds) {
                if (this.values.every((def) => def.groupId !== matchGroupId)) {
                    throw new Error(
                        `AG Charts - internal config error: matchGroupIds properties must match defined groups (${matchGroupId}).`
                    );
                }
            }
        };
        const verifyMatchIds = ({ matchIds }: { matchIds?: [string, string][] }) => {
            for (const matchId of matchIds ?? []) {
                if (
                    !this.values.some((def) =>
                        def.ids?.some(([scope, id]) => scope === matchId[0] && id === matchId[1])
                    )
                ) {
                    throw new Error(
                        `AG Charts - internal config error: matchGroupIds properties must match defined groups (${matchId}).`
                    );
                }
            }
        };

        for (const def of props) {
            switch (def.type) {
                case 'key':
                    this.keys.push({ ...def, index: this.keys.length, missing: defaultMissMap() });
                    break;

                case 'value':
                    if (def.property == null) {
                        throw new Error(
                            `AG Charts - internal config error: no properties specified for value definitions: ${JSON.stringify(
                                def
                            )}`
                        );
                    }
                    this.values.push({ ...def, index: this.values.length, missing: defaultMissMap() });
                    break;

                case 'aggregate':
                    verifyMatchIds(def);
                    verifyMatchGroupId(def);
                    this.aggregates.push({ ...def, index: this.aggregates.length });
                    break;

                case 'group-value-processor':
                    verifyMatchIds(def);
                    verifyMatchGroupId(def);
                    this.groupProcessors.push({ ...def, index: this.groupProcessors.length });
                    break;

                case 'property-value-processor':
                    this.propertyProcessors.push({ ...def, index: this.propertyProcessors.length });
                    break;

                case 'reducer':
                    this.reducers.push({ ...def, index: this.reducers.length });
                    break;

                case 'processor':
                    this.processors.push({ ...def, index: this.processors.length });
                    break;
            }
        }
    }

    resolveProcessedDataIndexById(scope: ScopeProvider, searchId: string): ProcessedDataDef | never {
        return this.resolveProcessedDataDefById(scope, searchId) ?? {};
    }

    resolveProcessedDataDefById(scope: ScopeProvider, searchId: string): ProcessedDataDef | never {
        const { value, done } = this.scopeDefs(scope, searchId).next();

        if (done) {
            throw new Error(`AG Charts - didn't find property definition for [${searchId}, ${scope.id}]`);
        }

        return value;
    }

    resolveProcessedDataDefsByIds<T extends string>(scope: ScopeProvider, searchIds: T[]): [T, ProcessedDataDef[]][] {
        return searchIds.map((searchId) => [searchId, this.resolveProcessedDataDefsById(scope, searchId)]);
    }

    resolveProcessedDataDefsValues<T extends string>(
        defs: [T, ProcessedDataDef[]][],
        { keys, values }: { keys: unknown[]; values: unknown[] }
    ): Record<T, any> {
        const result: Record<string, any> = {};
        for (const [searchId, [{ index, def }]] of defs) {
            const processedData = def.type === 'key' ? keys : values;
            result[searchId] = processedData[index];
        }
        return result;
    }

    resolveProcessedDataDefsById(searchScope: ScopeProvider, searchId: string): ProcessedDataDef[] | never {
        const result = Array.from(this.scopeDefs(searchScope, searchId));

        if (!result.length) {
            throw new Error(`AG Charts - didn't find property definition for [${searchId}, ${searchScope.id}]`);
        }

        return result;
    }

    private *scopeDefs(searchScope: ScopeProvider, searchId: string) {
        for (const def of this.scopeCache.get(searchScope.id)?.get(searchId) ?? []) {
            yield { index: def.index, def };
        }
    }

    getDomain(
        scope: ScopeProvider,
        searchId: string,
        type: PropertyDefinition<any>['type'] = 'value',
        processedData: ProcessedData<K>
    ): any[] | ContinuousDomain<number> | [] {
        const matches = this.resolveProcessedDataDefsById(scope, searchId);
        const domains = this.getDomainsByType(type, processedData);

        if (domains == null) {
            return [];
        }

        if (matches.length === 1) {
            return domains[matches[0].index] ?? [];
        } else {
            const result: [number, number] = [Infinity, -Infinity];
            for (const { index } of matches) {
                ContinuousDomain.extendDomain(domains[index] ?? [], result);
            }
            return result;
        }
    }

    private getDomainsByType(type: PropertyDefinition<any>['type'], processedData: ProcessedData<K>) {
        switch (type) {
            case 'key':
                return processedData.domain.keys;
            case 'value':
                return processedData.domain.values;
            case 'aggregate':
                return processedData.domain.aggValues;
            case 'group-value-processor':
                return processedData.domain.groups;
            default:
<<<<<<< HEAD
                return null;
        }
=======
                return [];
        }

        const firstMatch = processedData.domain[domainProp]?.[matches[0].index] ?? [];
        if (matches.length === 1) {
            return firstMatch;
        }

        const result = [...firstMatch];
        for (const idx of matches.slice(1)) {
            extendDomain(processedData.domain[domainProp]?.[idx.index] ?? [], result as ContinuousDomain<any>);
        }
        return result;
>>>>>>> d8e7e9f3
    }

    processData(
        data: D[],
        sources?: { id: string; data: D[] }[]
    ): (Grouped extends true ? GroupedData<D> : UngroupedData<D>) | undefined {
        const {
            opts: { groupByKeys, groupByFn },
            aggregates,
            groupProcessors,
            reducers,
            processors,
            propertyProcessors,
        } = this;
        const start = performance.now();

        if (groupByKeys && this.keys.length === 0) {
            return;
        }

        let processedData: ProcessedData<D> = this.extractData(data, sources);
        if (groupByKeys) {
            processedData = this.groupData(processedData);
        } else if (groupByFn) {
            processedData = this.groupData(processedData, groupByFn(processedData));
        }
        if (groupProcessors.length > 0) {
            this.postProcessGroups(processedData);
        }
        if (aggregates.length > 0) {
            this.aggregateData(processedData);
        }
        if (propertyProcessors.length > 0) {
            this.postProcessProperties(processedData);
        }
        if (reducers.length > 0) {
            this.reduceData(processedData);
        }
        if (processors.length > 0) {
            this.postProcessData(processedData);
        }

        if (data.length > 0) {
            for (const def of iterate(this.keys, this.values)) {
                for (const [scope, missCount] of def.missing) {
                    if (missCount >= data.length) {
                        const scopeHint = scope == null ? '' : ` for ${scope}`;
                        Logger.warnOnce(`the key '${def.property}' was not found in any data element${scopeHint}.`);
                    }
                }
            }
        }

        const end = performance.now();
        processedData.time = end - start;

        if (this.debug.check()) {
            logProcessedData(processedData);
        }

        this.scopeCache.clear();
        for (const def of iterate(this.keys, this.values, this.aggregates, this.groupProcessors, this.reducers)) {
            for (const [scope, id] of def.ids ?? []) {
                if (!this.scopeCache.has(scope)) {
                    this.scopeCache.set(scope, new Map([[id, new Set([def])]]));
                } else if (!this.scopeCache.get(scope)!.has(id)) {
                    this.scopeCache.get(scope)!.set(id, new Set([def]));
                } else {
                    this.scopeCache.get(scope)!.get(id)!.add(def);
                }
            }
        }

        return processedData as Grouped extends true ? GroupedData<D> : UngroupedData<D>;
    }

    private hasMatchingDef(matchIds: [string, string][], defIds: [string, string][]) {
        for (const [matchId, matchScope] of matchIds) {
            for (const [defId, defScope] of defIds) {
                if (defId === matchId && defScope === matchScope) {
                    return true;
                }
            }
        }
        return false;
    }

    private valueGroupIdxLookup({ matchGroupIds, matchIds }: PropertySelectors) {
        const result: number[] = [];
        for (const [index, def] of this.values.entries()) {
            if (matchGroupIds && (def.groupId == null || !matchGroupIds.includes(def.groupId))) continue;
            if (matchIds && (def.ids == null || !this.hasMatchingDef(matchIds, def.ids))) continue;

            result.push(index);
        }
        return result;
    }

    private valueIdxLookup(scopes: string[], prop: PropertyId<string>) {
        const noScopesToMatch = scopes == null || scopes.length === 0;
        const scopeMatch = (compareTo?: string[]) => {
            const anyScope = compareTo == null;
            if (anyScope) return true;

            const noScopes = compareTo == null || compareTo.length === 0;
            if (noScopesToMatch === noScopes) return true;

            return compareTo?.some((s) => scopes.includes(s));
        };

        const propId = typeof prop === 'string' ? prop : prop.id;
<<<<<<< HEAD
        const idMatch = ([scope, id]: [string, string]) => scopeMatch([scope]) && id === propId;
        const result = this.values.findIndex(
            (def) =>
=======
        const idMatch = ([scope, id]: [string, string]) => {
            return scopeMatch([scope]) && id === propId;
        };

        const result = this.values.findIndex((def) => {
            return (
>>>>>>> d8e7e9f3
                scopeMatch(def.scopes) &&
                (def.ids?.some((id) => idMatch(id)) || def.property === propId || def.id === propId)
        );

        if (result === -1) {
            throw new Error(
                `AG Charts - configuration error, unknown property ${JSON.stringify(prop)} in scope(s) ${JSON.stringify(
                    scopes
                )}`
            );
        }

        return result;
    }

    private extractData(data: D[], sources?: { id: string; data: D[] }[]): UngroupedData<D> {
        const {
            keys: keyDefs,
            values: valueDefs,
            opts: { dataVisible },
        } = this;

        const { dataDomain, processValue, scopes, allScopesHaveSameDefs } = this.initDataDomainProcessor();

        const resultData = new Array(dataVisible ? data.length : 0);
        let resultDataIdx = 0;
        let partialValidDataCount = 0;

        for (const [datumIdx, datum] of data.entries()) {
            const sourceDatums: Record<string, any> = {};

            const validScopes = scopes.size > 0 ? new Set(scopes) : undefined;
            const keys = dataVisible ? new Array(keyDefs.length) : undefined;
            let keyIdx = 0;
            let key;
            for (const def of keyDefs) {
                key = processValue(def, datum, key);
                if (key === INVALID_VALUE) break;
                if (keys) {
                    keys[keyIdx++] = key;
                }
            }
            if (key === INVALID_VALUE) continue;

            const values = dataVisible && valueDefs.length > 0 ? new Array(valueDefs.length) : undefined;
            let value;

            const sourcesById: { [key: string]: { id: string; data: D[] } } = {};
            for (const source of sources ?? []) {
                sourcesById[source.id] = source;
            }

            for (const [valueDefIdx, def] of valueDefs.entries()) {
                for (const scope of def.scopes ?? scopes) {
                    const source = sourcesById[scope];
                    const valueDatum = source?.data[datumIdx] ?? datum;

                    value = processValue(def, valueDatum, value, scope);

                    if (value === INVALID_VALUE || !values) continue;

                    if (source !== undefined) {
                        sourceDatums[source.id] ??= {};
                        sourceDatums[source.id][def.property] = value;
                    }

                    if (def.useScopedValues) {
                        values[valueDefIdx] ??= {};
                        values[valueDefIdx][scope] = value;
                    } else {
                        values[valueDefIdx] = value;
                    }
                }

                if (value === INVALID_VALUE) {
                    if (allScopesHaveSameDefs) break;
                    for (const scope of def.scopes ?? scopes) {
                        validScopes?.delete(scope);
                    }
                    if (validScopes?.size === 0) break;
                }
            }

            if (value === INVALID_VALUE && allScopesHaveSameDefs) continue;
            if (validScopes?.size === 0) continue;

            if (dataVisible) {
                const result: UngroupedDataItem<D, any> = {
                    datum: { ...datum, ...sourceDatums },
                    keys: keys!,
                    values,
                };

                if (!allScopesHaveSameDefs && validScopes && validScopes.size < scopes.size) {
                    partialValidDataCount++;
                    result.validScopes = [...validScopes];
                }

                resultData[resultDataIdx++] = result;
            }
        }
        resultData.length = resultDataIdx;

        const propertyDomain = (def: InternalDatumPropertyDefinition<K>) => {
            const result = dataDomain.get(def)!.getDomain();
            if (Array.isArray(result) && result[0] > result[1]) {
                // Ignore starting values.
                return [];
            }
            return [...result];
        };

        return {
            type: 'ungrouped',
            input: { count: data.length },
            data: resultData,
            domain: {
                keys: keyDefs.map(propertyDomain),
                values: valueDefs.map(propertyDomain),
            },
            defs: {
                allScopesHaveSameDefs,
                keys: keyDefs,
                values: valueDefs,
            },
            partialValidDataCount,
            time: 0,
        };
    }

    private groupData(data: UngroupedData<D>, groupingFn?: GroupingFn<D>): GroupedData<D> {
        const processedData = new Map<string, { keys: D[K][]; values: D[K][][]; datum: D[]; validScopes?: string[] }>();

        for (const dataEntry of data.data) {
            const { keys, values, datum, validScopes } = dataEntry;
            const group = groupingFn ? groupingFn(dataEntry) : keys;
            const groupStr = toKeyString(group);

            if (processedData.has(groupStr)) {
                const existingData = processedData.get(groupStr)!;
                existingData.values.push(values);
                existingData.datum.push(datum);
                if (validScopes != null) {
                    // Intersection of existing validScopes with new validScopes.
                    for (let index = 0; index < (existingData.validScopes?.length ?? 0); index++) {
                        const scope = existingData.validScopes?.[index];
                        if (validScopes.some((s) => s === scope)) continue;

                        existingData.validScopes?.splice(index, 1);
                    }
                }
            } else {
                processedData.set(groupStr, {
                    keys: group,
                    values: [values],
                    datum: [datum],
                    validScopes,
                });
            }
        }

        const resultData = new Array(processedData.size);
        const resultGroups = new Array(processedData.size);
        let dataIndex = 0;
        for (const [, { keys, values, datum, validScopes }] of processedData.entries()) {
            if (validScopes?.length === 0) continue;

            resultGroups[dataIndex] = keys;
            resultData[dataIndex++] = {
                keys,
                values,
                datum,
                validScopes,
            };
        }

        return {
            ...data,
            type: 'grouped',
            data: resultData,
            domain: {
                ...data.domain,
                groups: resultGroups,
            },
        };
    }

    private aggregateData(processedData: ProcessedData<any>) {
        const { aggregates: aggDefs } = this;

        if (!aggDefs) return;

        const resultAggValues = aggDefs.map((): ContinuousDomain<number> => [Infinity, -Infinity]);
        const resultAggValueIndices = aggDefs.map((def) => this.valueGroupIdxLookup(def));
        const resultAggFns = aggDefs.map((def) => def.aggregateFunction);
        const resultGroupAggFns = aggDefs.map((def) => def.groupAggregateFunction);
        const resultFinalFns = aggDefs.map((def) => def.finalFunction);

        for (const group of processedData.data) {
            let { values } = group;
            const { validScopes } = group;
            group.aggValues ??= new Array(resultAggValueIndices.length);

            if (processedData.type === 'ungrouped') {
                values = [values];
            }

            let resultIdx = 0;
            for (const indices of resultAggValueIndices) {
                const scopeValid =
                    validScopes?.some((s) => aggDefs[resultIdx].matchScopes?.some((as) => s === as)) ?? true;
                if (!scopeValid) {
                    resultIdx++;
                    continue;
                }

                let groupAggValues = resultGroupAggFns[resultIdx]?.() ?? extendDomain([]);
                for (const distinctValues of values) {
                    const valuesToAgg = indices.map((valueIdx) => distinctValues[valueIdx] as D[K]);
                    const valuesAgg = resultAggFns[resultIdx](valuesToAgg, group.keys);
                    if (valuesAgg) {
                        groupAggValues =
                            resultGroupAggFns[resultIdx]?.(valuesAgg, groupAggValues) ??
                            extendDomain(valuesAgg, groupAggValues);
                    }
                }

                const finalValues = (resultFinalFns[resultIdx]?.(groupAggValues) ?? groupAggValues).map((v) =>
                    round(v)
                ) as [number, number];
                extendDomain(finalValues, resultAggValues[resultIdx]);
                group.aggValues[resultIdx++] = finalValues;
            }
        }

        processedData.domain.aggValues = resultAggValues;
    }

    private postProcessGroups(processedData: ProcessedData<any>) {
        const { groupProcessors } = this;

        if (!groupProcessors) return;

        const affectedIndices = new Set<number>();
        const updatedDomains = new Map<number, DataDomain>();
        const groupProcessorIndices = new Map<object, number[]>();
        const groupProcessorInitFns = new Map<object, () => (v: any[], i: number[]) => void>();
        for (const processor of groupProcessors) {
            const indices = this.valueGroupIdxLookup(processor);
            groupProcessorIndices.set(processor, indices);
            groupProcessorInitFns.set(processor, processor.adjust());

            for (const idx of indices) {
                const valueDef = this.values[idx];
                affectedIndices.add(idx);
                updatedDomains.set(idx, new DataDomain(valueDef.valueType === 'category' ? 'discrete' : 'continuous'));
            }
        }

        const updateDomains = (values: any[]) => {
            for (const valueIndex of affectedIndices) {
                updatedDomains.get(valueIndex)?.extend(values[valueIndex]);
            }
        };

        for (const group of processedData.data) {
            for (const processor of groupProcessors) {
                const scopeValid =
                    group.validScopes?.some((s) => processor.matchScopes?.some((as) => s === as)) ?? true;
                if (!scopeValid) {
                    continue;
                }

                const valueIndexes = groupProcessorIndices.get(processor) ?? [];
                const adjustFn = groupProcessorInitFns.get(processor)?.() ?? (() => undefined);

                if (processedData.type === 'grouped') {
                    for (const values of group.values) {
                        if (values) {
                            adjustFn(values, valueIndexes);
                        }
                    }
                    continue;
                }

                if (group.values) {
                    adjustFn(group.values as any[], valueIndexes);
                }
            }

            if (processedData.type === 'grouped') {
                for (const values of group.values) {
                    updateDomains(values);
                }
            } else {
                updateDomains(group.values);
            }
        }

        for (const [idx, dataDomain] of updatedDomains) {
            processedData.domain.values[idx] = [...dataDomain.getDomain()];
        }
    }

    private postProcessProperties(processedData: ProcessedData<any>) {
        const { propertyProcessors } = this;

        if (!propertyProcessors) return;

        for (const { adjust, property, scopes } of propertyProcessors) {
            adjust()(processedData, this.valueIdxLookup(scopes ?? [], property));
        }
    }

    private reduceData(processedData: ProcessedData<D>) {
        const { reducers: reducerDefs } = this;

        const scopes = reducerDefs.map((def) => def.scopes);
        const reducers = reducerDefs.map((def) => def.reducer());
        const accValues = reducerDefs.map((def) => def.initialValue);

        for (const group of processedData.data) {
            let reducerIndex = 0;
            for (const reducer of reducers) {
                const scopeValid = group.validScopes?.some((s) => scopes[reducerIndex]?.some((as) => s === as)) ?? true;
                if (!scopeValid) {
                    reducerIndex++;
                    continue;
                }

                accValues[reducerIndex] = reducer(accValues[reducerIndex], group);
                reducerIndex++;
            }
        }

        for (let accIdx = 0; accIdx < accValues.length; accIdx++) {
            processedData.reduced ??= {};
            processedData.reduced[reducerDefs[accIdx].property] = accValues[accIdx] as any;
        }
    }

    private postProcessData(processedData: ProcessedData<D>) {
        const { processors: processorDefs } = this;

        for (const def of processorDefs) {
            processedData.reduced ??= {};
            processedData.reduced[def.property] = def.calculate(processedData) as any;
        }
    }

    private initDataDomainProcessor() {
        const { keys: keyDefs, values: valueDefs } = this;

        const scopes = new Set<string>();
        for (const valueDef of valueDefs) {
            for (const scope of valueDef.scopes ?? []) {
                scopes.add(scope);
            }
        }
        const scopesCount = scopes.size;

        const dataDomain: Map<object, DataDomain> = new Map();
        const processorFns = new Map<InternalDatumPropertyDefinition<K>, ProcessorFn>();
        let allScopesHaveSameDefs = true;
        const initDataDomainKey = (
            key: InternalDatumPropertyDefinition<K>,
            type: DatumPropertyType,
            updateDataDomain: typeof dataDomain = dataDomain
        ) => {
            if (type === 'category') {
                updateDataDomain.set(key, new DataDomain('discrete'));
            } else {
                updateDataDomain.set(key, new DataDomain('continuous'));
                allScopesHaveSameDefs &&= (key.scopes ?? []).length === scopesCount;
            }
        };
        const initDataDomain = () => {
            keyDefs.forEach((def) => initDataDomainKey(def, def.valueType));
            valueDefs.forEach((def) => initDataDomainKey(def, def.valueType));
        };
        initDataDomain();

        const accessors = this.buildAccessors(...keyDefs, ...valueDefs);

        const processValue = (
            def: InternalDatumPropertyDefinition<K>,
            datum: any,
            previousDatum?: any,
            scope?: string
        ) => {
            const hasAccessor = def.property in accessors;
            let valueInDatum = false;
            let value;
            if (hasAccessor) {
                try {
                    value = accessors[def.property](datum);
                } catch (error: any) {
                    // Swallow errors - these get reported as missing values to the user later.
                }
                valueInDatum = value !== undefined;
            } else {
                valueInDatum = def.property in datum;
                value = valueInDatum ? datum[def.property] : def.missingValue;
            }

            if (def.forceValue != null) {
                // Maintain sign of forceValue from actual value, this maybe significant later when
                // we account fo the value falling into positive/negative buckets.
                const valueNegative = valueInDatum && isNegative(value);
                value = valueNegative ? -1 * def.forceValue : def.forceValue;
                valueInDatum = true;
            }

            const missingValueDef = 'missingValue' in def;
            if (!valueInDatum && !missingValueDef) {
                const missCount = def.missing.get(scope) ?? 0;
                def.missing.set(scope, missCount + 1);
            }

            if (!dataDomain.has(def)) {
                initDataDomain();
            }

            if (valueInDatum) {
                const valid = def.validation?.(value, datum) ?? true;
                if (!valid) {
                    if ('invalidValue' in def) {
                        value = def.invalidValue;
                    } else {
                        if (this.mode !== 'integrated') {
                            Logger.warnOnce(`invalid value of type [${typeof value}] ignored:`, `[${value}]`);
                        }
                        return INVALID_VALUE;
                    }
                }
            }

            if (def.processor) {
                if (!processorFns.has(def)) {
                    processorFns.set(def, def.processor());
                }
                value = processorFns.get(def)?.(value, previousDatum === INVALID_VALUE ? undefined : previousDatum);
            }

            dataDomain.get(def)?.extend(value);
            return value;
        };

        return { dataDomain, processValue, initDataDomain, scopes, allScopesHaveSameDefs };
    }

    buildAccessors(...defs: { property: string }[]) {
        const result: Record<string, (d: any) => any> = {};
        if (this.mode === 'integrated') return result;

        for (const def of defs) {
            const isPath = def.property.indexOf('.') >= 0 || def.property.indexOf('[') >= 0;
            if (!isPath) continue;

            let fnBody;
            if (def.property.startsWith('[')) {
                fnBody = `return datum${def.property};`;
            } else {
                fnBody = `return datum.${def.property};`;
            }
            // eslint-disable-next-line @typescript-eslint/no-implied-eval
            result[def.property] = new Function('datum', fnBody) as (d: any) => any;
        }
        return result;
    }
}

function logProcessedData(processedData: ProcessedData<any>) {
    const logValues = (name: string, data: any[]) => {
        if (data.length > 0) {
            Logger.log(`DataModel.processData() - ${name}`);
            Logger.table(data);
        }
    };

    Logger.log('DataModel.processData() - processedData', processedData);
    logValues('Key Domains', processedData.domain.keys);
    logValues('Group Domains', processedData.domain.groups ?? []);
    logValues('Value Domains', processedData.domain.values);
    logValues('Aggregate Domains', processedData.domain.aggValues ?? []);

    if (processedData.type === 'grouped') {
        const flattenedValues = processedData.data.reduce<any[]>((acc, next) => {
            const keys = next.keys ?? [];
            const aggValues = next.aggValues ?? [];
            const skipKeys = next.keys.map(() => undefined);
            const skipAggValues = aggValues?.map(() => undefined);
            acc.push(
                ...next.values.map((v, i) => [
                    ...(i === 0 ? keys : skipKeys),
                    ...(v ?? []),
                    ...(i == 0 ? aggValues : skipAggValues),
                ])
            );
            return acc;
        }, []);
        logValues('Values', flattenedValues);
    } else {
        const flattenedValues = processedData.data.reduce<any[]>((acc, next) => {
            const aggValues = next.aggValues ?? [];
            acc.push([...next.keys, ...next.values, ...aggValues]);
            return acc;
        }, []);
        logValues('Values', flattenedValues);
    }
}<|MERGE_RESOLUTION|>--- conflicted
+++ resolved
@@ -460,24 +460,8 @@
             case 'group-value-processor':
                 return processedData.domain.groups;
             default:
-<<<<<<< HEAD
                 return null;
         }
-=======
-                return [];
-        }
-
-        const firstMatch = processedData.domain[domainProp]?.[matches[0].index] ?? [];
-        if (matches.length === 1) {
-            return firstMatch;
-        }
-
-        const result = [...firstMatch];
-        for (const idx of matches.slice(1)) {
-            extendDomain(processedData.domain[domainProp]?.[idx.index] ?? [], result as ContinuousDomain<any>);
-        }
-        return result;
->>>>>>> d8e7e9f3
     }
 
     processData(
@@ -589,18 +573,9 @@
         };
 
         const propId = typeof prop === 'string' ? prop : prop.id;
-<<<<<<< HEAD
         const idMatch = ([scope, id]: [string, string]) => scopeMatch([scope]) && id === propId;
         const result = this.values.findIndex(
             (def) =>
-=======
-        const idMatch = ([scope, id]: [string, string]) => {
-            return scopeMatch([scope]) && id === propId;
-        };
-
-        const result = this.values.findIndex((def) => {
-            return (
->>>>>>> d8e7e9f3
                 scopeMatch(def.scopes) &&
                 (def.ids?.some((id) => idMatch(id)) || def.property === propId || def.id === propId)
         );
