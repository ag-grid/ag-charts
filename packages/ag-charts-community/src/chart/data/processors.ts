--- conflicted
+++ resolved
@@ -142,13 +142,7 @@
     };
 }
 
-<<<<<<< HEAD
-// scoped
-// donut, pie
-export function normalisePropertyToRatio(
-=======
 export function normalisePropertyTo(
->>>>>>> 8d6f81d0
     property: PropertyId<any>,
     zeroDomain: number,
     rangeMin?: number,
@@ -161,11 +155,6 @@
     };
 }
 
-<<<<<<< HEAD
-// scoped
-// area, bar, line, donut, pie, box-plot, bullet, candlestick, radar, radial-bar, radial-column, range-area, range-bar, waterfall
-=======
->>>>>>> 8d6f81d0
 export function animationValidation(valueKeyIds?: string[]): ProcessorOutputPropertyDefinition {
     return {
         type: 'processor',
@@ -178,15 +167,9 @@
 
             const valueKeys: [number, DatumPropertyDefinition<unknown>][] = [];
             for (let k = 0; k < values.length; k++) {
-<<<<<<< HEAD
                 if (valueKeyIds?.includes(values[k].id as string)) {
                     valueKeys.push([k, values[k]]);
                 }
-=======
-                if (!valueKeyIds?.includes(values[k].id as string)) continue;
-
-                valueKeys.push([k, values[k]]);
->>>>>>> 8d6f81d0
             }
 
             const processKey = (idx: number, def: DatumPropertyDefinition<unknown>, type: 'keys' | 'values') => {
@@ -499,66 +482,7 @@
     };
 }
 
-<<<<<<< HEAD
-function normalisePropertyFnBuilder({
-    zeroDomain,
-    rangeMin,
-    rangeMax,
-}: {
-    zeroDomain: number;
-    rangeMin?: number;
-    rangeMax?: number;
-}) {
-    const normalise = (val: number, start: number, span: number) =>
-        span === 0 ? zeroDomain : clamp(0, (val - start) / span, 1);
-
-    return () => (pData: ProcessedData<any>, pIdx: number) => {
-        let [start, end] = pData.domain.values[pIdx];
-        if (rangeMin != null) start = rangeMin;
-        if (rangeMax != null) end = rangeMax;
-        const span = end - start;
-
-        pData.domain.values[pIdx] = [0, 1];
-
-        for (const group of pData.data) {
-            let groupValues = group.values;
-            if (pData.type === 'ungrouped') {
-                groupValues = [groupValues];
-            }
-            for (const values of groupValues) {
-                values[pIdx] = normalise(values[pIdx], start, span);
-            }
-        }
-    };
-}
-
-function normaliseFnBuilder({ normaliseTo }: { normaliseTo: number }) {
-    const normalise = (value: number, extent: number) =>
-        clamp(-normaliseTo, (value * normaliseTo) / extent, normaliseTo);
-
-    return () => () => (values: any[], valueIndexes: number[]) => {
-        const valuesExtent = [0, 0];
-        for (const valueIdx of valueIndexes) {
-            const value = values[valueIdx];
-            const valIdx = value < 0 ? 0 : 1;
-            if (valIdx === 0) {
-                valuesExtent[valIdx] = Math.min(valuesExtent[valIdx], value);
-            } else {
-                valuesExtent[valIdx] = Math.max(valuesExtent[valIdx], value);
-            }
-        }
-
-        const extent = Math.max(Math.abs(valuesExtent[0]), valuesExtent[1]);
-        for (const valueIdx of valueIndexes) {
-            values[valueIdx] = normalise(values[valueIdx], extent);
-        }
-    };
-}
-
-function accumulateGroup(
-=======
 export function accumulateGroup(
->>>>>>> 8d6f81d0
     matchGroupId: string,
     mode: 'normal' | 'trailing' | 'window' | 'window-trailing',
     sum: 'current' | 'last',
