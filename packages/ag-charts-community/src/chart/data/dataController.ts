--- conflicted
+++ resolved
@@ -233,12 +233,7 @@
                 result.opts ??= { ...opts, props: [] };
 
                 for (const prop of props) {
-<<<<<<< HEAD
-                    const clone = { ...prop };
-                    clone.scopes ??= new Set([id]);
-=======
                     const clone = { ...prop, scopes: [id] };
->>>>>>> 8d6f81d0
                     DataController.createIdsMap(id, clone);
 
                     const match = result.opts.props.find(
@@ -250,12 +245,8 @@
                         continue;
                     }
 
-<<<<<<< HEAD
-                    match.scopes.add(id);
-=======
                     match.scopes ??= [];
                     match.scopes.push(...(clone.scopes ?? []));
->>>>>>> 8d6f81d0
 
                     if ((match.type === 'key' || match.type === 'value') && clone.idsMap?.size) {
                         DataController.mergeIdsMap(clone.idsMap, match.idsMap);
