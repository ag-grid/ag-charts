--- conflicted
+++ resolved
@@ -1,14 +1,10 @@
 import { describe, expect, it } from '@jest/globals';
 
-import { toArray } from '../../util/array';
 import { isFiniteNumber } from '../../util/type-guards';
+import { rangedValueProperty } from '../series/series';
 import { DATA_BROWSER_MARKET_SHARE } from '../test/data';
 import * as examples from '../test/examples';
 import { expectWarning, expectWarnings, setupMockConsole } from '../test/utils';
-<<<<<<< HEAD
-import { ContinuousDomain } from './dataDomain';
-import type { AggregatePropertyDefinition, GroupByFn } from './dataModel';
-=======
 import {
     accumulatedValue,
     area as actualArea,
@@ -18,79 +14,54 @@
     sumValues,
 } from './aggregateFunctions';
 import type { AggregatePropertyDefinition, GroupByFn, PropertyId } from './dataModel';
->>>>>>> 8d6f81d0
 import { DataModel } from './dataModel';
 import {
+    AGG_VALUES_EXTENT,
     SMALLEST_KEY_INTERVAL,
     SORT_DOMAIN_GROUPS,
-    accumulativeValueProperty,
-    area as actualArea,
-    groupAverage as actualGroupAverage,
-    groupCount as actualGroupCount,
     normaliseGroupTo as actualNormaliseGroupTo,
-    normalisePropertyToRatio as actualNormalisePropertyTo,
-    groupSum,
-    keyProperty,
-    rangedValueProperty,
-    valueProperty,
+    normalisePropertyTo as actualNormalisePropertyTo,
 } from './processors';
 
-const rangeKey = (property: string) => keyProperty(property, true, { scopes: new Set(['test']) });
-const categoryKey = (property: string) => keyProperty(property, false, { scopes: new Set(['test']) });
-
-const scopedValue = (scope: string[] | string | undefined, property: string, groupId?: string, id?: string) =>
-    valueProperty(property, true, {
-        validation: () => true,
-        scopes: new Set(toArray(scope)),
+const rangeKey = (property: string) => ({ scope: 'test', property, type: 'key' as const, valueType: 'range' as const });
+const categoryKey = (property: string) => ({
+    scopes: ['test'],
+    property,
+    type: 'key' as const,
+    valueType: 'category' as const,
+});
+const scopedValue = (scope: string[] | string | undefined, property: string, groupId?: string, id?: string) => {
+    let scopes: string[] | undefined = undefined;
+    if (Array.isArray(scope)) {
+        scopes = scope;
+    } else if (scope) {
+        scopes = [scope];
+    }
+    return {
+        scopes,
+        property,
+        type: 'value' as const,
+        valueType: 'range' as const,
         groupId,
         id,
-    });
-
+        useScopedValues: Array.isArray(scope) ? scope.length > 1 : false,
+    };
+};
 const value = (property: string, groupId?: string, id?: string) => scopedValue('test', property, groupId, id);
-const categoryValue = (property: string) =>
-    valueProperty(property, false, {
-        scopes: new Set(['test']),
-    });
-
+const categoryValue = (property: string) => ({
+    scopes: ['test'],
+    property,
+    type: 'value' as const,
+    valueType: 'category' as const,
+});
 const accumulatedGroupValue = (property: string, groupId: string = property, id?: string) => ({
     ...value(property, groupId, id),
     processor: () => (next: number, total?: number) => next + (total ?? 0),
 });
-const accumulatedPropertyValue = (property: string, groupId: string = property, id?: string) =>
-    accumulativeValueProperty(property, true, {
-        scopes: new Set(['test']),
-        onlyPositive: true,
-        groupId,
-        id,
-    });
-
-const range = (groupId: string) => ({
-    id: `range-${groupId}`,
-    type: 'aggregate' as const,
-    matchGroupIds: [groupId],
-    aggregateFunction: (values: any[]) => ContinuousDomain.extendDomain(values),
+const accumulatedPropertyValue = (property: string, groupId: string = property, id?: string) => ({
+    ...value(property, groupId, id),
+    processor: accumulatedValue(true),
 });
-const groupAverage = (groupId: string) => ({
-    scopes: new Set(['test']),
-    ...actualGroupAverage(groupId),
-});
-const groupCount = () => ({
-    scopes: new Set(['test']),
-    ...actualGroupCount(`groupCount`),
-});
-const area = (groupId: string, aggFn: AggregatePropertyDefinition<any, any>) => ({
-    scopes: new Set(['test']),
-    ...actualArea(`area-${groupId}`, aggFn),
-});
-<<<<<<< HEAD
-const normaliseGroupTo = (groupId: string, normaliseTo: number) => ({
-    scopes: new Set(['test']),
-    ...actualNormaliseGroupTo([groupId], normaliseTo),
-});
-const normalisePropertyTo = (prop: string) => ({
-    scopes: new Set(['test']),
-    ...actualNormalisePropertyTo(prop, 0),
-=======
 const sum = (groupId: string): AggregatePropertyDefinition<any, any> => ({
     scopes: ['test'],
     id: `sum-${groupId}`,
@@ -116,7 +87,6 @@
 const normalisePropertyTo = (prop: PropertyId<any>, normaliseTo: [number, number]) => ({
     ...actualNormalisePropertyTo(prop, normaliseTo, 0),
     scopes: ['test'],
->>>>>>> 8d6f81d0
 });
 
 describe('DataModel', () => {
@@ -263,8 +233,7 @@
                     accumulatedPropertyValue('population'),
                     categoryValue('religion'),
                     value('population'),
-                    // normalisePropertyTo('population', [0, 2 * Math.PI]),
-                    normalisePropertyTo('population'),
+                    normalisePropertyTo('population', [0, 2 * Math.PI]),
                 ],
             });
 
@@ -281,7 +250,7 @@
                         accumulatedPropertyValue('vp1'),
                         accumulatedPropertyValue('vp2'),
                         value('vp3'),
-                        normalisePropertyTo('vp1'),
+                        normalisePropertyTo('vp1', [0, 100]),
                     ],
                 });
                 const data = [
@@ -306,8 +275,8 @@
                     expect(result?.type).toEqual('ungrouped');
                     expect(result?.data.length).toEqual(3);
                     expect(result?.data[0].values).toEqual([0, 7, 1]);
-                    expect(result?.data[1].values).toEqual([0.14285714285714285, 7, 2]);
-                    expect(result?.data[2].values).toEqual([1, 16, 3]);
+                    expect(result?.data[1].values).toEqual([14.285714285714285, 7, 2]);
+                    expect(result?.data[2].values).toEqual([100, 16, 3]);
                 });
 
                 it('should calculate the domains', () => {
@@ -316,7 +285,7 @@
                     expect(result?.type).toEqual('ungrouped');
                     expect(result?.domain.keys).toEqual([[2, 4]]);
                     expect(result?.domain.values).toEqual([
-                        [0, 1],
+                        [0, 100],
                         [7, 16],
                         [1, 3],
                     ]);
@@ -364,7 +333,7 @@
         it('should generated the expected results', () => {
             const data = examples.GROUPED_BAR_CHART_EXAMPLE.data ?? [];
             const dataModel = new DataModel<any, any, true>({
-                props: [categoryKey('type'), value('total', 'all'), value('regular', 'all')],
+                props: [categoryKey('type'), value('total', 'all'), value('regular', 'all'), sum('all')],
                 groupByKeys: true,
             });
 
@@ -418,6 +387,32 @@
                     [1, 6],
                     [2, 9],
                 ]);
+            });
+
+            it('should not include sums', () => {
+                const result = dataModel.processData(data);
+
+                expect(result?.data.filter((g) => g.aggValues != null)).toEqual([]);
+                expect(result?.domain.aggValues).toBeUndefined();
+            });
+
+            it('should only sum per data-item', () => {
+                const dataModel2 = new DataModel<any, any, true>({
+                    props: [categoryKey('kp'), value('vp1', 'all'), value('vp2', 'all'), sum('all')],
+                    groupByKeys: true,
+                });
+                const data2 = [
+                    { kp: 'Q1', vp1: 5, vp2: 7 },
+                    { kp: 'Q1', vp1: 1, vp2: 2 },
+                    { kp: 'Q2', vp1: 6, vp2: 9 },
+                    { kp: 'Q2', vp1: 6, vp2: 9 },
+                ];
+
+                const result = dataModel2.processData(data2);
+
+                expect(result?.domain.aggValues).toEqual([[0, 15]]);
+                expect(result?.data[0].aggValues).toEqual([[0, 12]]);
+                expect(result?.data[1].aggValues).toEqual([[0, 15]]);
             });
         });
     });
@@ -520,6 +515,33 @@
                 ]);
                 expectWarning('AG Charts - invalid value of type [object] ignored:', '[null]');
             });
+
+            it('should not include sums', () => {
+                const result = dataModel.processData(data);
+
+                expect(result?.data.filter((g) => g.aggValues != null)).toEqual([]);
+                expect(result?.domain.aggValues).toBeUndefined();
+                expectWarning('AG Charts - invalid value of type [object] ignored:', '[null]');
+            });
+
+            it('should only sum per data-item', () => {
+                const dataModel2 = new DataModel<any, any, true>({
+                    props: [categoryKey('kp'), value('vp1', 'all'), value('vp2', 'all'), sum('all')],
+                    groupByKeys: true,
+                });
+                const data2 = [
+                    { kp: 'Q1', vp1: 5, vp2: 7 },
+                    { kp: 'Q1', vp1: 1, vp2: 2 },
+                    { kp: 'Q2', vp1: 6, vp2: 9 },
+                    { kp: 'Q2', vp1: 6, vp2: 9 },
+                ];
+
+                const result = dataModel2.processData(data2);
+
+                expect(result?.domain.aggValues).toEqual([[0, 15]]);
+                expect(result?.data[0].aggValues).toEqual([[0, 12]]);
+                expect(result?.data[1].aggValues).toEqual([[0, 15]]);
+            });
         });
     });
 
@@ -533,6 +555,8 @@
                     value('privateRented', 'all'),
                     value('localAuthority', 'all'),
                     value('housingAssociation', 'all'),
+                    sum('all'),
+                    AGG_VALUES_EXTENT,
                 ],
                 groupByKeys: true,
             });
@@ -550,6 +574,8 @@
                     value('vp2', 'group1'),
                     value('vp3', 'group2'),
                     value('vp4', 'group2'),
+                    sum('group1'),
+                    sum('group2'),
                 ],
                 groupByKeys: true,
             });
@@ -594,6 +620,25 @@
                     [2, 9],
                     [1, 4],
                     [2, 5],
+                ]);
+            });
+
+            it('should calculate the sums', () => {
+                const result = dataModel.processData(data);
+
+                expect(result?.data.map((g) => g.aggValues)).toEqual([
+                    [
+                        [0, 12],
+                        [0, 6],
+                    ],
+                    [
+                        [0, 15],
+                        [0, 6],
+                    ],
+                ]);
+                expect(result?.domain.aggValues).toEqual([
+                    [0, 15],
+                    [0, 6],
                 ]);
             });
         });
@@ -687,7 +732,9 @@
                     value('black', 'all'),
                     value('chinese', 'all'),
                     value('other', 'all'),
+                    sum('all'),
                     normaliseGroupTo('all', 100),
+                    AGG_VALUES_EXTENT,
                 ],
                 groupByKeys: true,
             });
@@ -708,7 +755,9 @@
                     value('nuclear', 'all'),
                     value('windSolarHydro', 'all'),
                     value('imported', 'all'),
+                    sum('all'),
                     normaliseGroupTo('all', 100),
+                    AGG_VALUES_EXTENT,
                 ],
                 groupByKeys: true,
             });
@@ -717,6 +766,8 @@
             expect(result).toMatchSnapshot({
                 time: expect.any(Number),
             });
+            expect(result?.domain.aggValues).toEqual([[0, 100]]);
+            expect(result?.reduced?.[AGG_VALUES_EXTENT.property]).toEqual([0, 100]);
         });
 
         describe('property tests', () => {
@@ -727,8 +778,8 @@
                     value('vp2', 'group1'),
                     value('vp3', 'group2'),
                     value('vp4', 'group2'),
-                    groupSum('group1'),
-                    groupSum('group2'),
+                    sum('group1'),
+                    sum('group2'),
                     normaliseGroupTo('group1', 100),
                     normaliseGroupTo('group2', 100),
                 ],
@@ -784,7 +835,8 @@
                     accumulatedGroupValue('localAuthority', 'all'),
                     accumulatedGroupValue('housingAssociation', 'all'),
                     range('all'),
-                    normaliseGroupTo('all', 100),
+                    AGG_VALUES_EXTENT,
+                    normaliseGroupTo('all', 100, 'range'),
                 ],
                 groupByKeys: true,
             });
@@ -803,7 +855,8 @@
                     accumulatedGroupValue('vp3', 'all'),
                     accumulatedGroupValue('vp4', 'all'),
                     range('all'),
-                    normaliseGroupTo('all', 100),
+                    AGG_VALUES_EXTENT,
+                    normaliseGroupTo('all', 100, 'range'),
                 ],
                 groupByKeys: true,
             });
@@ -959,6 +1012,7 @@
                     { ...value('vp1', 'group1'), ...validated },
                     { ...value('vp2', 'group1'), ...validated },
                     { ...value('vp3', 'group2'), ...defaults },
+                    sum('group1'),
                 ],
                 groupByKeys: true,
             });
@@ -1017,19 +1071,16 @@
         });
 
         describe('property tests', () => {
-            let dataModel: DataModel<any, any, true>;
-
-            beforeEach(() => {
-                const validation = (v: unknown) => typeof v === 'number';
-                dataModel = new DataModel<any, any, true>({
-                    props: [
-                        categoryKey('kp'),
-                        { ...scopedValue(undefined, 'vp1', 'group1'), validation },
-                        { ...scopedValue('scope-1', 'vp2', 'group1'), validation },
-                        { ...scopedValue('scope-2', 'vp3', 'group2') },
-                    ],
-                    groupByKeys: true,
-                });
+            const validated = { validation: (v: unknown) => typeof v === 'number' };
+            const dataModel = new DataModel<any, any, true>({
+                props: [
+                    categoryKey('kp'),
+                    { ...scopedValue(undefined, 'vp1', 'group1'), ...validated },
+                    { ...scopedValue('scope-1', 'vp2', 'group1'), ...validated },
+                    { ...scopedValue('scope-2', 'vp3', 'group2') },
+                    scopedSum(['scope-1'], 'group1'),
+                ],
+                groupByKeys: true,
             });
             const data = [
                 { kp: 'Q1', vp1: 'illegal value', vp2: 7, vp3: 1 },
@@ -1097,15 +1148,6 @@
             const dataModel = new DataModel<any, any>({
                 props: [
                     accumulatedPropertyValue('share', 'angleGroup', 'angle'),
-<<<<<<< HEAD
-                    rangedValueProperty('share', {
-                        scopes: new Set(['test']),
-                        id: 'radius',
-                        min: 0.05,
-                        max: 0.7,
-                    }),
-                    normalisePropertyTo('angle'),
-=======
                     {
                         ...rangedValueProperty('share', {
                             id: 'radius',
@@ -1115,7 +1157,6 @@
                         scopes: ['test'],
                     },
                     normalisePropertyTo({ id: 'angle' }, [0, 1]),
->>>>>>> 8d6f81d0
                 ],
             });
 
@@ -1129,9 +1170,13 @@
         it('should generate the expected results', () => {
             const dataModel = new DataModel<any, any>({
                 props: [
-                    keyProperty('year', false, {
-                        scopes: new Set(['test1', 'test2']),
-                    }),
+                    {
+                        scopes: ['test1', 'test2'],
+                        property: 'year',
+                        type: 'key' as const,
+                        valueType: 'category' as const,
+                        useScopedValues: true,
+                    },
                     scopedValue(['test1', 'test2'], 'ie'),
                     scopedValue(['test1', 'test2'], 'chrome'),
                     scopedValue(['test1', 'test2'], 'firefox'),
