import { Logger } from '../util/logger';
import { format } from '../util/numberFormat';
import generateTicks, { createNumericTicks, range } from '../util/ticks';
import { ContinuousScale } from './continuousScale';
import { Invalidating } from './invalidating';

const identity = (x: any) => x;

export class LogScale extends ContinuousScale<number> {
    readonly type = 'log';

    public constructor() {
        super([1, 10], [0, 1]);

        // Handling <1 and crossing 0 cases is tricky, easiest solution is to default to clamping.
        this.defaultClampMode = 'clamped';
    }

    toDomain(d: number): number {
        return d;
    }

    @Invalidating
    base = 10;

    protected override transform(x: any) {
        const start = Math.min(this.domain[0], this.domain[1]);
        return start >= 0 ? Math.log(x) : -Math.log(-x);
    }
    protected override transformInvert(x: any) {
        const start = Math.min(this.domain[0], this.domain[1]);
        return start >= 0 ? Math.exp(x) : -Math.exp(-x);
    }

    protected override refresh(): void {
        if (this.base <= 0) {
            this.base = 0;
            Logger.warnOnce('expecting a finite Number greater than to 0');
        }

        super.refresh();
    }

    update() {
        if (!this.domain || this.domain.length < 2) {
            return;
        }
        this.updateLogFn();
        this.updatePowFn();
        if (this.nice) {
            this.updateNiceDomain();
        }
    }

    private baseLog: (x: number) => number = identity;
    private basePow: (x: number) => number = identity;

    private log = (x: number) => {
        const start = Math.min(this.domain[0], this.domain[1]);

        return start >= 0 ? this.baseLog(x) : -this.baseLog(-x);
    };

    private pow = (x: number) => {
        const start = Math.min(this.domain[0], this.domain[1]);
        return start >= 0 ? this.basePow(x) : -this.basePow(-x);
    };

    private updateLogFn() {
        const { base } = this;
        let log: (x: number) => number;
        if (base === 10) {
            log = Math.log10;
        } else if (base === Math.E) {
            log = Math.log;
        } else if (base === 2) {
            log = Math.log2;
        } else {
            const logBase = Math.log(base);
            log = (x) => Math.log(x) / logBase;
        }
        this.baseLog = log;
    }

    private updatePowFn() {
        const { base } = this;
        let pow: (x: number) => number;
        if (base === 10) {
            pow = LogScale.pow10;
        } else if (base === Math.E) {
            pow = Math.exp;
        } else {
            pow = (x) => Math.pow(base, x);
        }
        this.basePow = pow;
    }

    protected updateNiceDomain() {
        const [d0, d1] = this.domain;

        const roundStart = d0 > d1 ? Math.ceil : Math.floor;
        const roundStop = d1 < d0 ? Math.floor : Math.ceil;

        const n0 = this.pow(roundStart(this.log(d0)));
        const n1 = this.pow(roundStop(this.log(d1)));
        this.niceDomain = [n0, n1];
    }

    static pow10(x: number): number {
        return x >= 0 ? Math.pow(10, x) : 1 / Math.pow(10, -x);
    }

    ticks() {
        const count = this.tickCount ?? 10;
        if (!this.domain || this.domain.length < 2 || count < 1) {
            return [];
        }
        this.refresh();
        const base = this.base;
        const [d0, d1] = this.getDomain();

        const start = Math.min(d0, d1);
        const stop = Math.max(d0, d1);

        let p0 = this.log(start);
        let p1 = this.log(stop);

        if (this.interval) {
            const step = Math.abs(this.interval);
            const absDiff = Math.abs(p1 - p0);
<<<<<<< HEAD
            let ticks = range(p0, p1, Math.min(absDiff, step));
            ticks = createNumericTicks(
                ticks.fractionDigits,
                ticks.map((x) => this.pow(x)).filter((t) => t >= d0 && t <= d1)
            );
=======
            const ticks = range(p0, p1, Math.min(absDiff, step))
                .map((x) => this.pow(x))
                .filter((t) => t >= start && t <= stop);
>>>>>>> 85c1554c

            if (!this.isDenseInterval({ start, stop, interval: step, count: ticks.length })) {
                return ticks;
            }
        }

        const isBaseInteger = base % 1 === 0;
        const isDiffLarge = p1 - p0 >= count;

        if (!isBaseInteger || isDiffLarge) {
            // Returns [10^1, 10^2, 10^3, 10^4, ...]
            let ticks = generateTicks(p0, p1, Math.min(p1 - p0, count));
            ticks = createNumericTicks(
                ticks.fractionDigits,
                ticks.map((x) => this.pow(x))
            );
            return ticks;
        }

        const ticks: number[] = [];
        const isPositive = start > 0;
        p0 = Math.floor(p0) - 1;
        p1 = Math.round(p1) + 1;

        const min = Math.min(...this.range);
        const max = Math.max(...this.range);

        const availableSpacing = (max - min) / count;
        let lastTickPosition = Infinity;
        for (let p = p0; p <= p1; p++) {
            const nextMagnitudeTickPosition = this.convert(this.pow(p + 1));
            for (let k = 1; k < base; k++) {
                const q = isPositive ? k : base - k + 1;
                const t = this.pow(p) * q;
                const tickPosition = this.convert(t);
                const prevSpacing = Math.abs(lastTickPosition - tickPosition);
                const nextSpacing = Math.abs(tickPosition - nextMagnitudeTickPosition);
                const fits = prevSpacing >= availableSpacing && nextSpacing >= availableSpacing;
                if (t >= start && t <= stop && (k === 1 || fits)) {
                    ticks.push(t);
                    lastTickPosition = tickPosition;
                }
            }
        }
        return ticks;
    }

    tickFormat({
        count,
        ticks,
        specifier,
    }: {
        count?: any;
        ticks?: any[];
        specifier?: string | ((x: number) => string);
    }): (x: number) => string {
        const { base } = this;

        if (specifier == null) {
            specifier = base === 10 ? '.0e' : ',';
        }

        if (typeof specifier === 'string') {
            specifier = format(specifier);
        }

        if (count === Infinity) {
            return specifier;
        }

        if (ticks == null) {
            this.ticks();
        }

        return (d) => {
            return (specifier as (x: number) => string)(d);
        };
    }
}<|MERGE_RESOLUTION|>--- conflicted
+++ resolved
@@ -128,17 +128,11 @@
         if (this.interval) {
             const step = Math.abs(this.interval);
             const absDiff = Math.abs(p1 - p0);
-<<<<<<< HEAD
             let ticks = range(p0, p1, Math.min(absDiff, step));
             ticks = createNumericTicks(
                 ticks.fractionDigits,
-                ticks.map((x) => this.pow(x)).filter((t) => t >= d0 && t <= d1)
+                ticks.map((x) => this.pow(x)).filter((t) => t >= start && t <= stop)
             );
-=======
-            const ticks = range(p0, p1, Math.min(absDiff, step))
-                .map((x) => this.pow(x))
-                .filter((t) => t >= start && t <= stop);
->>>>>>> 85c1554c
 
             if (!this.isDenseInterval({ start, stop, interval: step, count: ticks.length })) {
                 return ticks;
