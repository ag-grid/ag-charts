// DO NOT UPDATE MANUALLY: Generated from script during build time
<<<<<<< HEAD
export const VERSION = '9.1.0-beta.20240219';
=======
export const VERSION = '9.1.0-beta.20240219.1344';
>>>>>>> 52415d81
<|MERGE_RESOLUTION|>--- conflicted
+++ resolved
@@ -1,6 +1,2 @@
 // DO NOT UPDATE MANUALLY: Generated from script during build time
-<<<<<<< HEAD
-export const VERSION = '9.1.0-beta.20240219';
-=======
-export const VERSION = '9.1.0-beta.20240219.1344';
->>>>>>> 52415d81
+export const VERSION = '9.1.0-beta.20240219.1344';