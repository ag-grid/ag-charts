// DO NOT UPDATE MANUALLY: Generated from script during build time
<<<<<<< HEAD
export const VERSION = '10.0.1-beta.20240708';
=======
export const VERSION = '10.0.1-beta.20240709';
>>>>>>> 7f87f64c
<|MERGE_RESOLUTION|>--- conflicted
+++ resolved
@@ -1,6 +1,2 @@
 // DO NOT UPDATE MANUALLY: Generated from script during build time
-<<<<<<< HEAD
-export const VERSION = '10.0.1-beta.20240708';
-=======
-export const VERSION = '10.0.1-beta.20240709';
->>>>>>> 7f87f64c
+export const VERSION = '10.0.1-beta.20240709';