// DO NOT UPDATE MANUALLY: Generated from script during build time
<<<<<<< HEAD
export const VERSION = '10.3.0-beta.20241021.1635';
=======
export const VERSION = '10.3.0-beta.20241022';
>>>>>>> 709264d9
<|MERGE_RESOLUTION|>--- conflicted
+++ resolved
@@ -1,6 +1,2 @@
 // DO NOT UPDATE MANUALLY: Generated from script during build time
-<<<<<<< HEAD
-export const VERSION = '10.3.0-beta.20241021.1635';
-=======
-export const VERSION = '10.3.0-beta.20241022';
->>>>>>> 709264d9
+export const VERSION = '10.3.0-beta.20241022';