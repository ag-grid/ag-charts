--- conflicted
+++ resolved
@@ -1,6 +1,2 @@
 // DO NOT UPDATE MANUALLY: Generated from script during build time
-<<<<<<< HEAD
-export const VERSION = '10.1.0-beta.20240804';
-=======
-export const VERSION = '10.1.0-beta.20240807.1338';
->>>>>>> e245f35c
+export const VERSION = '10.1.0-beta.20240807.1338';