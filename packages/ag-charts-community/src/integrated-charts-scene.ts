--- conflicted
+++ resolved
@@ -7,13 +7,8 @@
 export { ChangeDetectableProperties } from './scene/util/changeDetectableProperties';
 export { Group, ScalableGroup, RotatableGroup, TranslatableGroup } from './scene/group';
 export { Scene } from './scene/scene';
-<<<<<<< HEAD
 export { Node, PointerEvents, SceneChangeDetection } from './scene/node';
-export type { RenderContext } from './scene/node';
-=======
-export { Node, PointerEvents, RedrawType, SceneChangeDetection } from './scene/node';
 export type { RenderContext, ChildNodeCounts } from './scene/node';
->>>>>>> 069b4bc4
 export { Rotatable, Translatable, Transformable, Scalable } from './scene/transformable';
 export { Selection } from './scene/selection';
 export type { Point, SizedPoint } from './scene/point';
