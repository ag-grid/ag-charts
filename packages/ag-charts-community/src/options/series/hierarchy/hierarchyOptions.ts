--- conflicted
+++ resolved
@@ -4,10 +4,6 @@
 export type AgHierarchySeriesOptions = AgTreemapSeriesOptions;
 
 export interface AgBaseHierarchyChartOptions {
-<<<<<<< HEAD
-    data?: any[];
-=======
->>>>>>> 04023ad5
     /** Series configurations. */
     series?: AgHierarchySeriesOptions[];
 }
