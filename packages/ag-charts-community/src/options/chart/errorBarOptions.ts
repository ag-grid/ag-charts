--- conflicted
+++ resolved
@@ -1,6 +1,6 @@
 import type { AgCartesianSeriesTooltipRendererParams } from '../series/cartesian/cartesianSeriesTooltipOptions';
 import type { LineDashOptions, StrokeOptions } from '../series/cartesian/commonOptions';
-import type { AgChartCallbackParams, Styler } from './callbackOptions';
+import type { AgChartCallbackParams } from './callbackOptions';
 import type { PixelSize, Ratio } from './types';
 
 export interface AgErrorBarFormatterParams
@@ -44,11 +44,6 @@
     yUpperName?: string;
 }
 
-<<<<<<< HEAD
-interface ErrorBarCapOptions extends ErrorBarCapLengthOptions, ErrorBarStylingOptions {
-    /** Function used to return formatting for individual caps, based on the given parameters. If the current error bar is highlighted, the `highlighted` property will be set to `true`; make sure to check this if you want to differentiate between the highlighted and un-highlighted states. */
-    itemStyler?: ErrorBarCapStyler;
-=======
 interface ErrorBarFormatterOption {
     /** Function used to return formatting for individual error bars, based on the given parameters. If the current error bar is highlighted, the `highlighted` property will be set to `true`; make sure to check this if you want to differentiate between the highlighted and un-highlighted states. */
     formatter?: (params: AgErrorBarFormatterParams) => AgErrorBarThemeableOptions | undefined;
@@ -59,7 +54,6 @@
     length?: PixelSize;
     /** Length of caps relative to the shape used by the series. */
     lengthRatio?: Ratio;
->>>>>>> f4b720e1
 }
 
 export interface AgErrorBarThemeableOptions extends ErrorBarStylingOptions {
@@ -69,16 +63,14 @@
 
 export const AgErrorBarSupportedSeriesTypes = ['bar', 'line', 'scatter'] as const;
 
-export interface AgErrorBarOptions extends ErrorBarKeyOptions, ErrorBarNameOptions, AgErrorBarThemeableOptions {
-    /** Function used to return formatting for individual error bars, based on the given parameters. If the current error bar is highlighted, the `highlighted` property will be set to `true`; make sure to check this if you want to differentiate between the highlighted and un-highlighted states. */
-    itemStyler?: ErrorBarStyler;
-}
+export interface AgErrorBarOptions
+    extends ErrorBarKeyOptions,
+        ErrorBarNameOptions,
+        ErrorBarFormatterOption,
+        AgErrorBarThemeableOptions {}
 
 export interface AgErrorBarTooltipParams
     // Note: AgCartesianSeriesTooltipRendererParams includes SeriesKeyOptions & SeriesNameOptions
     extends AgCartesianSeriesTooltipRendererParams<any>,
         ErrorBarKeyOptions,
-        ErrorBarNameOptions {}
-
-export type ErrorBarStyler = Styler<AgErrorBarFormatterParams, AgErrorBarOptions>;
-export type ErrorBarCapStyler = Styler<AgErrorBarFormatterParams, ErrorBarCapOptions>;+        ErrorBarNameOptions {}