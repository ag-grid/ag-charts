--- conflicted
+++ resolved
@@ -25,13 +25,8 @@
 export type AgChartThemeName =
     | 'ag-default'
     | 'ag-default-dark'
-<<<<<<< HEAD
-    | 'ag-excel'
-    | 'ag-excel-dark'
-=======
     | 'ag-sheets'
     | 'ag-sheets-dark'
->>>>>>> 329ea55c
     | 'ag-polychroma'
     | 'ag-polychroma-dark'
     | 'ag-vivid'
