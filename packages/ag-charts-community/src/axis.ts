import { Caption } from './caption';
<<<<<<< HEAD
import { createId } from './util/id';
import { normalizeAngle360, toRadians } from './util/angle';
import { areArrayNumbersEqual } from './util/equal';
import type { CrossLine } from './chart/crossline/crossLine';
import { CartesianCrossLine } from './chart/crossline/cartesianCrossLine';
import { Validate, BOOLEAN, ARRAY, STRING_ARRAY, predicateWithMessage } from './util/validation';
import { Layers } from './chart/layers';
import type { PointLabelDatum } from './util/labelPlacement';
import { axisLabelsOverlap } from './util/labelPlacement';
import { ContinuousScale } from './scale/continuousScale';
import { Matrix } from './scene/matrix';
import { TimeScale } from './scale/timeScale';
import type { AgAxisCaptionFormatterParams, AgAxisGridStyle } from './options/agChartOptions';
import { LogScale } from './scale/logScale';
import { extent } from './util/array';
=======
import { AxisLabel } from './chart/axis/axisLabel';
import { AxisLine } from './chart/axis/axisLine';
import type { TickCount, TickInterval } from './chart/axis/axisTick';
import { AxisTick } from './chart/axis/axisTick';
import type { AxisTitle } from './chart/axis/axisTitle';
import type { BoundSeries, ChartAxis, ChartAxisLabel, ChartAxisLabelFlipFlag } from './chart/chartAxis';
>>>>>>> 347b9d00
import { ChartAxisDirection } from './chart/chartAxisDirection';
import { CartesianCrossLine } from './chart/crossline/cartesianCrossLine';
import type { CrossLine } from './chart/crossline/crossLine';
import type { AnimationManager } from './chart/interaction/animationManager';
import type { InteractionEvent } from './chart/interaction/interactionManager';
import {
    calculateLabelBBox,
    calculateLabelRotation,
    getLabelSpacing,
    getTextAlign,
    getTextBaseline,
} from './chart/label';
import { Layers } from './chart/layers';
import type { AxisLayout } from './chart/layout/layoutService';
import * as easing from './motion/easing';
import { StateMachine } from './motion/states';
import type { AgAxisCaptionFormatterParams, AgAxisGridStyle } from './options/agChartOptions';
import { ContinuousScale } from './scale/continuousScale';
import { LogScale } from './scale/logScale';
import type { Scale } from './scale/scale';
import { TimeScale } from './scale/timeScale';
import { BBox } from './scene/bbox';
import { Group } from './scene/group';
import { Matrix } from './scene/matrix';
import type { Node } from './scene/node';
import { Selection } from './scene/selection';
import type { Arc } from './scene/shape/arc';
import { Line } from './scene/shape/line';
import type { TextSizeProperties } from './scene/shape/text';
import { measureText, splitText, Text } from './scene/shape/text';
import { normalizeAngle360, toRadians } from './util/angle';
import { extent } from './util/array';
import type { ModuleInstance } from './util/baseModule';
import { areArrayNumbersEqual } from './util/equal';
import { createId } from './util/id';
import type { PointLabelDatum } from './util/labelPlacement';
import { axisLabelsOverlap } from './util/labelPlacement';
import { Logger } from './util/logger';
import type { AxisContext, ModuleContext } from './util/moduleContext';
import { clamp } from './util/number';
import type { AxisOptionModule } from './util/optionModules';
import { ARRAY, BOOLEAN, predicateWithMessage, STRING_ARRAY, Validate } from './util/validation';

const GRID_STYLE_KEYS = ['stroke', 'lineDash'];
const GRID_STYLE = predicateWithMessage(
    ARRAY(undefined, (o) => {
        for (const key in o) {
            if (!GRID_STYLE_KEYS.includes(key)) {
                return false;
            }
        }
        return true;
    }),
    `expecting an Array of objects with gridline style properties such as 'stroke' and 'lineDash'`
);

export enum Tags {
    TickLine,
    TickLabel,
    GridLine,
    GridArc,
    AxisLine,
}

type TickStrategyParams = {
    index: number;
    tickData: TickData;
    textProps: TextSizeProperties;
    labelOverlap: boolean;
    terminate: boolean;
    primaryTickCount?: number;
};

type TickStrategyResult = {
    index: number;
    tickData: TickData;
    autoRotation: number;
    terminate: boolean;
};

type TickStrategy = (params: TickStrategyParams) => TickStrategyResult;

enum TickGenerationType {
    CREATE,
    CREATE_SECONDARY,
    FILTER,
    VALUES,
}

type TickDatum = {
    tickLabel: string;
    tick: any;
    tickId: string;
    translationY: number;
};

type TickData = { rawTicks: any[]; ticks: TickDatum[]; labelCount: number };

type AxisAnimationState = 'empty' | 'align' | 'ready';
type AxisAnimationEvent = 'update';
class AxisStateMachine extends StateMachine<AxisAnimationState, AxisAnimationEvent> {}
type AxisUpdateDiff = {
    changed: boolean;
    tickCount: number;
    added: { [key: string]: true };
    removed: { [key: string]: true };
};

/**
 * A general purpose linear axis with no notion of orientation.
 * The axis is always rendered vertically, with horizontal labels positioned to the left
 * of the axis line by default. The axis can be {@link rotation | rotated} by an arbitrary angle,
 * so that it can be used as a top, right, bottom, left, radial or any other kind
 * of linear axis.
 * The generic `D` parameter is the type of the domain of the axis' scale.
 * The output range of the axis' scale is always numeric (screen coordinates).
 */
export abstract class Axis<S extends Scale<D, number, TickInterval<S>> = Scale<any, number, any>, D = any>
    implements ChartAxis
{
    static readonly defaultTickMinSpacing = 50;

    readonly id = createId(this);

    @Validate(BOOLEAN)
    nice: boolean = true;

    dataDomain: { domain: D[]; clipped: boolean } = { domain: [], clipped: false };

    @Validate(STRING_ARRAY)
    keys: string[] = [];

    get type(): string {
        return (this.constructor as any).type ?? '';
    }

    abstract get direction(): ChartAxisDirection;

    boundSeries: BoundSeries[] = [];
    linkedTo?: Axis<any, any>;
    includeInvisibleDomains: boolean = false;

    readonly axisGroup = new Group({ name: `${this.id}-axis`, zIndex: Layers.AXIS_ZINDEX });

    protected lineNode = this.axisGroup.appendChild(new Line());
    protected readonly tickLineGroup = this.axisGroup.appendChild(
        new Group({ name: `${this.id}-Axis-tick-lines`, zIndex: Layers.AXIS_ZINDEX })
    );
    protected readonly tickLabelGroup = this.axisGroup.appendChild(
        new Group({ name: `${this.id}-Axis-tick-labels`, zIndex: Layers.AXIS_ZINDEX })
    );
    protected readonly crossLineGroup: Group = new Group({ name: `${this.id}-CrossLines` });

    readonly gridGroup = new Group({ name: `${this.id}-Axis-grid` });
    protected readonly gridLineGroup = this.gridGroup.appendChild(
        new Group({
            name: `${this.id}-gridLines`,
            zIndex: Layers.AXIS_GRID_ZINDEX,
        })
    );

    protected tickLineGroupSelection = Selection.select(this.tickLineGroup, Line, false);
    protected tickLabelGroupSelection = Selection.select(this.tickLabelGroup, Text, false);
    protected gridLineGroupSelection = Selection.select(this.gridLineGroup, Line, false);

    protected abstract assignCrossLineArrayConstructor(crossLines: CrossLine[]): void;

    private _crossLines?: CrossLine[];
    set crossLines(value: CrossLine[] | undefined) {
        this._crossLines?.forEach((crossLine) => this.detachCrossLine(crossLine));

        if (value) {
            this.assignCrossLineArrayConstructor(value);
        }

        this._crossLines = value;

        this._crossLines?.forEach((crossLine) => {
            this.attachCrossLine(crossLine);
            this.initCrossLine(crossLine);
        });
    }
    get crossLines(): CrossLine[] | undefined {
        return this._crossLines;
    }

    readonly line = new AxisLine();
    readonly tick: AxisTick<S> = this.createTick();
    readonly label = this.createLabel();

    protected defaultTickMinSpacing: number = Axis.defaultTickMinSpacing;

    readonly translation = { x: 0, y: 0 };
    rotation: number = 0; // axis rotation angle in degrees

    protected readonly layout: Pick<AxisLayout, 'label'> = {
        label: {
            fractionDigits: 0,
            padding: this.label.padding,
            format: this.label.format,
        },
    };

    protected axisContext?: AxisContext;

    protected readonly modules: Record<string, { instance: ModuleInstance }> = {};

    private animationManager: AnimationManager;
    private animationState: AxisStateMachine;

    private destroyFns: Function[] = [];

    constructor(protected readonly moduleCtx: ModuleContext, readonly scale: S) {
        this.refreshScale();

        this._titleCaption.node.rotation = -Math.PI / 2;
        this.axisGroup.appendChild(this._titleCaption.node);

        this.destroyFns.push(moduleCtx.interactionManager.addListener('hover', (e) => this.checkAxisHover(e)));

        this.animationManager = moduleCtx.animationManager;
        this.animationState = new AxisStateMachine('empty', {
            empty: {
                update: {
                    target: 'align',
                    action: () => this.resetSelectionNodes(),
                },
            },
            align: {
                update: {
                    target: 'ready',
                    action: () => this.resetSelectionNodes(),
                },
            },
            ready: {
                update: {
                    target: 'ready',
                    action: (data: AxisUpdateDiff) => this.animateReadyUpdate(data),
                },
            },
        });

        this._crossLines = [];
        this.assignCrossLineArrayConstructor(this._crossLines);
    }

    private attachCrossLine(crossLine: CrossLine) {
        this.crossLineGroup.appendChild(crossLine.group);
    }

    private detachCrossLine(crossLine: CrossLine) {
        this.crossLineGroup.removeChild(crossLine.group);
    }

    destroy() {
        for (const [key, module] of Object.entries(this.modules)) {
            module.instance.destroy();
            delete this.modules[key];
            delete (this as any)[key];
        }
        this.destroyFns.forEach((f) => f());
    }

    protected refreshScale() {
        this.range = this.scale.range.slice();
        this.crossLines?.forEach((crossLine) => {
            this.initCrossLine(crossLine);
        });
    }

    protected updateRange() {
        const { range: rr, visibleRange: vr, scale } = this;
        const span = (rr[1] - rr[0]) / (vr[1] - vr[0]);
        const shift = span * vr[0];
        const start = rr[0] - shift;

        scale.range = [start, start + span];
        this.crossLines?.forEach((crossLine) => {
            crossLine.clippedRange = [rr[0], rr[1]];
        });
    }

    setCrossLinesVisible(visible: boolean) {
        this.crossLineGroup.visible = visible;
    }

    attachAxis(axisNode: Node, gridNode: Node) {
        gridNode.appendChild(this.gridGroup);
        axisNode.appendChild(this.axisGroup);
        axisNode.appendChild(this.crossLineGroup);
    }

    detachAxis(axisNode: Node, gridNode: Node) {
        gridNode.removeChild(this.gridGroup);
        axisNode.removeChild(this.axisGroup);
        axisNode.removeChild(this.crossLineGroup);
    }

    range: number[] = [0, 1];
    visibleRange: number[] = [0, 1];

    /**
     * Checks if a point or an object is in range.
     * @param x A point (or object's starting point).
     * @param width Object's width.
     * @param tolerance Expands the range on both ends by this amount.
     */
    inRange(x: number, width = 0, tolerance = 0): boolean {
        const min = Math.min(...this.range);
        const max = Math.max(...this.range);
        return x + width >= min - tolerance && x <= max + tolerance;
    }

    protected labelFormatter?: (datum: any) => string;
    protected onLabelFormatChange(ticks: any[], format?: string) {
        const { scale, fractionDigits } = this;
        const logScale = scale instanceof LogScale;

        const defaultLabelFormatter =
            !logScale && fractionDigits > 0
                ? (x: any) => (typeof x === 'number' ? x.toFixed(fractionDigits) : String(x))
                : (x: any) => String(x);

        if (format && scale && scale.tickFormat) {
            try {
                this.labelFormatter = scale.tickFormat({
                    ticks,
                    specifier: format,
                });
            } catch (e) {
                this.labelFormatter = defaultLabelFormatter;
                Logger.warnOnce(`the axis label format string ${format} is invalid. No formatting will be applied`);
            }
        } else {
            this.labelFormatter = defaultLabelFormatter;
        }
    }

    public title: AxisTitle | undefined = undefined;
    protected _titleCaption = new Caption();

    private setDomain() {
        const {
            scale,
            dataDomain: { domain },
            tick: { values: tickValues },
        } = this;
        if (tickValues && scale instanceof ContinuousScale) {
            const [tickMin, tickMax] = extent(tickValues) ?? [Infinity, -Infinity];
            const min = Math.min(scale.fromDomain(domain[0]), tickMin);
            const max = Math.max(scale.fromDomain(domain[1]), tickMax);
            scale.domain = [scale.toDomain(min), scale.toDomain(max)];
        } else {
            scale.domain = domain;
        }
    }

    private setTickInterval(interval?: TickInterval<S>) {
        this.scale.interval = this.tick.interval ?? interval;
    }

    private setTickCount(count?: TickCount<S> | number, minTickCount?: number, maxTickCount?: number) {
        const { scale } = this;
        if (!(count && scale instanceof ContinuousScale)) {
            return;
        }

        if (typeof count === 'number') {
            scale.tickCount = count;
            scale.minTickCount = minTickCount ?? 0;
            scale.maxTickCount = maxTickCount ?? Infinity;
            return;
        }

        if (scale instanceof TimeScale) {
            this.setTickInterval(count);
        }
    }

    /**
     * The length of the grid. The grid is only visible in case of a non-zero value.
     * In case {@link radialGrid} is `true`, the value is interpreted as an angle
     * (in degrees).
     */
    protected _gridLength: number = 0;
    set gridLength(value: number) {
        // Was visible and now invisible, or was invisible and now visible.
        if ((this._gridLength && !value) || (!this._gridLength && value)) {
            this.gridLineGroupSelection.clear();
        }

        this._gridLength = value;

        this.crossLines?.forEach((crossLine) => {
            this.initCrossLine(crossLine);
        });
    }
    get gridLength(): number {
        return this._gridLength;
    }

    /**
     * The array of styles to cycle through when rendering grid lines.
     * For example, use two {@link GridStyle} objects for alternating styles.
     * Contains only one {@link GridStyle} object by default, meaning all grid lines
     * have the same style.
     */
    @Validate(GRID_STYLE)
    gridStyle: AgAxisGridStyle[] = [
        {
            stroke: 'rgba(219, 219, 219, 1)',
            lineDash: [4, 2],
        },
    ];

    private fractionDigits = 0;

    /**
     * The distance between the grid ticks and the axis ticks.
     */
    gridPadding = 0;

    /**
     * Is used to avoid collisions between axis labels and series.
     */
    seriesAreaPadding = 0;

    protected createTick(): AxisTick<S> {
        return new AxisTick();
    }

    protected createLabel(): ChartAxisLabel {
        return new AxisLabel();
    }

    private checkAxisHover(event: InteractionEvent<'hover'>) {
        const bbox = this.computeBBox();
        const isInAxis = bbox.containsPoint(event.offsetX, event.offsetY);

        if (!isInAxis) return;

        this.moduleCtx.chartEventManager.axisHover(this.id, this.direction);
    }

    /**
     * Creates/removes/updates the scene graph nodes that constitute the axis.
     */
    update(primaryTickCount?: number): number | undefined {
        const previous = this.tickLabelGroupSelection.nodes().map((node) => node.datum.tickId);

        const { rotation, parallelFlipRotation, regularFlipRotation } = this.calculateRotations();
        const sideFlag = this.label.getSideFlag();
        const labelX = sideFlag * (this.tick.size + this.label.padding + this.seriesAreaPadding);

        this.updateScale();
        this.updatePosition({ rotation, sideFlag });

        this.lineNode.setProperties({
            x: 0,
            y1: this.range[0],
            y2: this.range[1],
            stroke: this.line.color,
            strokeWidth: this.line.width,
            visible: this.line.enabled,
        });

        const { tickData, combinedRotation, textBaseline, textAlign, ...ticksResult } = this.generateTicks({
            primaryTickCount,
            parallelFlipRotation,
            regularFlipRotation,
            labelX,
            sideFlag,
        });

        this.updateSelections(tickData.ticks);

        if (this.animationManager.isSkipped()) {
            this.resetSelectionNodes();
        } else {
            const diff = this.calculateUpdateDiff(previous, tickData);
            this.animationState.transition('update', diff);
        }

        this.updateLabels({
            tickLabelGroupSelection: this.tickLabelGroupSelection,
            combinedRotation,
            textBaseline,
            textAlign,
            labelX,
        });

        this.updateVisibility();
        this.updateGridLines(sideFlag);
        this.updateTickLines(sideFlag);
        this.updateTitle({ anyTickVisible: tickData.ticks.length > 0, sideFlag });
        this.updateCrossLines({ rotation, parallelFlipRotation, regularFlipRotation, sideFlag });
        this.updateLayoutState();

        primaryTickCount = ticksResult.primaryTickCount;
        return primaryTickCount;
    }

    private updateLayoutState() {
        this.layout.label = {
            fractionDigits: this.fractionDigits,
            padding: this.label.padding,
            format: this.label.format,
        };
    }

    updateScale() {
        this.updateRange();
        this.calculateDomain();
        this.setDomain();
        this.setTickInterval(this.tick.interval);

        const { scale, nice } = this;
        if (!(scale instanceof ContinuousScale)) {
            return;
        }

        this.setTickCount();

        scale.nice = nice;
        scale.update();
    }

    private calculateRotations() {
        const rotation = toRadians(this.rotation);
        // When labels are parallel to the axis line, the `parallelFlipFlag` is used to
        // flip the labels to avoid upside-down text, when the axis is rotated
        // such that it is in the right hemisphere, i.e. the angle of rotation
        // is in the [0, π] interval.
        // The rotation angle is normalized, so that we have an easier time checking
        // if it's in the said interval. Since the axis is always rendered vertically
        // and then rotated, zero rotation means 12 (not 3) o-clock.
        // -1 = flip
        //  1 = don't flip (default)
        const parallelFlipRotation = normalizeAngle360(rotation);
        const regularFlipRotation = normalizeAngle360(rotation - Math.PI / 2);
        return { rotation, parallelFlipRotation, regularFlipRotation };
    }

    private generateTicks({
        primaryTickCount,
        parallelFlipRotation,
        regularFlipRotation,
        labelX,
        sideFlag,
    }: {
        primaryTickCount?: number;
        parallelFlipRotation: number;
        regularFlipRotation: number;
        labelX: number;
        sideFlag: ChartAxisLabelFlipFlag;
    }): {
        tickData: TickData;
        primaryTickCount?: number;
        combinedRotation: number;
        textBaseline: CanvasTextBaseline;
        textAlign: CanvasTextAlign;
    } {
        const {
            scale,
            tick,
            label: { parallel, rotation, fontFamily, fontSize, fontStyle, fontWeight },
        } = this;

        const secondaryAxis = primaryTickCount !== undefined;

        const { defaultRotation, configuredRotation, parallelFlipFlag, regularFlipFlag } = calculateLabelRotation({
            rotation,
            parallel,
            regularFlipRotation,
            parallelFlipRotation,
        });

        const initialRotation = configuredRotation + defaultRotation;
        const labelMatrix = new Matrix();

        const { maxTickCount } = this.estimateTickCount({
            minSpacing: tick.minSpacing,
            maxSpacing: tick.maxSpacing ?? NaN,
        });

        const continuous = scale instanceof ContinuousScale;
        const maxIterations = !continuous || isNaN(maxTickCount) ? 10 : maxTickCount;

        let textAlign = getTextAlign(parallel, configuredRotation, 0, sideFlag, regularFlipFlag);
        const textBaseline = getTextBaseline(parallel, configuredRotation, sideFlag, parallelFlipFlag);

        const textProps: TextSizeProperties = {
            fontFamily,
            fontSize,
            fontStyle,
            fontWeight,
            textBaseline,
            textAlign,
        };

        let tickData: TickData = {
            rawTicks: [],
            ticks: [],
            labelCount: 0,
        };

        let index = 0;
        let autoRotation = 0;
        let labelOverlap = true;
        let terminate = false;
        while (labelOverlap && index <= maxIterations) {
            if (terminate) {
                break;
            }
            autoRotation = 0;
            textAlign = getTextAlign(parallel, configuredRotation, 0, sideFlag, regularFlipFlag);

            const tickStrategies = this.getTickStrategies({ secondaryAxis, index });

            for (const strategy of tickStrategies) {
                ({ tickData, index, autoRotation, terminate } = strategy({
                    index,
                    tickData,
                    textProps,
                    labelOverlap,
                    terminate,
                    primaryTickCount,
                }));

                const ticksResult = tickData.ticks;

                textAlign = getTextAlign(parallel, configuredRotation, autoRotation, sideFlag, regularFlipFlag);
                const rotated = configuredRotation !== 0 || autoRotation !== 0;
                const rotation = initialRotation + autoRotation;
                labelOverlap = this.checkLabelOverlap(rotation, rotated, labelMatrix, ticksResult, labelX, {
                    ...textProps,
                    textAlign,
                });
            }
        }

        const combinedRotation = defaultRotation + configuredRotation + autoRotation;

        if (!secondaryAxis && tickData.rawTicks.length > 0) {
            primaryTickCount = tickData.rawTicks.length;
        }

        return { tickData, primaryTickCount, combinedRotation, textBaseline, textAlign };
    }

    private getTickStrategies({ index, secondaryAxis }: { index: number; secondaryAxis: boolean }): TickStrategy[] {
        const { scale, label, tick } = this;
        const continuous = scale instanceof ContinuousScale;
        const avoidLabelCollisions = label.enabled && label.avoidCollisions;
        const filterTicks = !continuous && index !== 0 && avoidLabelCollisions;
        const autoRotate = label.autoRotate === true && label.rotation === undefined;

        const strategies: TickStrategy[] = [];
        let tickGenerationType: TickGenerationType;
        if (this.tick.values) {
            tickGenerationType = TickGenerationType.VALUES;
        } else if (secondaryAxis) {
            tickGenerationType = TickGenerationType.CREATE_SECONDARY;
        } else if (filterTicks) {
            tickGenerationType = TickGenerationType.FILTER;
        } else {
            tickGenerationType = TickGenerationType.CREATE;
        }

        const tickGenerationStrategy = ({ index, tickData, primaryTickCount, terminate }: TickStrategyParams) =>
            this.createTickData(tickGenerationType, index, tickData, terminate, primaryTickCount);

        strategies.push(tickGenerationStrategy);

        if (!continuous && !isNaN(tick.minSpacing)) {
            const tickFilterStrategy = ({ index, tickData, primaryTickCount, terminate }: TickStrategyParams) =>
                this.createTickData(TickGenerationType.FILTER, index, tickData, terminate, primaryTickCount);
            strategies.push(tickFilterStrategy);
        }

        if (!avoidLabelCollisions) {
            return strategies;
        }

        if (label.autoWrap) {
            const autoWrapStrategy = ({ index, tickData, textProps }: TickStrategyParams) =>
                this.wrapLabels(tickData, index, textProps);

            strategies.push(autoWrapStrategy);
        } else if (autoRotate) {
            const autoRotateStrategy = ({ index, tickData, labelOverlap, terminate }: TickStrategyParams) => ({
                index,
                tickData,
                autoRotation: this.getAutoRotation(labelOverlap),
                terminate,
            });

            strategies.push(autoRotateStrategy);
        }

        return strategies;
    }

    createTickData(
        tickGenerationType: TickGenerationType,
        index: number,
        tickData: TickData,
        terminate: boolean,
        primaryTickCount?: number
    ): TickStrategyResult {
        const { scale, tick } = this;
        const { maxTickCount, minTickCount, defaultTickCount } = this.estimateTickCount({
            minSpacing: tick.minSpacing,
            maxSpacing: tick.maxSpacing ?? NaN,
        });

        const continuous = scale instanceof ContinuousScale;
        const maxIterations = !continuous || isNaN(maxTickCount) ? 10 : maxTickCount;

        let tickCount = continuous ? Math.max(defaultTickCount - index, minTickCount) : maxTickCount;

        const regenerateTicks =
            tick.interval === undefined &&
            tick.values === undefined &&
            tickCount > minTickCount &&
            (continuous || tickGenerationType === TickGenerationType.FILTER);

        let unchanged = true;
        while (unchanged && index <= maxIterations) {
            const prevTicks = tickData.rawTicks;
            tickCount = continuous ? Math.max(defaultTickCount - index, minTickCount) : maxTickCount;

            const { rawTicks, ticks, labelCount } = this.getTicks({
                tickGenerationType,
                previousTicks: prevTicks,
                tickCount,
                minTickCount,
                maxTickCount,
                primaryTickCount,
            });

            tickData.rawTicks = rawTicks;
            tickData.ticks = ticks;
            tickData.labelCount = labelCount;

            unchanged = regenerateTicks ? areArrayNumbersEqual(rawTicks, prevTicks) : false;
            index++;
        }

        const shouldTerminate = tick.interval !== undefined || tick.values !== undefined;

        terminate ||= shouldTerminate;

        return { tickData, index, autoRotation: 0, terminate };
    }

    private checkLabelOverlap(
        rotation: number,
        rotated: boolean,
        labelMatrix: Matrix,
        tickData: TickDatum[],
        labelX: number,
        textProps: TextSizeProperties
    ): boolean {
        Matrix.updateTransformMatrix(labelMatrix, 1, 1, rotation, 0, 0);

        const labelData: PointLabelDatum[] = this.createLabelData(tickData, labelX, textProps, labelMatrix);
        const labelSpacing = getLabelSpacing(this.label.minSpacing, rotated);

        return axisLabelsOverlap(labelData, labelSpacing);
    }

    private createLabelData(
        tickData: TickDatum[],
        labelX: number,
        textProps: TextSizeProperties,
        labelMatrix: Matrix
    ): PointLabelDatum[] {
        const labelData: PointLabelDatum[] = [];
        for (const tickDatum of tickData) {
            const { tickLabel, translationY } = tickDatum;
            if (tickLabel === '' || tickLabel == undefined) {
                // skip user hidden ticks
                continue;
            }

            const lines = splitText(tickLabel);

            const { width, height } = measureText(lines, labelX, translationY, textProps);

            const bbox = new BBox(labelX, translationY, width, height);

            const labelDatum = calculateLabelBBox(tickLabel, bbox, labelX, translationY, labelMatrix);

            labelData.push(labelDatum);
        }
        return labelData;
    }

    private getAutoRotation(labelOverlap: boolean): number {
        return labelOverlap ? normalizeAngle360(toRadians(this.label.autoRotateAngle ?? 0)) : 0;
    }

    private getTicks({
        tickGenerationType,
        previousTicks,
        tickCount,
        minTickCount,
        maxTickCount,
        primaryTickCount,
    }: {
        tickGenerationType: TickGenerationType;
        previousTicks: TickDatum[];
        tickCount: number;
        minTickCount: number;
        maxTickCount: number;
        primaryTickCount?: number;
    }) {
        const { scale } = this;

        let rawTicks: any[] = [];

        switch (tickGenerationType) {
            case TickGenerationType.VALUES:
                rawTicks = this.tick.values!;
                break;
            case TickGenerationType.CREATE_SECONDARY:
                // `updateSecondaryAxisTicks` mutates `scale.domain` based on `primaryTickCount`
                rawTicks = this.updateSecondaryAxisTicks(primaryTickCount);
                break;
            case TickGenerationType.FILTER:
                rawTicks = this.filterTicks(previousTicks, tickCount);
                break;
            default:
                rawTicks = this.createTicks(tickCount, minTickCount, maxTickCount);
                break;
        }

        // When the scale domain or the ticks change, the label format may change
        this.onLabelFormatChange(rawTicks, this.label.format);
        // `ticks instanceof NumericTicks` doesn't work here, so we feature detect.
        this.fractionDigits = (rawTicks as any).fractionDigits >= 0 ? (rawTicks as any).fractionDigits : 0;

        const halfBandwidth = (this.scale.bandwidth ?? 0) / 2;
        const ticks: TickDatum[] = [];

        let labelCount = 0;
        const tickIdCounts = new Map<string, number>();
        for (let i = 0; i < rawTicks.length; i++) {
            const rawTick = rawTicks[i];
            const translationY = scale.convert(rawTick) + halfBandwidth;

            const tickLabel = this.formatTick(rawTick, i);

            // Create a tick id from the label, or as an increment of the last label if this tick label is blank
            let tickId = tickLabel;
            if (tickIdCounts.has(tickId)) {
                const count = tickIdCounts.get(tickId)!;
                tickIdCounts.set(tickId, count + 1);
                tickId = `${tickId}_${count}`;
            } else {
                tickIdCounts.set(tickId, 1);
            }

            ticks.push({ tick: rawTick, tickId, tickLabel, translationY });

            if (tickLabel === '' || tickLabel == undefined) {
                continue;
            }
            labelCount++;
        }

        return { rawTicks, ticks, labelCount };
    }

    private filterTicks(ticks: any, tickCount: number): any[] {
        const tickSpacing = !isNaN(this.tick.minSpacing) || !isNaN(this.tick.maxSpacing ?? NaN);
        const keepEvery = tickSpacing ? Math.ceil(ticks.length / tickCount) : 2;
        return ticks.filter((_: any, i: number) => i % keepEvery === 0);
    }

    private createTicks(tickCount: number, minTickCount: number, maxTickCount: number) {
        this.setTickCount(tickCount, minTickCount, maxTickCount);
        return this.scale.ticks?.() ?? [];
    }

    private estimateTickCount({ minSpacing, maxSpacing }: { minSpacing: number; maxSpacing: number }): {
        minTickCount: number;
        maxTickCount: number;
        defaultTickCount: number;
    } {
        const availableRange = this.calculateAvailableRange();
        const defaultMinSpacing = Math.max(
            this.defaultTickMinSpacing,
            availableRange / ContinuousScale.defaultMaxTickCount
        );

        if (isNaN(minSpacing)) {
            minSpacing = defaultMinSpacing;
        }

        if (isNaN(maxSpacing)) {
            maxSpacing = availableRange;
        }

        if (minSpacing > maxSpacing) {
            if (minSpacing === defaultMinSpacing) {
                minSpacing = maxSpacing;
            } else {
                maxSpacing = minSpacing;
            }
        }

        const maxTickCount = Math.max(1, Math.floor(availableRange / minSpacing));
        const minTickCount = Math.min(maxTickCount, Math.ceil(availableRange / maxSpacing));
        const defaultTickCount = clamp(minTickCount, ContinuousScale.defaultTickCount, maxTickCount);

        return { minTickCount, maxTickCount, defaultTickCount };
    }

    private updateVisibility() {
        const { range: requestedRange } = this;

        const requestedRangeMin = Math.min(...requestedRange);
        const requestedRangeMax = Math.max(...requestedRange);

        const visibleFn = (node: Line | Text | Arc) => {
            const min = Math.floor(requestedRangeMin);
            const max = Math.ceil(requestedRangeMax);
            if (min === max) {
                node.visible = false;
                return;
            }

            // Fix an effect of rounding error
            if (node.translationY >= min - 1 && node.translationY < min) {
                node.translationY = min;
            }
            if (node.translationY > max && node.translationY <= max + 1) {
                node.translationY = max;
            }

            const visible = node.translationY >= min && node.translationY <= max;
            node.visible = visible;
        };

        const { gridLineGroupSelection, tickLineGroupSelection, tickLabelGroupSelection } = this;
        gridLineGroupSelection.each(visibleFn);
        tickLineGroupSelection.each(visibleFn);
        tickLabelGroupSelection.each(visibleFn);

        this.tickLineGroup.visible = this.tick.enabled;
        this.tickLabelGroup.visible = this.label.enabled;
    }

    protected updateCrossLines({
        rotation,
        parallelFlipRotation,
        regularFlipRotation,
        sideFlag,
    }: {
        rotation: number;
        parallelFlipRotation: number;
        regularFlipRotation: number;
        sideFlag: ChartAxisLabelFlipFlag;
    }) {
        const anySeriesActive = this.isAnySeriesActive();
        this.crossLines?.forEach((crossLine) => {
            crossLine.sideFlag = -sideFlag as ChartAxisLabelFlipFlag;
            crossLine.direction = rotation === -Math.PI / 2 ? ChartAxisDirection.X : ChartAxisDirection.Y;
            if (crossLine instanceof CartesianCrossLine) {
                crossLine.label.parallel = crossLine.label.parallel ?? this.label.parallel;
            }
            crossLine.parallelFlipRotation = parallelFlipRotation;
            crossLine.regularFlipRotation = regularFlipRotation;
            crossLine.update(anySeriesActive);
        });
    }

    protected updateTickLines(sideFlag: ChartAxisLabelFlipFlag) {
        const { tick } = this;
        this.tickLineGroupSelection.each((line) => {
            line.strokeWidth = tick.width;
            line.stroke = tick.color;
            line.x1 = sideFlag * tick.size;
            line.x2 = 0;
            line.y1 = 0;
            line.y2 = 0;
        });
    }

    private calculateAvailableRange(): number {
        const { range: requestedRange } = this;

        const min = Math.min(...requestedRange);
        const max = Math.max(...requestedRange);

        return max - min;
    }

    protected calculateDomain() {
        if (this.linkedTo) {
            this.dataDomain = this.linkedTo.dataDomain;
        } else {
            const { direction, boundSeries, includeInvisibleDomains } = this;
            const visibleSeries = boundSeries.filter((s) => includeInvisibleDomains || s.isEnabled());
            const domains = visibleSeries.flatMap((series) => series.getDomain(direction));
            this.dataDomain = this.normaliseDataDomain(domains);
        }
    }

    protected getAxisTransform() {
        const { translation } = this;
        const rotation = toRadians(this.rotation);
        return {
            translationX: translation.x,
            translationY: translation.y,
            rotation,
            rotationCenterX: 0,
            rotationCenterY: 0,
        };
    }

    updatePosition({ rotation, sideFlag }: { rotation: number; sideFlag: ChartAxisLabelFlipFlag }) {
        const { crossLineGroup, axisGroup, gridGroup, translation, gridLineGroupSelection, gridPadding, gridLength } =
            this;
        const translationX = Math.floor(translation.x);
        const translationY = Math.floor(translation.y);

        crossLineGroup.translationX = translationX;
        crossLineGroup.translationY = translationY;
        crossLineGroup.rotation = rotation;

        const axisTransform = this.getAxisTransform();
        axisGroup.translationX = axisTransform.translationX;
        axisGroup.translationY = axisTransform.translationY;
        axisGroup.rotation = axisTransform.rotation;
        axisGroup.rotationCenterX = axisTransform.rotationCenterX;
        axisGroup.rotationCenterY = axisTransform.rotationCenterY;

        gridGroup.translationX = translationX;
        gridGroup.translationY = translationY;
        gridGroup.rotation = rotation;

        gridLineGroupSelection.each((line) => {
            line.x1 = gridPadding;
            line.x2 = -sideFlag * gridLength + gridPadding;
            line.y1 = 0;
            line.y2 = 0;
        });
    }

    updateSecondaryAxisTicks(_primaryTickCount: number | undefined): any[] {
        throw new Error('AG Charts - unexpected call to updateSecondaryAxisTicks() - check axes configuration.');
    }

    protected updateSelections(data: TickDatum[]) {
<<<<<<< HEAD
        const getDatumId = (datum: TickDatum) => datum.tickId;
        this.gridLineGroupSelection.update(
            this.gridLength ? data : [],
            (group) => {
                group.append(new Line({ tag: Tags.GridLine }));
            },
            getDatumId
        );
        this.tickLineGroupSelection.update(
            data,
            (group) => {
                group.appendChild(new Line({ tag: Tags.TickLine }));
            },
            getDatumId
        );
        this.tickLabelGroupSelection.update(
            data,
            (group) => {
                group.appendChild(new Text({ tag: Tags.TickLabel }));
            },
            getDatumId
=======
        this.gridLineGroupSelection.update(
            this.gridLength ? data : [],
            (group) => group.append(new Line({ tag: Tags.GridLine })),
            (datum: TickDatum) => datum.tickId
        );
        this.tickLineGroupSelection.update(
            data,
            (group) => group.appendChild(new Line({ tag: Tags.TickLine })),
            (datum: TickDatum) => datum.tickId
        );
        this.tickLabelGroupSelection.update(
            data,
            (group) => group.appendChild(new Text({ tag: Tags.TickLabel })),
            (datum: TickDatum) => datum.tickId
>>>>>>> 347b9d00
        );
    }

    protected updateGridLines(sideFlag: ChartAxisLabelFlipFlag) {
        const { gridStyle, tick, gridPadding, gridLength } = this;
        if (gridLength === 0 || gridStyle.length === 0) {
            return;
        }
        this.gridLineGroupSelection.each((line, _, index) => {
            const style = gridStyle[index % gridStyle.length];
            line.setProperties({
                x1: gridPadding,
                x2: -sideFlag * gridLength + gridPadding,
                y: 0,
                fill: undefined,
                stroke: style.stroke,
                strokeWidth: tick.width,
                lineDash: style.lineDash,
            });
        });
    }

    protected updateLabels({
        tickLabelGroupSelection,
        combinedRotation,
        textBaseline,
        textAlign,
        labelX,
    }: {
        tickLabelGroupSelection: Selection<Text, any>;
        combinedRotation: number;
        textBaseline: CanvasTextBaseline;
        textAlign: CanvasTextAlign;
        labelX: number;
    }) {
        const { label } = this;

        if (!label.enabled) {
            return;
        }

        // Apply label option values
        tickLabelGroupSelection.each((node, datum) => {
            node.setProperties({
                fill: label.color,
                text: datum.tickLabel,
                fontFamily: label.fontFamily,
                fontSize: label.fontSize,
                fontStyle: label.fontStyle,
                fontWeight: label.fontWeight,
            });

            if (node.text === '' || node.text == undefined) {
                node.visible = false; // hide empty labels
                return;
            }

            // Position labels
            node.setProperties({
                visible: true,
                x: labelX,
                rotationCenterX: labelX,
                rotation: combinedRotation,
                textAlign,
                textBaseline,
            });
        });
    }

    private wrapLabels(tickData: TickData, index: number, labelProps: TextSizeProperties): TickStrategyResult {
        const { parallel, maxWidth, maxHeight } = this.label;

        let defaultMaxWidth = this.maxThickness;
        let defaultMaxHeight = Math.round(this.calculateAvailableRange() / tickData.labelCount);

        if (parallel) {
            [defaultMaxWidth, defaultMaxHeight] = [defaultMaxHeight, defaultMaxWidth];
        }

        tickData.ticks.forEach((tickDatum) => {
            tickDatum.tickLabel = Text.wrap(
                tickDatum.tickLabel,
<<<<<<< HEAD
                maxLabelWidth,
                maxLabelHeight,
=======
                maxWidth ?? defaultMaxWidth,
                maxHeight ?? defaultMaxHeight,
>>>>>>> 347b9d00
                labelProps,
                'hyphenate'
            );
        });

        return { tickData, index, autoRotation: 0, terminate: true };
    }

    protected updateTitle({
        anyTickVisible,
        sideFlag,
    }: {
        anyTickVisible: boolean;
        sideFlag: ChartAxisLabelFlipFlag;
    }): void {
        const {
            rotation,
            title,
            _titleCaption,
            lineNode,
            range: requestedRange,
            tickLineGroup,
            tickLabelGroup,
            moduleCtx: { callbackCache },
        } = this;

        if (!title) {
            _titleCaption.enabled = false;
            return;
        }

<<<<<<< HEAD
        const { formatter = (params: AgAxisCaptionFormatterParams) => params.defaultValue } = title;
=======
        const { formatter = (params) => params.defaultValue } = title;
>>>>>>> 347b9d00

        _titleCaption.enabled = title.enabled;
        _titleCaption.fontFamily = title.fontFamily;
        _titleCaption.fontSize = title.fontSize;
        _titleCaption.fontStyle = title.fontStyle;
        _titleCaption.fontWeight = title.fontWeight;
        _titleCaption.color = title.color;
        _titleCaption.wrapping = title.wrapping;

        let titleVisible = false;
        const titleNode = _titleCaption.node;
        if (title.enabled && lineNode.visible) {
            titleVisible = true;

            const parallelFlipRotation = normalizeAngle360(rotation);
            const padding = Caption.PADDING;
            const titleRotationFlag =
                sideFlag === -1 && parallelFlipRotation > Math.PI && parallelFlipRotation < Math.PI * 2 ? -1 : 1;

            titleNode.rotation = (titleRotationFlag * sideFlag * Math.PI) / 2;
            titleNode.x = Math.floor((titleRotationFlag * sideFlag * (requestedRange[0] + requestedRange[1])) / 2);

            let bboxYDimension = 0;

            if (anyTickVisible) {
                const tickBBox = Group.computeBBox([tickLineGroup, tickLabelGroup]);
                const tickWidth = rotation === 0 ? tickBBox.width : tickBBox.height;
                if (Math.abs(tickWidth) < Infinity) {
                    bboxYDimension += tickWidth;
                }
            }

            titleNode.setProperties({
                y:
                    sideFlag === -1
                        ? Math.floor(titleRotationFlag * (-padding - bboxYDimension))
                        : Math.floor(-padding - bboxYDimension),
                textBaseline: titleRotationFlag === 1 ? 'bottom' : 'top',
                text: callbackCache.call(formatter, this.getTitleFormatterParams()),
            });
        }

        titleNode.visible = titleVisible;
    }

    // For formatting (nice rounded) tick values.
    formatTick(datum: any, index: number): string {
        const {
            label,
            labelFormatter,
            fractionDigits,
            moduleCtx: { callbackCache },
        } = this;

        if (label.formatter) {
            const defaultValue = fractionDigits > 0 ? datum : String(datum);
            return (
                callbackCache.call(label.formatter, {
                    value: defaultValue,
                    index,
                    fractionDigits,
                    formatter: labelFormatter,
                }) ?? defaultValue
            );
        } else if (labelFormatter) {
            return callbackCache.call(labelFormatter, datum) ?? String(datum);
        }
        // The axis is using a logScale or the`datum` is an integer, a string or an object
        return String(datum);
    }

    // For formatting arbitrary values between the ticks.
    formatDatum(datum: any): string {
        return String(datum);
    }

    maxThickness: number = Infinity;

    computeBBox(): BBox {
        return this.axisGroup.computeBBox();
    }

    initCrossLine(crossLine: CrossLine) {
        crossLine.scale = this.scale;
        crossLine.gridLength = this.gridLength;
    }

    isAnySeriesActive() {
        return this.boundSeries.some((s) => this.includeInvisibleDomains || s.isEnabled());
    }

    clipTickLines(x: number, y: number, width: number, height: number) {
        this.tickLineGroup.setClipRectInGroupCoordinateSpace(new BBox(x, y, width, height));
    }

    clipGrid(x: number, y: number, width: number, height: number) {
        this.gridGroup.setClipRectInGroupCoordinateSpace(new BBox(x, y, width, height));
    }

    calculatePadding(min: number, _max: number): [number, number] {
        return [Math.abs(min * 0.01), Math.abs(min * 0.01)];
    }

    protected getTitleFormatterParams() {
        const boundSeries = this.boundSeries.reduce<AgAxisCaptionFormatterParams['boundSeries']>((acc, next) => {
            const keys = next.getKeys(this.direction);
            const names = next.getNames(this.direction);
            for (let idx = 0; idx < keys.length; idx++) {
                acc.push({
                    key: keys[idx],
                    name: names[idx],
                });
            }
            return acc;
        }, []);
        return {
            direction: this.direction,
            boundSeries,
            defaultValue: this.title?.text,
        };
    }

    normaliseDataDomain(d: D[]): { domain: D[]; clipped: boolean } {
        return { domain: d, clipped: false };
    }

    getLayoutState(): AxisLayout {
        return {
            rect: this.computeBBox(),
            gridPadding: this.gridPadding,
            seriesAreaPadding: this.seriesAreaPadding,
            tickSize: this.tick.size,
            ...this.layout,
        };
    }

    protected createAxisContext(): AxisContext {
        return {
            axisId: this.id,
            direction: this.direction,
            continuous: this.scale instanceof ContinuousScale,
            keys: () => this.boundSeries.flatMap((s) => s.getKeys(this.direction)),
            scaleValueFormatter: (specifier: string) => this.scale.tickFormat?.({ specifier }) ?? undefined,
            scaleBandwidth: () => this.scale.bandwidth ?? 0,
            scaleConvert: (val) => this.scale.convert(val),
            scaleInvert: (val) => this.scale.invert?.(val) ?? undefined,
        };
    }

    addModule(module: AxisOptionModule) {
        if (this.modules[module.optionsKey] != null) {
            throw new Error('AG Charts - module already initialised: ' + module.optionsKey);
        }

        this.axisContext ??= this.createAxisContext();

        const moduleInstance = new module.instanceConstructor({
            ...this.moduleCtx,
            parent: this.axisContext,
        });
        this.modules[module.optionsKey] = { instance: moduleInstance };

        (this as any)[module.optionsKey] = moduleInstance;
    }

    removeModule(module: AxisOptionModule) {
        this.modules[module.optionsKey]?.instance?.destroy();
        delete this.modules[module.optionsKey];
        delete (this as any)[module.optionsKey];
    }

    isModuleEnabled(module: AxisOptionModule) {
        return this.modules[module.optionsKey] != null;
    }

    animateReadyUpdate(diff: AxisUpdateDiff) {
        if (!diff.changed) {
            this.resetSelectionNodes();
            return;
        }

        const { gridLineGroupSelection, tickLineGroupSelection, tickLabelGroupSelection } = this;
        const removedCount = Object.keys(diff.removed).length;

        if (removedCount === diff.tickCount) {
            this.resetSelectionNodes();
            return;
        }

        const animationGroup = `${this.id}_${Math.random()}`;

        tickLabelGroupSelection.each((node, datum) => {
            this.animateSelectionNode(tickLabelGroupSelection, diff, node, datum, animationGroup);
        });
        gridLineGroupSelection.each((node, datum) => {
            this.animateSelectionNode(gridLineGroupSelection, diff, node, datum, animationGroup);
        });
        tickLineGroupSelection.each((node, datum) => {
            this.animateSelectionNode(tickLineGroupSelection, diff, node, datum, animationGroup);
        });
    }

    private animateSelectionNode(
        selection: Selection<Text | Line, any>,
        diff: AxisUpdateDiff,
        node: Text | Line,
        datum: TickDatum,
        _animationGroup: string
    ) {
        let from = { translationY: node.translationY, opacity: 1 };
        const to = { translationY: Math.round(datum.translationY), opacity: 1 };

        const datumId = datum.tickLabel;
        if (diff.added[datumId]) {
            from = { translationY: to.translationY, opacity: 0 };
        } else if (diff.removed[datumId]) {
            to.opacity = 0;
        }

        this.animationManager.animate({
            id: `${this.id}_ready-update_${node.id}`,
            from,
            to,
            ease: easing.easeOut,
            disableInteractions: false,
            // throttleId: this.id,
            // throttleGroup: animationGroup,
            onUpdate(props) {
                node.setProperties(props);
            },
            onComplete() {
                selection.cleanup();
            },
        });
    }

    private resetSelectionNodes() {
        const { gridLineGroupSelection, tickLineGroupSelection, tickLabelGroupSelection } = this;

        gridLineGroupSelection.cleanup();
        tickLineGroupSelection.cleanup();
        tickLabelGroupSelection.cleanup();

        // We need raw `translationY` values on `datum` for accurate label collision detection in axes.update()
        // But node `translationY` values must be rounded to get pixel grid alignment
        const resetFn = (node: Line | Text) => {
            node.translationY = Math.round(node.datum.translationY);
            node.opacity = 1;
        };
        gridLineGroupSelection.each(resetFn);
        tickLineGroupSelection.each(resetFn);
        tickLabelGroupSelection.each(resetFn);
    }

    private calculateUpdateDiff(previous: string[], tickData: TickData): AxisUpdateDiff {
        const added = new Set<string>();
        const removed = new Set<string>();

        const tickCount = Math.max(previous.length, tickData.ticks.length);

        for (let i = 0; i < tickCount; i++) {
            const prev = previous[i];
            const tick = tickData.ticks[i]?.tickId;

            if (prev === tick) {
                continue;
            }

            if (removed.has(tick)) {
                removed.delete(tick);
            } else if (tick) {
                added.add(tick);
            }

            if (added.has(prev)) {
                added.delete(prev);
            } else if (prev) {
                removed.add(prev);
            }
        }

        const addedKeys: { [key: string]: true } = {};
        const removedKeys: { [key: string]: true } = {};
        added.forEach((a) => {
            addedKeys[a] = true;
        });
        removed.forEach((r) => {
            removedKeys[r] = true;
        });

        return {
            changed: added.size > 0 || removed.size > 0,
            tickCount,
            added: addedKeys,
            removed: removedKeys,
        };
    }
}<|MERGE_RESOLUTION|>--- conflicted
+++ resolved
@@ -1,28 +1,10 @@
 import { Caption } from './caption';
-<<<<<<< HEAD
-import { createId } from './util/id';
-import { normalizeAngle360, toRadians } from './util/angle';
-import { areArrayNumbersEqual } from './util/equal';
-import type { CrossLine } from './chart/crossline/crossLine';
-import { CartesianCrossLine } from './chart/crossline/cartesianCrossLine';
-import { Validate, BOOLEAN, ARRAY, STRING_ARRAY, predicateWithMessage } from './util/validation';
-import { Layers } from './chart/layers';
-import type { PointLabelDatum } from './util/labelPlacement';
-import { axisLabelsOverlap } from './util/labelPlacement';
-import { ContinuousScale } from './scale/continuousScale';
-import { Matrix } from './scene/matrix';
-import { TimeScale } from './scale/timeScale';
-import type { AgAxisCaptionFormatterParams, AgAxisGridStyle } from './options/agChartOptions';
-import { LogScale } from './scale/logScale';
-import { extent } from './util/array';
-=======
 import { AxisLabel } from './chart/axis/axisLabel';
 import { AxisLine } from './chart/axis/axisLine';
 import type { TickCount, TickInterval } from './chart/axis/axisTick';
 import { AxisTick } from './chart/axis/axisTick';
 import type { AxisTitle } from './chart/axis/axisTitle';
 import type { BoundSeries, ChartAxis, ChartAxisLabel, ChartAxisLabelFlipFlag } from './chart/chartAxis';
->>>>>>> 347b9d00
 import { ChartAxisDirection } from './chart/chartAxisDirection';
 import { CartesianCrossLine } from './chart/crossline/cartesianCrossLine';
 import type { CrossLine } from './chart/crossline/crossLine';
@@ -1080,29 +1062,6 @@
     }
 
     protected updateSelections(data: TickDatum[]) {
-<<<<<<< HEAD
-        const getDatumId = (datum: TickDatum) => datum.tickId;
-        this.gridLineGroupSelection.update(
-            this.gridLength ? data : [],
-            (group) => {
-                group.append(new Line({ tag: Tags.GridLine }));
-            },
-            getDatumId
-        );
-        this.tickLineGroupSelection.update(
-            data,
-            (group) => {
-                group.appendChild(new Line({ tag: Tags.TickLine }));
-            },
-            getDatumId
-        );
-        this.tickLabelGroupSelection.update(
-            data,
-            (group) => {
-                group.appendChild(new Text({ tag: Tags.TickLabel }));
-            },
-            getDatumId
-=======
         this.gridLineGroupSelection.update(
             this.gridLength ? data : [],
             (group) => group.append(new Line({ tag: Tags.GridLine })),
@@ -1117,7 +1076,6 @@
             data,
             (group) => group.appendChild(new Text({ tag: Tags.TickLabel })),
             (datum: TickDatum) => datum.tickId
->>>>>>> 347b9d00
         );
     }
 
@@ -1200,13 +1158,8 @@
         tickData.ticks.forEach((tickDatum) => {
             tickDatum.tickLabel = Text.wrap(
                 tickDatum.tickLabel,
-<<<<<<< HEAD
-                maxLabelWidth,
-                maxLabelHeight,
-=======
                 maxWidth ?? defaultMaxWidth,
                 maxHeight ?? defaultMaxHeight,
->>>>>>> 347b9d00
                 labelProps,
                 'hyphenate'
             );
@@ -1238,11 +1191,7 @@
             return;
         }
 
-<<<<<<< HEAD
-        const { formatter = (params: AgAxisCaptionFormatterParams) => params.defaultValue } = title;
-=======
         const { formatter = (params) => params.defaultValue } = title;
->>>>>>> 347b9d00
 
         _titleCaption.enabled = title.enabled;
         _titleCaption.fontFamily = title.fontFamily;
