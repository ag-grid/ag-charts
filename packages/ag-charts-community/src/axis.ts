--- conflicted
+++ resolved
@@ -1481,33 +1481,15 @@
 
         const datumId = datum.tickLabel;
         if (diff.added[datumId]) {
-<<<<<<< HEAD
             from = { translationY: to.translationY, opacity: 0 };
-            delay += duration;
         } else if (diff.removed[datumId]) {
             to.opacity = 0;
-            delay = 0;
         }
 
         this.animationManager.animate({
             id: `${this.id}_ready-update_${node.id}`,
             from,
             to,
-            delay,
-=======
-            translate = { from: roundedTranslationY, to: roundedTranslationY };
-            opacity = { from: 0, to: 1 };
-        } else if (diff.removed[datumId]) {
-            opacity = { from: 1, to: 0 };
-        }
-
-        const duration = this.animationManager.defaultDuration();
-        const props = [translate, opacity];
-
-        this.animationManager.animateManyWithThrottle(`${this.id}_ready-update_${node.id}`, props, {
-            disableInteractions: false,
->>>>>>> f812a66a
-            duration,
             ease: easing.easeOutSine,
             disableInteractions: false,
             // throttleId: this.id,
