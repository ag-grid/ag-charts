import { Logger } from './logger';
import { isProperties } from './properties';
import { isArray, isDate, isFunction, isHtmlElement, isObject, isPlainObject, isRegExp } from './type-guards';
import type { DeepPartial } from './types';

const CLASS_INSTANCE_TYPE = 'class-instance';

export interface JsonMergeOptions {
    /** Contains a list of properties where deep clones should be avoided */
    avoidDeepClone: string[];
}

/**
 * Performs a recursive JSON-diff between a source and target JSON structure.
 *
 * On a per-property basis, takes the target property value where:
 * - types are different.
 * - type is primitive.
 * - type is array and length or content have changed.
 *
 * @param source starting point for diff
 * @param target target for diff vs. source
 *
 * @returns `null` if no differences, or an object with the subset of properties that have changed.
 */
export function jsonDiff<T extends unknown>(source: T, target: T): Partial<T> | null {
    if (isArray(target)) {
        if (
            !isArray(source) ||
            source.length !== target.length ||
<<<<<<< HEAD
            target.some((v, i) => jsonDiff(source[i], v) !== null)
=======
            target.some((v, i) => jsonDiff(source[i], v) != null)
>>>>>>> b4023e11
        ) {
            return target;
        }
    } else if (isPlainObject(target)) {
        if (!isPlainObject(source)) {
            return target;
        }
        const result = {} as Partial<T>;
        const allKeys = new Set([
            ...(Object.keys(source) as Array<keyof T>),
            ...(Object.keys(target) as Array<keyof T>),
        ]);
        for (const key of allKeys) {
            // Cheap-and-easy equality check.
            if (source[key] === target[key]) {
                continue;
            }
            if (typeof source[key] !== typeof target[key]) {
                result[key] = target[key];
            } else {
                const diff = jsonDiff(source[key], target[key]);
                if (diff !== null) {
                    result[key] = diff as T[keyof T];
                }
            }
        }
        return Object.keys(result).length ? result : null;
    } else if (source !== target) {
        return target;
    }
    return null;
}

/**
 * Recursively clones of primitives and objects.
 *
 * @param source object | array
 * @param options
 *
 * @return deep clone of source
 */
export function deepClone<T>(source: T, options?: { shallow?: string[] }): T {
    if (isArray(source)) {
        return source.map((item) => deepClone(item, options)) as T;
    }
    if (isPlainObject(source)) {
        return Object.entries(source).reduce<{ [key: string]: unknown }>((result, [key, value]) => {
            result[key] = options?.shallow?.includes(key) ? shallowClone(value) : deepClone(value, options);
            return result;
        }, {}) as T;
    }
    return shallowClone(source);
}

/**
 * Clones of primitives and objects.
 *
 * @param source any value
 *
 * @return shallow clone of source
 */
export function shallowClone<T>(source: T): T {
    if (isArray(source)) {
        return [...source] as T;
    }
    if (isPlainObject(source)) {
        return { ...source };
    }
    if (isDate(source)) {
        return new Date(source) as T;
    }
    if (isRegExp(source)) {
        return new RegExp(source.source, source.flags) as T;
    }
    return source;
}

/**
 * Walk the given JSON object graphs, invoking the visit() callback for every object encountered.
 * Arrays are descended into without a callback, however their elements will have the visit()
 * callback invoked if they are objects.
 *
 * @param json to traverse
 * @param visit callback for each non-primitive and non-array object found
 * @param opts
 * @param opts.skip property names to skip when walking
 * @param jsons to traverse in parallel
 */
export function jsonWalk<T>(json: T, visit: (...nodes: T[]) => void, opts?: { skip?: string[] }, ...jsons: T[]) {
    if (isArray(json)) {
        visit(json, ...jsons);
        json.forEach((node, index) => {
            jsonWalk(node, visit, opts, ...keyMapper(jsons, index));
        });
    } else if (isPlainObject(json)) {
        visit(json, ...jsons);
        for (const key of Object.keys(json)) {
            if (opts?.skip?.includes(key)) {
                continue;
            }
            const value = json[key as keyof T] as T;
            if (isArray(value) || isPlainObject(value)) {
                jsonWalk(value, visit, opts, ...keyMapper(jsons, key));
            }
        }
    }
}

export type JsonApplyParams = {
    constructors?: Record<string, new () => any>;
    constructedArrays?: WeakMap<Array<any>, new () => any>;
    allowedTypes?: Record<string, ReturnType<typeof classify>[]>;
};

/**
 * Recursively apply a JSON object into a class-hierarchy, optionally instantiating certain classes
 * by property name.
 *
 * @param target to apply source JSON properties into
 * @param source to be applied
 * @param params
 * @param params.path path for logging/error purposes, to aid with pinpointing problems
 * @param params.matcherPath path for pattern matching, to lookup allowedTypes override.
 * @param params.skip property names to skip from the source
 * @param params.constructors dictionary of property name to class constructors for properties that
 *                            require object construction
 * @param params.constructedArrays map stores arrays which items should be initialised
 *                                 using a class constructor
 * @param params.allowedTypes overrides by path for allowed property types
 */
export function jsonApply<Target extends object, Source extends DeepPartial<Target>>(
    target: Target,
    source?: Source,
    params: {
        path?: string;
        matcherPath?: string;
        skip?: string[];
        idx?: number;
    } & JsonApplyParams = {}
): Target {
    const {
        path,
        matcherPath = path ? path.replace(/(\[[0-9+]+])/i, '[]') : undefined,
        skip = [],
        constructors = {},
        constructedArrays = new WeakMap(),
        allowedTypes = {},
        idx,
    } = params;

    if (target == null) {
        throw new Error(`AG Charts - target is uninitialised: ${path ?? '<root>'}`);
    }
    if (source == null) {
        return target;
    }

    if (isProperties(target)) {
        return target.set(source);
    }

    const targetAny = target as any;
    if (idx != null && '_declarationOrder' in targetAny) {
        targetAny['_declarationOrder'] = idx;
    }

    const targetType = classify(target);
    for (const property in source) {
        const propertyMatcherPath = `${matcherPath ? matcherPath + '.' : ''}${property}`;
        if (skip.indexOf(propertyMatcherPath) >= 0) {
            continue;
        }

        const newValue = source[property];
        const propertyPath = `${path ? path + '.' : ''}${property}`;
        const targetClass = targetAny.constructor;
        const currentValue = targetAny[property];
        let ctr = constructors[propertyMatcherPath] ?? constructors[property];
        try {
            const currentValueType = classify(currentValue);
            const newValueType = classify(newValue);

            if (targetType === CLASS_INSTANCE_TYPE && !(property in target || Object.hasOwn(targetAny, property))) {
                Logger.warn(`unable to set [${propertyPath}] in ${targetClass?.name} - property is unknown`);
                continue;
            }

            const allowableTypes = allowedTypes[propertyMatcherPath] ?? [currentValueType];
            if (currentValueType === CLASS_INSTANCE_TYPE && newValueType === 'object') {
                // Allowed, this is the common case! - do not error.
            } else if (currentValueType != null && newValueType != null && !allowableTypes.includes(newValueType)) {
                Logger.warn(
                    `unable to set [${propertyPath}] in ${targetClass?.name} - can't apply type of [${newValueType}], allowed types are: [${allowableTypes}]`
                );
                continue;
            }

            if (newValueType === 'array') {
                ctr = ctr ?? constructedArrays.get(currentValue) ?? constructors[`${propertyMatcherPath}[]`];
                if (isProperties(targetAny[property])) {
                    targetAny[property].set(newValue);
                } else if (ctr != null) {
                    const newValueArray: any[] = newValue as any;
                    targetAny[property] = newValueArray.map((v, idx) =>
                        jsonApply(new ctr(), v, {
                            ...params,
                            path: propertyPath,
                            matcherPath: propertyMatcherPath + '[]',
                            idx,
                        })
                    );
                } else {
                    targetAny[property] = newValue;
                }
            } else if (newValueType === CLASS_INSTANCE_TYPE) {
                targetAny[property] = newValue;
            } else if (newValueType === 'object') {
                if (isProperties(currentValue)) {
                    targetAny[property].set(newValue);
                } else if (currentValue != null) {
                    jsonApply(currentValue, newValue as any, {
                        ...params,
                        path: propertyPath,
                        matcherPath: propertyMatcherPath,
                        idx: undefined,
                    });
                } else if (ctr != null) {
                    const obj = new ctr();
                    if (isProperties(obj)) {
                        targetAny[property] = obj.set(newValue as object);
                    } else {
                        targetAny[property] = jsonApply(obj, newValue, {
                            ...params,
                            path: propertyPath,
                            matcherPath: propertyMatcherPath,
                            idx: undefined,
                        });
                    }
                } else {
                    targetAny[property] = newValue;
                }
            } else if (isProperties(targetAny[property])) {
                targetAny[property].set(newValue);
            } else {
                targetAny[property] = newValue;
            }
        } catch (error: any) {
            Logger.warn(`unable to set [${propertyPath}] in [${targetClass?.name}]; nested error is: ${error.message}`);
        }
    }

    return target;
}

function keyMapper<T>(data: T[], key: string | number) {
    return data.map((dataObject: T | undefined) => dataObject?.[key as keyof T] as T);
}

type Classification = RestrictedClassification | 'function' | 'class-instance';
type RestrictedClassification = 'array' | 'object' | 'primitive';
/**
 * Classify the type of value to assist with handling for merge purposes.
 */
function classify(value: any): Classification | null {
    if (value == null) {
        return null;
    }
    if (isHtmlElement(value) || isDate(value)) {
        return 'primitive';
    }
    if (isArray(value)) {
        return 'array';
    }
    if (isObject(value)) {
        return isPlainObject(value) ? 'object' : CLASS_INSTANCE_TYPE;
    }
    if (isFunction(value)) {
        return 'function';
    }
    return 'primitive';
}<|MERGE_RESOLUTION|>--- conflicted
+++ resolved
@@ -28,11 +28,7 @@
         if (
             !isArray(source) ||
             source.length !== target.length ||
-<<<<<<< HEAD
-            target.some((v, i) => jsonDiff(source[i], v) !== null)
-=======
             target.some((v, i) => jsonDiff(source[i], v) != null)
->>>>>>> b4023e11
         ) {
             return target;
         }
