--- conflicted
+++ resolved
@@ -17,11 +17,7 @@
 }
 
 export function checkDatum<T>(value: T, isContinuousScale: boolean): boolean {
-<<<<<<< HEAD
-    return (!isContinuousScale || isContinuous(value)) && value != null;
-=======
     return value != null && (!isContinuousScale || isContinuous(value));
->>>>>>> f5ac5ae6
 }
 
 /**
