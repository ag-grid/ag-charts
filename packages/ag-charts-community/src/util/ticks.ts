import { times } from './array';
import { Logger } from './logger';
import { countFractionDigits } from './number';
import { numberFormat, parseFormat } from './numberFormat';
import timeDay from './time/day';
import {
    durationDay,
    durationHour,
    durationMinute,
    durationMonth,
    durationSecond,
    durationWeek,
    durationYear,
} from './time/duration';
import timeHour from './time/hour';
import { type CountableTimeInterval, TimeInterval } from './time/interval';
import timeMillisecond from './time/millisecond';
import timeMinute from './time/minute';
import timeMonth from './time/month';
import timeSecond from './time/second';
import timeWeek from './time/week';
import timeYear from './time/year';

const tInterval = (timeInterval: CountableTimeInterval, baseDuration: number, step: number) => ({
    duration: baseDuration * step,
    timeInterval,
    step,
});

export const TickIntervals = [
    tInterval(timeSecond, durationSecond, 1),
    tInterval(timeSecond, durationSecond, 5),
    tInterval(timeSecond, durationSecond, 15),
    tInterval(timeSecond, durationSecond, 30),
    tInterval(timeMinute, durationMinute, 1),
    tInterval(timeMinute, durationMinute, 5),
    tInterval(timeMinute, durationMinute, 15),
    tInterval(timeMinute, durationMinute, 30),
    tInterval(timeHour, durationHour, 1),
    tInterval(timeHour, durationHour, 3),
    tInterval(timeHour, durationHour, 6),
    tInterval(timeHour, durationHour, 12),
    tInterval(timeDay, durationDay, 1),
    tInterval(timeDay, durationDay, 2),
    tInterval(timeWeek, durationWeek, 1),
    tInterval(timeWeek, durationWeek, 2),
    tInterval(timeWeek, durationWeek, 3),
    tInterval(timeMonth, durationMonth, 1),
    tInterval(timeMonth, durationMonth, 2),
    tInterval(timeMonth, durationMonth, 3),
    tInterval(timeMonth, durationMonth, 4),
    tInterval(timeMonth, durationMonth, 6),
    tInterval(timeYear, durationYear, 1),
];

export const TickMultipliers = [1, 2, 5, 10];

export function createTicks(
    start: number,
    stop: number,
    count: number,
    minCount?: number,
    maxCount?: number
): number[] {
    if (count < 2) {
        return range(start, stop, stop - start);
    }
    const step = tickStep(start, stop, count, minCount, maxCount);
    if (isNaN(step)) {
        return [];
    }
    start = Math.ceil(start / step) * step;
    stop = Math.floor(stop / step) * step;
    return range(start, stop, step);
}

export function getTickInterval(
    start: number,
    stop: number,
    count: number,
    minCount?: number,
    maxCount?: number,
    targetInterval?: number
): TimeInterval {
    const target = targetInterval ?? Math.abs(stop - start) / Math.max(count, 1);

    let i = 0;
    for (const tickInterval of TickIntervals) {
        if (target <= tickInterval.duration) break;
        i++;
    }

    if (i === 0) {
        const step = Math.max(tickStep(start, stop, count, minCount, maxCount), 1);
        return timeMillisecond.every(step);
    } else if (i === TickIntervals.length) {
        const step =
            targetInterval == null ? tickStep(start / durationYear, stop / durationYear, count, minCount, maxCount) : 1;
        return timeYear.every(step);
    }

    const i0 = TickIntervals[i - 1];
    const i1 = TickIntervals[i];
    const { timeInterval, step } = target - i0.duration < i1.duration - target ? i0 : i1;
    return timeInterval.every(step);
}

export function tickStep(start: number, end: number, count: number, minCount = 0, maxCount = Infinity): number {
    if (start === end) {
        return 1;
    }
    if (count < 1) {
        return NaN;
    }

    const extent = Math.abs(end - start);
    const step = 10 ** Math.floor(Math.log10(extent / count));

    let m = NaN,
        minDiff = Infinity,
        isInBounds = false;
    for (const multiplier of TickMultipliers) {
        const c = Math.ceil(extent / (multiplier * step));
        const validBounds = c >= minCount && c <= maxCount;
        if (isInBounds && !validBounds) continue;
        const diffCount = Math.abs(c - count);
        if (minDiff > diffCount || isInBounds !== validBounds) {
            isInBounds ||= validBounds;
            minDiff = diffCount;
            m = multiplier;
        }
    }

    return m * step;
}

<<<<<<< HEAD
export function tickFormat(ticks: any[], format?: string): (n: number | { valueOf(): number }) => string {
    const options = parseFormat(format ?? ',f');
=======
function decimalPlaces(decimal: string) {
    for (let i = decimal.length - 1; i >= 0; i -= 1) {
        if (decimal[i] !== '0') {
            return i + 1;
        }
    }
    return 0;
}

export function tickFormat(ticks: any[], formatter?: string): (n: number | { valueOf(): number }) => string {
    const options = parseFormat(formatter ?? ',f');
>>>>>>> 1f2f3f32
    if (options.precision == null || isNaN(options.precision)) {
        if (!options.type || 'eEFgGnprs'.includes(options.type)) {
            options.precision = Math.max(
                ...ticks.map((x) => {
                    if (!Number.isFinite(x)) return 0;
                    const [integer, decimal] = x.toExponential((options.type ? 6 : 12) - 1).split(/\.|e/g);
                    return (integer !== '1' && integer !== '-1' ? 1 : 0) + decimalPlaces(decimal) + 1;
                })
            );
        } else if ('f%'.includes(options.type)) {
            options.precision = Math.max(
                ...ticks.map((x) => {
                    if (!Number.isFinite(x) || x === 0) return 0;
                    const l = Math.floor(Math.log10(Math.abs(x)));
                    const digits = options.type ? 6 : 12;
                    const [_integer, decimal] = x.toExponential(digits - 1).split(/\.|e/g);
                    const decimalLength = decimalPlaces(decimal);
                    return Math.max(0, decimalLength - l);
                })
            );
        }
    }
    const formatter = numberFormat(options);
    return (n) => formatter(Number(n));
}

export function range(start: number, end: number, step: number): number[] {
    const n = Math.ceil(Math.abs(end - start) / step);
    const f = 10 ** countFractionDigits(step);
    const d0 = Math.min(start, end);

    return times(n + 1, (i) => Math.round((d0 + step * i) * f) / f);
}

export function isDenseInterval(count: number, availableRange: number) {
    if (count >= availableRange) {
        Logger.warnOnce(
            `the configured interval results in more than 1 item per pixel, ignoring. Supply a larger interval or omit this configuration`
        );
        return true;
    }
    return false;
}

export function niceTicksDomain(start: number, end: number) {
    const extent = Math.abs(end - start);
    const step = 10 ** Math.floor(Math.log10(extent));

    let minError = Infinity,
        ticks = [start, end];
    for (const multiplier of TickMultipliers) {
        const m = multiplier * step;
        const d0 = Math.floor(start / m) * m;
        const d1 = Math.ceil(end / m) * m;
        const error = 1 - extent / Math.abs(d1 - d0);
        if (minError > error) {
            minError = error;
            ticks = [d0, d1];
        }
    }
    return ticks;
}<|MERGE_RESOLUTION|>--- conflicted
+++ resolved
@@ -134,10 +134,6 @@
     return m * step;
 }
 
-<<<<<<< HEAD
-export function tickFormat(ticks: any[], format?: string): (n: number | { valueOf(): number }) => string {
-    const options = parseFormat(format ?? ',f');
-=======
 function decimalPlaces(decimal: string) {
     for (let i = decimal.length - 1; i >= 0; i -= 1) {
         if (decimal[i] !== '0') {
@@ -147,9 +143,8 @@
     return 0;
 }
 
-export function tickFormat(ticks: any[], formatter?: string): (n: number | { valueOf(): number }) => string {
-    const options = parseFormat(formatter ?? ',f');
->>>>>>> 1f2f3f32
+export function tickFormat(ticks: any[], format?: string): (n: number | { valueOf(): number }) => string {
+    const options = parseFormat(format ?? ',f');
     if (options.precision == null || isNaN(options.precision)) {
         if (!options.type || 'eEFgGnprs'.includes(options.type)) {
             options.precision = Math.max(
