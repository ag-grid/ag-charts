// @todo(AG-10085): Improve types for this
export type NumericTicks = number[] & {
    fractionDigits: number;
};

export const createNumericTicks = (fractionDigits: number, takingValues: number[] = []): NumericTicks =>
    Object.assign(takingValues, { fractionDigits });

export default function (
    start: number,
    stop: number,
    count: number,
    minCount?: number,
    maxCount?: number
): NumericTicks {
    if (count < 2) {
        return range(start, stop, stop - start);
    }
    const step = tickStep(start, stop, count, minCount, maxCount);
    if (isNaN(step)) {
        return createNumericTicks(0);
    }
    start = Math.ceil(start / step) * step;
    stop = Math.floor(stop / step) * step;
    return range(start, stop, step);
}

const tickMultipliers = [1, 2, 5, 10];

export function tickStep(a: number, b: number, count: number, minCount = 0, maxCount = Infinity): number {
    const extent = Math.abs(b - a);
    const rawStep = extent / count;
    const power = Math.floor(Math.log10(rawStep));
    const step = Math.pow(10, power);
    const m = tickMultipliers
        .map((multiplier) => {
            const s = multiplier * step;
            const c = Math.ceil(extent / s);
            const isWithinBounds = c >= minCount && c <= maxCount;
            const diffCount = Math.abs(c - count);
            return { multiplier, isWithinBounds, diffCount };
        })
        .sort((a, b) => {
            if (a.isWithinBounds !== b.isWithinBounds) {
                return a.isWithinBounds ? -1 : 1;
            }
            return a.diffCount - b.diffCount;
        })[0].multiplier;
    if (!m || isNaN(m)) {
        return NaN;
    }
    return m * step;
}

export function singleTickDomain(a: number, b: number): number[] {
    const extent = Math.abs(b - a);
    const power = Math.floor(Math.log10(extent));
    const step = Math.pow(10, power);

    const d0 = Math.min(a, b);
    const d1 = Math.max(a, b);

    return tickMultipliers
        .map((multiplier) => {
            const s = multiplier * step;
            const start = Math.floor(d0 / s) * s;
            const end = Math.ceil(d1 / s) * s;
            const error = 1 - extent / (end - start);
            const domain = [start, end];
            return { error, domain };
        })
        .sort((a, b) => a.error - b.error)[0].domain;
}

export function range(start: number, stop: number, step: number): NumericTicks {
    const countDigits = (expNo: string) => {
        const parts = expNo.split('e');
        return Math.max((parts[0].split('.')[1]?.length ?? 0) - Number(parts[1]), 0);
    };

    const d0 = Math.min(start, stop);
    const d1 = Math.max(start, stop);

    const fractionalDigits = countDigits((step % 1).toExponential());
    const f = Math.pow(10, fractionalDigits);
<<<<<<< HEAD
    const n = Math.ceil((stop - start) / step);
    const values = createNumericTicks(fractionalDigits);
=======
    const n = Math.ceil((d1 - d0) / step);
    const values = new NumericTicks(fractionalDigits);
>>>>>>> 85c1554c

    for (let i = 0; i <= n; i++) {
        const value = d0 + step * i;
        values.push(Math.round(value * f) / f);
    }

    return values;
}<|MERGE_RESOLUTION|>--- conflicted
+++ resolved
@@ -83,13 +83,8 @@
 
     const fractionalDigits = countDigits((step % 1).toExponential());
     const f = Math.pow(10, fractionalDigits);
-<<<<<<< HEAD
-    const n = Math.ceil((stop - start) / step);
+    const n = Math.ceil((d1 - d0) / step);
     const values = createNumericTicks(fractionalDigits);
-=======
-    const n = Math.ceil((d1 - d0) / step);
-    const values = new NumericTicks(fractionalDigits);
->>>>>>> 85c1554c
 
     for (let i = 0; i <= n; i++) {
         const value = d0 + step * i;
