import type { ThemeName } from '@stores/themeStore';
import { filterPropertyKeys } from '@utils/jsCodeShiftUtils';
import j from 'jscodeshift';

import * as agCharts from 'ag-charts-enterprise';

// eslint-disable-next-line @nx/enforce-module-boundaries
import { parseExampleOptions } from '../../../../../ag-charts-community/src/chart/test/load-example';

/**
 * JS Code Shift transformer to generate plain entry file
 */

function transformer(sourceFile: string, dataFile?: string, themeName?: ThemeName) {
    const root = j(sourceFile);
    const optionsExpression = root
        .find(j.VariableDeclarator, { id: { type: 'Identifier', name: 'options' } })
        .find(j.ObjectExpression);

    // Find and remove properties in the 'options' object
    const propertiesToRemove = ['subtitle', 'footnote', 'legend', 'gradientLegend'];

    optionsExpression.forEach((path) => {
        path.node.properties = filterPropertyKeys({
            removePropertyKeys: propertiesToRemove,
            properties: path.node.properties,
        });
    });

    const optionsNode = optionsExpression.get(0).node;

    // Remove padding
    optionsNode.properties = optionsNode.properties.filter((property: any) => property.key?.name !== 'padding');
    const optionsExpressionProperties = optionsNode.properties;

    // Add disabled legend
    const legendPropertyNode = j.property(
        'init',
        j.identifier('legend'),
        j.objectExpression([j.property('init', j.identifier('enabled'), j.literal(false))])
    );
    optionsExpressionProperties.push(legendPropertyNode);

    // Add disabled gradient legend
    const gradientLegendPropertyNode = j.property(
        'init',
        j.identifier('gradientLegend'),
        j.objectExpression([j.property('init', j.identifier('enabled'), j.literal(false))])
    );
    optionsExpressionProperties.push(gradientLegendPropertyNode);

    // Theme - Apply baseTheme and disable category axis autoRotate
    const themeNode = optionsExpression.find(j.Property, { key: { name: 'theme' } }).find(j.ObjectExpression);

    const baseThemeProperty = j.property('init', j.identifier('baseTheme'), j.literal(themeName ?? 'ag-default'));

    const themeCommonOverridesProperty = j.property(
        'init',
        j.identifier('common'),
        j.objectExpression([
            j.property(
                'init',
                j.identifier('axes'),
                j.objectExpression([
                    j.property(
                        'init',
                        j.identifier('category'),
                        j.objectExpression([
                            j.property(
                                'init',
                                j.identifier('label'),
                                j.objectExpression([
                                    j.property('init', j.identifier('autoRotate'), j.literal(false)),
                                    j.property('init', j.identifier('minSpacing'), j.literal(20)),
                                ])
                            ),
                        ])
                    ),
                ])
            ),
        ])
    );

    const themeOverridesProperty = j.property(
        'init',
        j.identifier('overrides'),
        j.objectExpression([themeCommonOverridesProperty])
    );

    if (themeNode.length > 0) {
        const themeNodeProperties = themeNode.get(0).node.properties;
        // Add baseTheme
        themeNodeProperties.push(baseThemeProperty);

        // Add overrides
        const overridesNode = themeNode.find(j.Property, { key: { name: 'overrides' } }).find(j.ObjectExpression);

        if (overridesNode.length > 0) {
            const overridesNodeProperties = overridesNode.get(0).node.properties;
            overridesNodeProperties.filter((property: any) => property.key?.value === 'common');
            overridesNodeProperties.push(themeCommonOverridesProperty);
        } else {
            themeNodeProperties.filter((property: any) => property.key?.value === 'overrides');
            themeNodeProperties.push(themeOverridesProperty);
        }
    } else {
        optionsExpressionProperties.filter((property: any) => property.key?.value === 'theme');
        optionsExpressionProperties.push(
            j.property('init', j.identifier('theme'), j.objectExpression([baseThemeProperty, themeOverridesProperty]))
        );
    }

    // Axes
    optionsExpression
        .find(j.Property, { key: { name: 'axes' } })
        .find(j.ObjectExpression)
        .forEach((path) => {
            const propertiesNode = path.node;

            // Remove axis title
            const title = propertiesNode.properties.find((prop) => prop.key.name === 'title');
            if (title) {
                propertiesNode.properties = filterPropertyKeys({
                    removePropertyKeys: ['title'],
                    properties: propertiesNode.properties,
                });
                propertiesNode.properties.push(
                    j.property(
                        'init',
                        j.identifier('title'),
                        j.objectExpression([j.property('init', j.identifier('enabled'), j.literal(false))])
                    )
                );
            }
        });

    // Padding
    const paddingPropertyNode = j.property(
        'init',
        j.identifier('padding'),
        j.objectExpression([
            j.property('init', j.identifier('top'), j.literal(10)),
            j.property('init', j.identifier('right'), j.literal(20)),
            j.property('init', j.identifier('bottom'), j.literal(10)),
            j.property('init', j.identifier('left'), j.literal(20)),
        ])
    );
    optionsExpressionProperties.push(paddingPropertyNode);

    const code = root.toSource();
<<<<<<< HEAD
    const options = parseExampleOptions('options', code, dataFile, {
        agCharts: agChartsEnterprise,
    });
=======
    const options = parseExampleOptions('options', code, dataFile, { agCharts });
>>>>>>> 98be01b9

    return { code, options };
}

export function transformPlainEntryFile(
    entryFile: string,
    dataFile?: string,
    themeName?: ThemeName
): { code: string; options: {} } {
    return transformer(entryFile, dataFile, themeName);
}<|MERGE_RESOLUTION|>--- conflicted
+++ resolved
@@ -148,13 +148,7 @@
     optionsExpressionProperties.push(paddingPropertyNode);
 
     const code = root.toSource();
-<<<<<<< HEAD
-    const options = parseExampleOptions('options', code, dataFile, {
-        agCharts: agChartsEnterprise,
-    });
-=======
     const options = parseExampleOptions('options', code, dataFile, { agCharts });
->>>>>>> 98be01b9
 
     return { code, options };
 }
