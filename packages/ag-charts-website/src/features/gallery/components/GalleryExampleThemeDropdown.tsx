--- conflicted
+++ resolved
@@ -18,13 +18,8 @@
                     ag-default
                 </option>
                 <option value="ag-default-dark">ag-default-dark</option>
-<<<<<<< HEAD
-                <option value="ag-excel">ag-excel</option>
-                <option value="ag-excel-dark">ag-excel-dark</option>
-=======
                 <option value="ag-sheets">ag-sheets</option>
                 <option value="ag-sheets-dark">ag-sheets-dark</option>
->>>>>>> 329ea55c
                 <option value="ag-polychroma">ag-polychroma</option>
                 <option value="ag-polychroma-dark">ag-polychroma-dark</option>
                 <option value="ag-vivid">ag-vivid</option>
