--- conflicted
+++ resolved
@@ -1,38 +1,20 @@
-import { type ThemeName, useTheme } from '@utils/hooks/useTheme';
+import { type BaseThemeName, useTheme } from '@utils/hooks/useTheme';
 import { type ChangeEvent, type FunctionComponent } from 'react';
-
-<<<<<<< HEAD
-import styles from './GalleryExampleThemeDropdown.module.scss';
-=======
-import { ThemeName } from '../../../stores/themeStore';
->>>>>>> 1e84f058
 
 export const GalleryExampleThemeDropdown: FunctionComponent = () => {
     const [theme, setTheme] = useTheme();
 
     const applyTheme = (event: ChangeEvent<HTMLSelectElement>) => {
-        setTheme(event.target.value as ThemeName);
+        setTheme(event.target.value as BaseThemeName);
     };
 
     return (
-<<<<<<< HEAD
-        <div className={styles.toolPanel}>
-            <select id="theme-select" value={theme} onChange={applyTheme}>
-                <option value="ag-default">ag-default</option>
-                <option value="ag-sheets">ag-sheets</option>
-                <option value="ag-polychroma">ag-polychroma</option>
-                <option value="ag-vivid">ag-vivid</option>
-                <option value="ag-material">ag-material</option>
-            </select>
-        </div>
-=======
-        <select id="theme-select" value={displayName} onChange={applyTheme}>
+        <select id="theme-select" value={theme} onChange={applyTheme}>
             <option value="ag-default">ag-default</option>
             <option value="ag-sheets">ag-sheets</option>
             <option value="ag-polychroma">ag-polychroma</option>
             <option value="ag-vivid">ag-vivid</option>
             <option value="ag-material">ag-material</option>
         </select>
->>>>>>> 1e84f058
     );
 };