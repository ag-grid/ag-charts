--- conflicted
+++ resolved
@@ -97,8 +97,6 @@
         </ApiReferenceContext.Provider>
     );
 }
-
-<<<<<<< HEAD
 export function ChildPropertiesButton({
     name,
     isExpanded,
@@ -126,15 +124,6 @@
 }
 
 export function ApiReference({ id, anchorId, className, ...props }: ApiReferenceOptions & AllHTMLAttributes<Element>) {
-=======
-export function ApiReference({
-    id,
-    anchorId,
-    className,
-    isInline,
-    ...props
-}: ApiReferenceOptions & AllHTMLAttributes<Element>) {
->>>>>>> cec4e231
     const reference = useContext(ApiReferenceContext);
     const config = useContext(ApiReferenceConfigContext);
     const interfaceRef = reference?.get(id);
