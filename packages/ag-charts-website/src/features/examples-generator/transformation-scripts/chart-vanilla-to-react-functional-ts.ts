--- conflicted
+++ resolved
@@ -130,12 +130,7 @@
 `;
 
         if (bindings.usesChartApi) {
-<<<<<<< HEAD
-            indexFile = indexFile.replace(/AgChart.(\w*)\((\w*)(,|\))/g, 'AgChart.$1(chartRef.current!.chart$3');
-            indexFile = indexFile.replace(/AgChart.(\w*)\((\w*)(,|\))/g, 'AgChart.$1(chartRef.current!.chart$3');
-=======
             indexFile = indexFile.replace(/AgCharts.(\w*)\((\w*)(,|\))/g, 'AgCharts.$1(chartRef.current!.chart$3');
->>>>>>> 98be01b9
             indexFile = indexFile.replace(
                 /\(this.chartRef.current.chart, options/g,
                 '(chartRef.current!.chart, options'
