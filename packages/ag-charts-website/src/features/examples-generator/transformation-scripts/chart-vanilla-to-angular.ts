import { getDarkModeSnippet } from '@components/site-header/getDarkModeSnippet';

import { convertTemplate, getImport, toAssignment, toConst, toInput, toMember } from './angular-utils';
import { wrapOptionsUpdateCode } from './chart-utils';
import { templatePlaceholder } from './chart-vanilla-src-parser';
import { addBindingImports, convertFunctionToProperty, isInstanceMethod } from './parser-utils';

export function processFunction(code: string): string {
    return wrapOptionsUpdateCode(convertFunctionToProperty(code));
}

function getImports(bindings, componentFileNames: string[], { typeParts }): string[] {
    const {
        imports: bImports = [],
        chartSettings: { enterprise = false },
    } = bindings;

    bImports.push({
        module: enterprise ? `'ag-charts-enterprise'` : `'ag-charts-community'`,
        isNamespaced: false,
        imports: typeParts,
    });

    const imports = [`import { Component${bindings.usesChartApi ? ', ViewChild' : ''} } from '@angular/core';`];
    imports.push(
        `import { AgChartsAngularModule${bindings.usesChartApi ? ', AgChartsAngular' : ''} } from 'ag-charts-angular';`
    );

    addBindingImports([...bImports], imports, true, true);

    if (componentFileNames) {
        imports.push(...componentFileNames.map(getImport));
    }

    return imports;
}

function getTemplate(bindings: any, attributes: string[]): string {
    const agChartTag = `<ag-charts-angular
    style="height: 100%"
    ${attributes.join('\n    ')}
    ></ag-charts-angular>`;

    const template = bindings.template ? bindings.template.replace(templatePlaceholder, agChartTag) : agChartTag;

    return convertTemplate(template);
}

export function vanillaToAngular(bindings: any, componentFileNames: string[]): () => string {
    return () => {
        const { properties, declarations, optionsTypeInfo } = bindings;
        const opsTypeInfo = optionsTypeInfo;
        const imports = getImports(bindings, componentFileNames, opsTypeInfo);

        const propertyAttributes = [];
        const propertyVars = [];
        const propertyAssignments = [];

        properties.forEach((property) => {
            if (property.value === 'true' || property.value === 'false') {
                propertyAttributes.push(toConst(property));
            } else if (property.value === null || property.value === 'null') {
                propertyAttributes.push(toInput(property));
            } else {
                // for when binding a method
                // see javascript-grid-keyboard-navigation for an example
                // tabToNextCell needs to be bound to the angular component
                if (!isInstanceMethod(bindings.instanceMethods, property)) {
                    propertyAttributes.push(toInput(property));
                    propertyVars.push(toMember(property));
                }

                propertyAssignments.push(toAssignment(property));
            }
        });

        const instanceMethods = bindings.instanceMethods.map(processFunction);
        const template = getTemplate(bindings, propertyAttributes);
        const externalEventHandlers = bindings.externalEventHandlers.map((handler) => processFunction(handler.body));

        let appComponent = `${imports.join('\n')}${declarations.length > 0 ? '\n' + declarations.join('\n') : ''}

@Component({
    selector: 'my-app',
    standalone: true,
    imports: [AgChartsAngularModule],
    template: \`${template}\`
})

export class AppComponent {
    public options: ${opsTypeInfo.typeStr};
    ${propertyVars.filter((p) => p.name === 'options').join('\n')}
    ${
        bindings.usesChartApi
            ? `\n    @ViewChild(AgChartsAngular)
    public agChart!: AgChartsAngular;\n`
            : ''
    }
    constructor() {
        ${propertyAssignments.join(';\n')}
    }

    ngOnInit() {
        ${bindings.init.join(';\n    ')}
        ${getDarkModeSnippet('angular')}
    }

    ${instanceMethods
        .concat(externalEventHandlers)
        .map((snippet) => snippet.trim())
        .join('\n\n')}
}

${bindings.globals.join('\n')}
`;
        if (bindings.usesChartApi) {
<<<<<<< HEAD
            appComponent = appComponent.replace(/AgChart.(\w*)\((\w*)(,|\))/g, 'AgChart.$1(this.agChart.chart!$3');
            appComponent = appComponent.replace(/AgChart.(\w*)\((\w*)(,|\))/g, 'AgChart.$1(this.agChart.chart!$3');
=======
            appComponent = appComponent.replace(/AgCharts.(\w*)\((\w*)(,|\))/g, 'AgCharts.$1(this.agChart.chart!$3');
>>>>>>> 98be01b9
            appComponent = appComponent.replace(
                /\(this.agChart.chart!, options/g,
                '(this.agChart.chart!, this.options'
            );
        }
        return appComponent;
    };
}<|MERGE_RESOLUTION|>--- conflicted
+++ resolved
@@ -114,12 +114,7 @@
 ${bindings.globals.join('\n')}
 `;
         if (bindings.usesChartApi) {
-<<<<<<< HEAD
-            appComponent = appComponent.replace(/AgChart.(\w*)\((\w*)(,|\))/g, 'AgChart.$1(this.agChart.chart!$3');
-            appComponent = appComponent.replace(/AgChart.(\w*)\((\w*)(,|\))/g, 'AgChart.$1(this.agChart.chart!$3');
-=======
             appComponent = appComponent.replace(/AgCharts.(\w*)\((\w*)(,|\))/g, 'AgCharts.$1(this.agChart.chart!$3');
->>>>>>> 98be01b9
             appComponent = appComponent.replace(
                 /\(this.agChart.chart!, options/g,
                 '(this.agChart.chart!, this.options'
