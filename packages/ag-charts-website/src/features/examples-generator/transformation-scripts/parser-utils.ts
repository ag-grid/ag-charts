--- conflicted
+++ resolved
@@ -323,19 +323,8 @@
 }
 
 export function usesChartApi(node: ts.Node) {
-<<<<<<< HEAD
-    let usesApi = false;
-    if (ts.isCallExpression(node)) {
-        if (node.getText()?.match(/AgChart.(?!create)/)) {
-            return true;
-        }
-        if (node.getText()?.match(/AgChart.(?!create)/)) {
-            return true;
-        }
-=======
     if (ts.isCallExpression(node) && node.getText()?.match(/AgCharts.(?!create)/)) {
         return true;
->>>>>>> 98be01b9
     }
 
     let usesApi = false;
