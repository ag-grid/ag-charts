import type { BindingImport } from './parser-utils';

export function wrapOptionsUpdateCode(
    code: string,
    before = 'const options = {...this.options};',
    after = 'this.options = options;',
    localVar = 'options'
): string {
    if (code.indexOf('options.') < 0) {
        return code;
    }

    return code
        .replace(/(?<!= )options\./g, localVar + '.')
        .replace(/(.*?)\{(.*)\}/s, `$1{\n${before}\n$2\n${after}\n}`);
}

export function getChartImports(imports: BindingImport[], usesChartApi: boolean): string {
    const enterpriseCharts = imports.find((i) => i.module.includes('ag-charts-enterprise'));
    const chartsImport = imports.find(
        (i) => i.module.includes('ag-charts-community') || i.module.includes('ag-charts-enterprise')
    );
    if (chartsImport) {
<<<<<<< HEAD
        // Only included AgChart if its api is used. Otherwise it can be removed as AgChart.create is handled by framework components
        // But if AgChart.download is used we mustn't remove it.
        const extraImports = chartsImport.imports.filter((i) => usesChartApi || (i !== 'AgChart' && i !== 'AgChart'));
=======
        // Only included AgCharts if its api is used. Otherwise it can be removed as AgCharts.create is handled by framework components
        // But if AgCharts.download is used we mustn't remove it.
        const extraImports = chartsImport.imports.filter((i) => usesChartApi || i !== 'AgCharts');
>>>>>>> 98be01b9

        if (extraImports.length > 0) {
            return `import { ${extraImports.join(', ')} } from 'ag-charts-${
                enterpriseCharts ? 'enterprise' : 'community'
            }';`;
        }
    }

    return undefined;
}<|MERGE_RESOLUTION|>--- conflicted
+++ resolved
@@ -21,15 +21,9 @@
         (i) => i.module.includes('ag-charts-community') || i.module.includes('ag-charts-enterprise')
     );
     if (chartsImport) {
-<<<<<<< HEAD
-        // Only included AgChart if its api is used. Otherwise it can be removed as AgChart.create is handled by framework components
-        // But if AgChart.download is used we mustn't remove it.
-        const extraImports = chartsImport.imports.filter((i) => usesChartApi || (i !== 'AgChart' && i !== 'AgChart'));
-=======
         // Only included AgCharts if its api is used. Otherwise it can be removed as AgCharts.create is handled by framework components
         // But if AgCharts.download is used we mustn't remove it.
         const extraImports = chartsImport.imports.filter((i) => usesChartApi || i !== 'AgCharts');
->>>>>>> 98be01b9
 
         if (extraImports.length > 0) {
             return `import { ${extraImports.join(', ')} } from 'ag-charts-${
