--- conflicted
+++ resolved
@@ -38,20 +38,6 @@
             padding: 1rem;
         }
 
-<<<<<<< HEAD
-        .chart {
-            overflow: hidden;
-        }
-
-        /* Center charts with explicit width and heights */
-        .ag-chart-wrapper {
-            display: flex !important;
-            align-items: center !important;
-            justify-content: center !important;
-        }
-
-=======
->>>>>>> 339ee1b6
         button:not(#myGrid button, #myChart button, button[class*='ag-'], .ag-chart-context-menu button) {
             --background-color: transparent;
             --text-color: #212529;
