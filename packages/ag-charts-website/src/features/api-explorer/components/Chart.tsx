--- conflicted
+++ resolved
@@ -3,11 +3,7 @@
 import classnames from 'classnames';
 import React from 'react';
 
-<<<<<<< HEAD
-import { AgChart } from 'ag-charts-enterprise';
-=======
 import { AgCharts } from 'ag-charts-enterprise';
->>>>>>> 98be01b9
 
 import { data, series } from '../utils/templates';
 import { deepClone } from '../utils/utils';
@@ -19,11 +15,7 @@
 export class Chart extends React.Component<{ options: {}; fullScreen: boolean; setFullScreen(o: boolean) }> {
     chart: React.RefObject<HTMLDivElement>;
     chartInstance = undefined;
-<<<<<<< HEAD
-    AgChart?: AgChart;
-=======
     AgCharts?: AgCharts;
->>>>>>> 98be01b9
 
     constructor(props) {
         super(props);
@@ -31,11 +23,7 @@
     }
 
     componentDidMount() {
-<<<<<<< HEAD
-        this.AgChart = AgChart;
-=======
         this.AgCharts = AgCharts;
->>>>>>> 98be01b9
         this.createChart();
     }
 
