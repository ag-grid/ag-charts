---
import Layout from '@layouts/Layout.astro';
import styles from '@pages-styles/homepage.module.scss';
import { urlWithBaseUrl } from '@utils/urlWithBaseUrl';
import { FrameworkSelector } from '../components/framework-selector/FrameworkSelector';
import { getEntry } from 'astro:content';
import { Icon } from '@ag-website-shared/components/icon/Icon';
import { urlWithPrefix } from '@utils/urlWithPrefix';
import { AutomatedIntegratedChartsWrapper } from '@ag-website-shared/components/automated-examples/AutomatedIntegratedChartsWrapper';
import { Faqs } from '../features/homepage/components/faqs/Faqs';
import { parseVersion } from '@ag-website-shared/utils/parseVersion';
import { Version, type VersionProps } from '@ag-website-shared/components/whats-new/components/Version';
import whatsNewData from '@ag-website-shared/content/whats-new/data.json';
const { name, blogPrefix } = whatsNewData['charts'];

// Custom Example Runners || TODO: Cleanup
import IndexGalleryExampleRunner from '@features/homepage/components/IndexGalleryExampleRunner.astro';
import IndexDocsExampleRunner from '@features/homepage/components/IndexDocsExampleRunner.astro';

// All Gallery Examples
const galleryEntry = await getEntry('gallery', 'data');
const { data: versionsData } = await getEntry('versions', 'ag-charts-versions');

// Extract Specific Community Examples from Gallery
const seriesExampleMap = {
    bar: 'simple-horizontal-bar',
    line: 'multiple-line-series',
    area: 'simple-area',
    scatter: 'simple-scatter',
    bubble: 'bubble-with-negative-values',
    pie: 'simple-pie',
    donut: 'simple-donut',
    combination: 'bar-line-combination',
    map: 'multiple-map-shape-series',
    histogram: 'simple-histogram',
    'range-bar': 'horizontal-range-bar',
    'range-area': 'range-area-with-labels',
    waterfall: 'simple-waterfall',
    'box-plot': 'simple-box-plot',
    candlestick: 'candlestick',
    'radar-line': 'simple-radar-line',
    'radar-area': 'simple-radar-area',
    nightingale: 'simple-nightingale',
    'radial-column': 'simple-radial-column',
    'radial-bar': 'stacked-radial-bar',
    sunburst: 'simple-sunburst',
    treemap: 'simple-treemap',
    heatmap: 'simple-heatmap',
    sankey: 'sankey',
    chord: 'chord',
    'radial-gauge': 'simple-radial-gauge',
    'bullet-chart': 'simple-bullet',
};

const exampleData = galleryEntry.data.series
    .flatMap((seriesGroup) => seriesGroup)
    .filter((series) => series.seriesName in seriesExampleMap)
    .map((series) => {
        const exampleName = seriesExampleMap[series.seriesName];
        const example = series.examples.find((ex) => ex.name === exampleName);
        return {
            title: example.title,
            exampleName: example.name,
            buttonText: series.title,
            icon: series.icon,
        };
    });

const frameworksData = [
    {
        name: 'react',
        url: urlWithPrefix({
            framework: 'react',
            url: './quick-start',
        }),
    },
    {
        name: 'angular',
        url: urlWithPrefix({
            framework: 'angular',
            url: './quick-start',
        }),
    },
    {
        name: 'vue',
        url: urlWithPrefix({
            framework: 'vue',
            url: './quick-start',
        }),
    },
    {
        name: 'javascript',
        url: urlWithPrefix({
            framework: 'javascript',
            url: './quick-start',
        }),
    },
];

/**
 * Version of `ag-grid-charts-enterprise` to use
 *
 * NOTE: Fix version so we can upgrade outside of grid/charts releases
 */
const AG_GRID_CHARTS_VERSION = '32.1.0';
const AG_GRID_CHARTS_CDN_URL = `https://cdn.jsdelivr.net/npm/ag-grid-charts-enterprise@${AG_GRID_CHARTS_VERSION}/dist/ag-grid-charts-enterprise.min.js`;
---

<script is:inline src={AG_GRID_CHARTS_CDN_URL}></script>

<Layout
    title="JavaScript Charts | High-Performance & Feature-Rich Charting Library - AG Charts"
    description="Create beautiful, high-performance JavaScript charts quickly with AG Charts. Free forever; upgrade to enterprise for advanced features and dedicated support."
>
    <div class:list={[styles.container]}>
        <div class={styles.homepageHero}>
            <div class:list={[styles.heroInner, 'layout-max-width-small']}>
                <div class={styles.heroHeadings}>
                    <h1>The Best JavaScript Charts in the World</h1>
                    <h2>The professional choice for developers building enterprise applications</h2>
                    <a href={urlWithBaseUrl('/gallery')} class="button-secondary"
                        >See the charts <Icon name="chevronRight" /></a
                    >
                </div>

                <div class={styles.galleryScroller}></div>
            </div>
        </div>

        <div class={styles.homepageFrameworks}>
            <div class:list={[styles.frameworksInner, 'layout-max-width-small']}>
                <span class:list={[styles.frameworksLabel, 'text-secondary']}>Get&nbsp;started</span>
                <FrameworkSelector data={frameworksData} isFullWidth />
            </div>
        </div>

        <div class={styles.section}>
            <div class:list={[styles.communityFeaturesSectionInner, 'layout-max-width-small']}>
                <div class={styles.sectionHeaderContainer}>
                    <h2>AG Charts JavaScript Charting Library</h2>
                    <h3>JavaScript Charts Designed for Every Use Case</h3>
                    <h4>
                        Discover a comprehensive range of high-quality and flexible JavaScript Charts designed for quick
                        & easy integration into your JavaScript, React, Angular or Vue applications.
                    </h4>
                </div>
                <IndexGalleryExampleRunner examples={exampleData} pageName={'bar'} />
<<<<<<< HEAD
                <div class={styles.ctaButton}>
                    <a href={urlWithBaseUrl('./react/quick-start/')} class="button">Get Started For Free</a>
=======
            </div>
        </div>

        <div class={styles.section}>
            <div class:list={[styles.enterpriseFeaturesSectionInner, 'layout-max-width-small']}>
                <div class={styles.sectionHeaderContainer}>
                    <h2>Enterprise JavaScript Charts - Advanced Features & Support</h2>
                    <h3>Upgrade for Advanced Features, Series Types and Dedicated Enterprise Support</h3>
                    <h4>
                        Enterprise features include advanced chart types such as candlestick and OHLC for financial
                        data, multi-layered map visualizations, and many more in addition to advanced interactivity
                        features, additional styling options and dedicated support from our engineering team.
                    </h4>
                </div>
                <div class={styles.enterpriseFeaturesContainer}>
                    <IndexGalleryExampleRunner examples={enterpriseExampleData} pageName={'range-bar'} />
>>>>>>> 3eea2a45
                </div>
            </div>
            <div class={styles.ctaButton}>
                <a href={urlWithBaseUrl('/license-pricing')} class="button-secondary">View Pricing</a>
            </div>
        </div>
<<<<<<< HEAD
        <div class={styles.section}>
            <div class:list={[styles.financialChartsSectionInner, 'layout-max-width-small']}>
                <div class={styles.sectionHeaderContainer}>
                    <h2>JavaScript Financial Charts - Create Trading Views in Minutes</h2>
                    <h3>Interactive Financial Charts for Trading and Analysis</h3>
                    <h4>
                        Build interactive financial charts featuring advanced annotations with minimal configuration -
                        just provide your data. Use the toolbar in the example below to add annotations, change the
                        Series type, and interact with the data in real-time.
                    </h4>
                </div>
                <br />
                <div>
                    <IndexDocsExampleRunner
                        options={{ exampleHeight: 700 }}
                        name={'../../vanilla/financial-charts/examples/financial-charts-showcase'}
                    />
                </div>
                <div class={styles.ctaButton}>
                    <a href={urlWithBaseUrl('react/financial-charts/')} class="button">View Financial Charts Features</a
                    >
                </div>
            </div>
        </div>
        <div class={styles.section}>
            <div class:list={[styles.financialChartsSectionInner, 'layout-max-width-small']}>
                <div class={styles.sectionHeaderContainer}>
                    <h2>JavaScript Map Charts - Easily Visualise Geographical Data</h2>
                    <h3>Customizable JavaScript Map Charts for Geographical Data Visualisation</h3>
                    <h4>
                        Visualise Geographical Areas, Overlay Routes & Connections, Add Markers & Points Of Interest
                    </h4>
                </div>
                <div class={styles.cardContainer}>
                    <div class={styles.card}>
                        <h4>Geographic Areas</h4>
                        <p>
                            Visualise data representing geographic areas such as countries, using colours to denote
                            distinct series or the magnitude of the values.
                        </p>
                        <IndexDocsExampleRunner name={'../../vanilla/map-shapes/examples/multiple-series/'} />
                    </div>
                    <div class={styles.card}>
                        <h4>Routes & Connections</h4>
                        <p>
                            Draw geographic lines, such as roads or flight paths, with the ability to vary width and
                            colour to represent data values.
                        </p>
                        <IndexDocsExampleRunner name={'../../vanilla/map-lines/examples/map-shapes-lines/'} />
                    </div>
                    <div class={styles.card}>
                        <h4>Makers & POIs</h4>
                        <p>
                            Add markers data for geographic points, with the ability to vary the size to represent data
                            values.
                        </p>
                        <IndexDocsExampleRunner name={'../../vanilla/map-markers/examples/marker-size/'} />
                    </div>
                </div>
                <div class={styles.ctaButton}>
                    <a href={urlWithBaseUrl('react/maps/')} class="button">View Map Charts Features</a>
=======
    </div>

    <div class={styles.section}>
        <div class:list={[styles.financialChartsSectionInner, 'layout-max-width-small']}>
            <div class={styles.sectionHeaderContainer}>
                <h2>JavaScript Financial Charts - Create Trading Views in Minutes</h2>
                <h3>Flexible, Interactive Financial Charts for Trading and Analysis</h3>
                <h4>
                    Build interactive financial charts featuring advanced annotations with minimal configuration - just
                    provide your data. Use the toolbar in the example below to add annotations, change the Series type,
                    and interact with the data in real-time.
                </h4>
            </div>
            <div>
                <IndexDocsExampleRunner name={'../../vanilla/financial-charts/examples/financial-charts-showcase'} />
            </div>
            <div class={styles.ctaButton}>
                <a href={urlWithBaseUrl('react/financial-charts/')} class="button-secondary">Learn More</a>
            </div>
        </div>
    </div>

    <div class={styles.section}>
        <div class:list={[styles.financialChartsSectionInner, 'layout-max-width-small']}>
            <div class={styles.sectionHeaderContainer}>
                <h2>JavaScript Map Charts - Easily Visualise Geographical Data</h2>
                <h3>Turn GeoJSON Data into Interactive Maps</h3>
                <h4>Visualise Geographical Areas, Overlay Routes & Connections, Add Markers & Points Of Interest</h4>
            </div>
            <div class={styles.cardContainer}>
                <div class={styles.card}>
                    <h4>Geographic Areas</h4>
                    <p>
                        Visualise data representing geographic areas such as countries, using colours to denote distinct
                        series or the magnitude of the values.
                    </p>
                    <IndexDocsExampleRunner name={'../../vanilla/map-shapes/examples/multiple-series/'} />
                </div>
                <div class={styles.card}>
                    <h4>Routes & Connections</h4>
                    <p>
                        Draw geographic lines, such as roads or flight paths, with the ability to vary width and colour
                        to represent data values.
                    </p>
                    <IndexDocsExampleRunner name={'../../vanilla/map-lines/examples/heatmap/'} />
                </div>
                <div class={styles.card}>
                    <h4>Makers & POIs</h4>
                    <p>
                        Add markers data for geographic points, with the ability to vary the size to represent data
                        values.
                    </p>
                    <IndexDocsExampleRunner name={'../../vanilla/map-markers/examples/marker-size/'} />
>>>>>>> 3eea2a45
                </div>
            </div>
            <div class={styles.ctaButton}>
                <a href={urlWithBaseUrl('react/maps/')} class="button-secondary">Learn More</a>
            </div>
        </div>
<<<<<<< HEAD
        <div class={styles.section}>
            <div class:list={[styles.benchmarkSectionInner, 'layout-max-width-small']}>
                <div class={styles.sectionHeaderContainer}>
                    <h2>AG Grid Integrated JavaScript Charts</h2>
                    <h3>AG Grid Integrated Charts, powered by AG Charts</h3>
                    <h4>
                        AG Charts is powers the <a href="https://www.ag-grid.com/react-data-grid/integrated-charts/"
                            >Integrated Charts</a
                        > feature in <a href="https://www.ag-grid.com/">AG Grid</a> - our market leading data grid
                        library which is used by 90% of the Fortune 500. Purchase an <a
                            href="https://www.ag-grid.com/license-pricing">Enterprise Bundle License</a
                        > to access all of the Enterprise features in both AG Grid and AG Charts.
                    </h4>
                </div>
                <AutomatedIntegratedChartsWrapper client:visible />
=======
    </div>

    <div class={styles.section}>
        <div class:list={[styles.benchmarkSectionInner, 'layout-max-width-small']}>
            <div class={styles.sectionHeaderContainer}>
                <h2>Integrated JavaScript Charts</h2>
                <h3>AG Grid Integrated Charts, powered by AG Charts</h3>
                <h4>
                    AG Charts is powers the Integrated Charts feature in AG Grid - our market leading data grid library
                    which is used by 90% of the Fortune 500. Purchase an Enterprise Bundle License to access all of the
                    Enterprise features in both AG Grid and AG Charts.
                </h4>
>>>>>>> 3eea2a45
            </div>
            <AutomatedIntegratedChartsWrapper client:visible />
        </div>
<<<<<<< HEAD
        <div class={styles.section}>
            <div class:list={[styles.latestNewsSectionInner, 'layout-max-width-small']}>
                <div class={styles.sectionHeaderContainer}>
                    <h2>Latest JavaScript Charting Releases from AG Charts</h2>
                    <h3>Regular Releases, Updates, and Enhancements</h3>
                    <h4>
                        Browse the latest updates to AG Charts JavaScript Charting Library, including new features,
                        series types, functionality and more.
                    </h4>
                </div>
                <div class={styles.latestNewsVersions}>
                    {
                        versionsData
                            .filter((versionInfo) => versionInfo.version.endsWith('.0')) // Exclude patch releases
                            .slice(0, 3)
                            .map((versionInfo, index) => {
                                if (versionInfo.highlights) {
                                    const { major, minor } = parseVersion(versionInfo.version);
                                    const blogUrl = `${minor ? `${blogPrefix}${major}-${minor}` : `${blogPrefix}${major}`}/`;
                                    return (
                                        <Version
                                            client:load
                                            isLatest={index === 0}
                                            blogUrl={blogUrl}
                                            version={versionInfo.version}
                                            date={versionInfo.date}
                                            highlights={versionInfo.highlights}
                                            notesPath={versionInfo.notesPath}
                                        />
                                    );
                                }
                            })
                    }
                </div>
                <div class={styles.ctaButton}>
                    <a href={urlWithBaseUrl('./whats-new')} class="button">See Whats New</a>
                </div>
=======
    </div>

    <div class={styles.section}>
        <div class:list={[styles.latestNewsSectionInner, 'layout-max-width-small']}>
            <div class={styles.sectionHeaderContainer}>
                <h2>Latest JavaScript Charting Releases from AG Charts</h2>
                <h3>Stay Up To Date With the Latest Changes from our JavaScript Charting Library</h3>
                <h4>
                    Browse our changes to the JavaScript Charting Library, including new features, enhancements, and bug
                    fixes.
                </h4>
            </div>
            <div class={styles.latestNewsVersions}>
                {
                    versionsData
                        .filter((versionInfo) => versionInfo.version.endsWith('.0')) // Exclude patch releases
                        .slice(0, 3)
                        .map((versionInfo, index) => {
                            if (versionInfo.highlights) {
                                const { major, minor } = parseVersion(versionInfo.version);
                                const blogUrl = `${minor ? `${blogPrefix}${major}-${minor}` : `${blogPrefix}${major}`}/`;
                                return (
                                    <Version
                                        client:load
                                        isLatest={index === 0}
                                        blogUrl={blogUrl}
                                        version={versionInfo.version}
                                        date={versionInfo.date}
                                        highlights={versionInfo.highlights}
                                        notesPath={versionInfo.notesPath}
                                    />
                                );
                            }
                        })
                }
            </div>
            <div class={styles.ctaButton}>
                <a href={urlWithBaseUrl('react/maps/')} class="button-secondary">View More</a>
>>>>>>> 3eea2a45
            </div>
        </div>
    </div>

    <div class={styles.section}>
        <div class:list={[styles.faqSectionInner, 'layout-max-width-small']}>
            <div class={styles.sectionHeaderContainer}>
                <h2>JavaScript Charts Frequently Asked Questions</h2>
                <h3>FAQs</h3>
                <h4>Answers to common questions about AG Charts, and JavaScript Charting in general.</h4>
            </div>
            <div>
                <Faqs client:load />
            </div>
        </div>
    </div>
</Layout><|MERGE_RESOLUTION|>--- conflicted
+++ resolved
@@ -145,34 +145,11 @@
                     </h4>
                 </div>
                 <IndexGalleryExampleRunner examples={exampleData} pageName={'bar'} />
-<<<<<<< HEAD
                 <div class={styles.ctaButton}>
                     <a href={urlWithBaseUrl('./react/quick-start/')} class="button">Get Started For Free</a>
-=======
-            </div>
-        </div>
-
-        <div class={styles.section}>
-            <div class:list={[styles.enterpriseFeaturesSectionInner, 'layout-max-width-small']}>
-                <div class={styles.sectionHeaderContainer}>
-                    <h2>Enterprise JavaScript Charts - Advanced Features & Support</h2>
-                    <h3>Upgrade for Advanced Features, Series Types and Dedicated Enterprise Support</h3>
-                    <h4>
-                        Enterprise features include advanced chart types such as candlestick and OHLC for financial
-                        data, multi-layered map visualizations, and many more in addition to advanced interactivity
-                        features, additional styling options and dedicated support from our engineering team.
-                    </h4>
-                </div>
-                <div class={styles.enterpriseFeaturesContainer}>
-                    <IndexGalleryExampleRunner examples={enterpriseExampleData} pageName={'range-bar'} />
->>>>>>> 3eea2a45
-                </div>
-            </div>
-            <div class={styles.ctaButton}>
-                <a href={urlWithBaseUrl('/license-pricing')} class="button-secondary">View Pricing</a>
-            </div>
-        </div>
-<<<<<<< HEAD
+                </div>
+            </div>
+        </div>
         <div class={styles.section}>
             <div class:list={[styles.financialChartsSectionInner, 'layout-max-width-small']}>
                 <div class={styles.sectionHeaderContainer}>
@@ -234,68 +211,9 @@
                 </div>
                 <div class={styles.ctaButton}>
                     <a href={urlWithBaseUrl('react/maps/')} class="button">View Map Charts Features</a>
-=======
-    </div>
-
-    <div class={styles.section}>
-        <div class:list={[styles.financialChartsSectionInner, 'layout-max-width-small']}>
-            <div class={styles.sectionHeaderContainer}>
-                <h2>JavaScript Financial Charts - Create Trading Views in Minutes</h2>
-                <h3>Flexible, Interactive Financial Charts for Trading and Analysis</h3>
-                <h4>
-                    Build interactive financial charts featuring advanced annotations with minimal configuration - just
-                    provide your data. Use the toolbar in the example below to add annotations, change the Series type,
-                    and interact with the data in real-time.
-                </h4>
-            </div>
-            <div>
-                <IndexDocsExampleRunner name={'../../vanilla/financial-charts/examples/financial-charts-showcase'} />
-            </div>
-            <div class={styles.ctaButton}>
-                <a href={urlWithBaseUrl('react/financial-charts/')} class="button-secondary">Learn More</a>
-            </div>
-        </div>
-    </div>
-
-    <div class={styles.section}>
-        <div class:list={[styles.financialChartsSectionInner, 'layout-max-width-small']}>
-            <div class={styles.sectionHeaderContainer}>
-                <h2>JavaScript Map Charts - Easily Visualise Geographical Data</h2>
-                <h3>Turn GeoJSON Data into Interactive Maps</h3>
-                <h4>Visualise Geographical Areas, Overlay Routes & Connections, Add Markers & Points Of Interest</h4>
-            </div>
-            <div class={styles.cardContainer}>
-                <div class={styles.card}>
-                    <h4>Geographic Areas</h4>
-                    <p>
-                        Visualise data representing geographic areas such as countries, using colours to denote distinct
-                        series or the magnitude of the values.
-                    </p>
-                    <IndexDocsExampleRunner name={'../../vanilla/map-shapes/examples/multiple-series/'} />
-                </div>
-                <div class={styles.card}>
-                    <h4>Routes & Connections</h4>
-                    <p>
-                        Draw geographic lines, such as roads or flight paths, with the ability to vary width and colour
-                        to represent data values.
-                    </p>
-                    <IndexDocsExampleRunner name={'../../vanilla/map-lines/examples/heatmap/'} />
-                </div>
-                <div class={styles.card}>
-                    <h4>Makers & POIs</h4>
-                    <p>
-                        Add markers data for geographic points, with the ability to vary the size to represent data
-                        values.
-                    </p>
-                    <IndexDocsExampleRunner name={'../../vanilla/map-markers/examples/marker-size/'} />
->>>>>>> 3eea2a45
-                </div>
-            </div>
-            <div class={styles.ctaButton}>
-                <a href={urlWithBaseUrl('react/maps/')} class="button-secondary">Learn More</a>
-            </div>
-        </div>
-<<<<<<< HEAD
+                </div>
+            </div>
+        </div>
         <div class={styles.section}>
             <div class:list={[styles.benchmarkSectionInner, 'layout-max-width-small']}>
                 <div class={styles.sectionHeaderContainer}>
@@ -311,24 +229,8 @@
                     </h4>
                 </div>
                 <AutomatedIntegratedChartsWrapper client:visible />
-=======
-    </div>
-
-    <div class={styles.section}>
-        <div class:list={[styles.benchmarkSectionInner, 'layout-max-width-small']}>
-            <div class={styles.sectionHeaderContainer}>
-                <h2>Integrated JavaScript Charts</h2>
-                <h3>AG Grid Integrated Charts, powered by AG Charts</h3>
-                <h4>
-                    AG Charts is powers the Integrated Charts feature in AG Grid - our market leading data grid library
-                    which is used by 90% of the Fortune 500. Purchase an Enterprise Bundle License to access all of the
-                    Enterprise features in both AG Grid and AG Charts.
-                </h4>
->>>>>>> 3eea2a45
-            </div>
-            <AutomatedIntegratedChartsWrapper client:visible />
-        </div>
-<<<<<<< HEAD
+            </div>
+        </div>
         <div class={styles.section}>
             <div class:list={[styles.latestNewsSectionInner, 'layout-max-width-small']}>
                 <div class={styles.sectionHeaderContainer}>
@@ -366,59 +268,18 @@
                 <div class={styles.ctaButton}>
                     <a href={urlWithBaseUrl('./whats-new')} class="button">See Whats New</a>
                 </div>
-=======
-    </div>
-
-    <div class={styles.section}>
-        <div class:list={[styles.latestNewsSectionInner, 'layout-max-width-small']}>
-            <div class={styles.sectionHeaderContainer}>
-                <h2>Latest JavaScript Charting Releases from AG Charts</h2>
-                <h3>Stay Up To Date With the Latest Changes from our JavaScript Charting Library</h3>
-                <h4>
-                    Browse our changes to the JavaScript Charting Library, including new features, enhancements, and bug
-                    fixes.
-                </h4>
-            </div>
-            <div class={styles.latestNewsVersions}>
-                {
-                    versionsData
-                        .filter((versionInfo) => versionInfo.version.endsWith('.0')) // Exclude patch releases
-                        .slice(0, 3)
-                        .map((versionInfo, index) => {
-                            if (versionInfo.highlights) {
-                                const { major, minor } = parseVersion(versionInfo.version);
-                                const blogUrl = `${minor ? `${blogPrefix}${major}-${minor}` : `${blogPrefix}${major}`}/`;
-                                return (
-                                    <Version
-                                        client:load
-                                        isLatest={index === 0}
-                                        blogUrl={blogUrl}
-                                        version={versionInfo.version}
-                                        date={versionInfo.date}
-                                        highlights={versionInfo.highlights}
-                                        notesPath={versionInfo.notesPath}
-                                    />
-                                );
-                            }
-                        })
-                }
-            </div>
-            <div class={styles.ctaButton}>
-                <a href={urlWithBaseUrl('react/maps/')} class="button-secondary">View More</a>
->>>>>>> 3eea2a45
-            </div>
-        </div>
-    </div>
-
-    <div class={styles.section}>
-        <div class:list={[styles.faqSectionInner, 'layout-max-width-small']}>
-            <div class={styles.sectionHeaderContainer}>
-                <h2>JavaScript Charts Frequently Asked Questions</h2>
-                <h3>FAQs</h3>
-                <h4>Answers to common questions about AG Charts, and JavaScript Charting in general.</h4>
-            </div>
-            <div>
-                <Faqs client:load />
+            </div>
+        </div>
+        <div class={styles.section}>
+            <div class:list={[styles.faqSectionInner, 'layout-max-width-small']}>
+                <div class={styles.sectionHeaderContainer}>
+                    <h2>JavaScript Charts Frequently Asked Questions</h2>
+                    <h3>FAQs</h3>
+                    <h4>Answers to common questions about AG Charts, and JavaScript Charting in general.</h4>
+                </div>
+                <div>
+                    <Faqs client:load />
+                </div>
             </div>
         </div>
     </div>
