--- conflicted
+++ resolved
@@ -126,10 +126,6 @@
 
             fill: var(--color-brand-500);
             transition: transform 0.33s ease-in-out;
-<<<<<<< HEAD
-=======
-
->>>>>>> c83149b4
             #{$selector-darkmode} & {
                 fill: var(--color-brand-primary);
             }
