--- conflicted
+++ resolved
@@ -1,8 +1,4 @@
-<<<<<<< HEAD
-import { AgChart, AgChartOptions } from 'ag-charts-enterprise';
-=======
 import { AgChartOptions, AgCharts } from 'ag-charts-enterprise';
->>>>>>> 98be01b9
 
 import { getData } from './data';
 
@@ -25,11 +21,7 @@
     ],
 };
 
-<<<<<<< HEAD
-const chart = AgChart.create(options);
-=======
 const chart = AgCharts.create(options);
->>>>>>> 98be01b9
 
 function shuffleValues() {
     console.log('shuffling');
@@ -44,9 +36,5 @@
     }
 
     options.data = data;
-<<<<<<< HEAD
-    AgChart.update(chart, options);
-=======
     AgCharts.update(chart, options);
->>>>>>> 98be01b9
 }