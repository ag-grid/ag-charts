--- conflicted
+++ resolved
@@ -1,8 +1,4 @@
-<<<<<<< HEAD
-import { AgChart, AgChartOptions } from 'ag-charts-enterprise';
-=======
 import { AgChartOptions, AgCharts } from 'ag-charts-enterprise';
->>>>>>> 98be01b9
 
 const data = [
     { quarter: 'week 3', week: 3, iphone: 60 },
@@ -44,19 +40,11 @@
     ],
 };
 
-<<<<<<< HEAD
-const chart = AgChart.create(options);
-
-function actionReset() {
-    options.data = [...data];
-    AgChart.update(chart, options);
-=======
 const chart = AgCharts.create(options);
 
 function actionReset() {
     options.data = [...data];
     AgCharts.update(chart, options);
->>>>>>> 98be01b9
 }
 
 function actionAddEndWeek() {
@@ -70,11 +58,7 @@
             iphone: 78 * (Math.random() - 0.5),
         },
     ];
-<<<<<<< HEAD
-    AgChart.update(chart, options);
-=======
     AgCharts.update(chart, options);
->>>>>>> 98be01b9
 }
 
 function actionAddStartWeek() {
@@ -88,11 +72,7 @@
         },
         ...data,
     ];
-<<<<<<< HEAD
-    AgChart.update(chart, options);
-=======
     AgCharts.update(chart, options);
->>>>>>> 98be01b9
 }
 
 function actionAddWeek12and13() {
@@ -102,11 +82,7 @@
         { quarter: 'week 13', week: 13, iphone: 138 },
     ];
     options.data.sort((a: any, b: any) => a.week - b.week);
-<<<<<<< HEAD
-    AgChart.update(chart, options);
-=======
     AgCharts.update(chart, options);
->>>>>>> 98be01b9
 }
 
 function actionAddWeek7and8() {
@@ -116,11 +92,7 @@
         { quarter: 'week 8', week: 8, iphone: 87 },
     ];
     options.data.sort((a: any, b: any) => a.week - b.week);
-<<<<<<< HEAD
-    AgChart.update(chart, options);
-=======
     AgCharts.update(chart, options);
->>>>>>> 98be01b9
 }
 
 function reorder() {
@@ -128,28 +100,16 @@
     options.data?.forEach((d) => (d.random = Math.random()));
     options.data?.sort((a, b) => a.random - b.random);
 
-<<<<<<< HEAD
-    AgChart.update(chart, options);
-}
-
-function rapidUpdate() {
-    AgChart.updateDelta(chart, {
-=======
     AgCharts.update(chart, options);
 }
 
 function rapidUpdate() {
     AgCharts.updateDelta(chart, {
->>>>>>> 98be01b9
         data: [...data, { quarter: 'week 12', iphone: 78 }],
     });
 
     (chart as any).chart.waitForUpdate().then(() => {
-<<<<<<< HEAD
-        AgChart.updateDelta(chart, {
-=======
         AgCharts.updateDelta(chart, {
->>>>>>> 98be01b9
             data: [...data, { quarter: 'week 12', iphone: 78 }, { quarter: 'week 13', iphone: 138 }],
         });
     });
