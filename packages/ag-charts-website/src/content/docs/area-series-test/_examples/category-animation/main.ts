--- conflicted
+++ resolved
@@ -1,8 +1,4 @@
-<<<<<<< HEAD
-import { AgChart, AgChartOptions, time } from 'ag-charts-enterprise';
-=======
-import { AgChartOptions, AgEnterpriseCharts } from 'ag-charts-enterprise';
->>>>>>> a0c598d1
+import { AgChartOptions, AgChart } from 'ag-charts-enterprise';
 
 const data = [
     { quarter: 'week 3', week: 3, iphone: 60 },
