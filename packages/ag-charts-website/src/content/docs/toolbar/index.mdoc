---
title: 'Financial Charts - Range Toolbar'
enterprise: true
---

The Range Toolbar includes buttons for navigating different time periods.

## Range Toolbar

The Range Toolbar contains buttons allowing the user to jump to a specific range along the chart timeline.

{% chartExampleRunner title="Toolbar" name="toolbar" type="generated" /%}

<<<<<<< HEAD
The Range Toolbar is enabled by default. To hide the Range Toolbar set the`toolbar` chart option to `false`.
=======
The Range Toolbar is enabled by default. To hide the Range Toolbar set the `toolbar` chart option to `false`.
>>>>>>> b77c872c

## Custom Buttons

It is possible to override the default buttons by providing an array of button objects.

{% chartExampleRunner title="Toolbar" name="toolbar-buttons" type="generated" /%}

Custom buttons can be defined through the `toolbar` options object.

```ts
toolbar: {
    ranges: {
      enabled: true,
      buttons: [
        {
          label: "6 Months",
          value: 6 * MONTH,
        },
        {
          label: "12 Months",
          value: 12 * MONTH,
        },
        {
          label: 'February',
          value: [new Date(2023, 1, 1), new Date(2023, 2, 1)],
        },
        {
          label: "All Data",
          value: (start, end) => [start, end],
        },
      ],
    },
  },
```

In this configuration:

-   `label` specifies the text displayed on the button.
-   `value` determines the time range the button applies:
    -   For "6 Months" and "12 Months", it sets the range to the past 6 or 12 months, respectively.
    -   For "February", it sets the range to February 2023, from February 1 to March 1.
    -   For "All Data", it dynamically sets the range to include all available data from the start to the end date.

## API Reference

{% tabs %}

{% tabItem id="AgToolbarOptions" label="Toolbar" %}
{% apiReference id="AgToolbarOptions" /%}
{% /tabItem %}

{% /tabs %}<|MERGE_RESOLUTION|>--- conflicted
+++ resolved
@@ -11,11 +11,7 @@
 
 {% chartExampleRunner title="Toolbar" name="toolbar" type="generated" /%}
 
-<<<<<<< HEAD
-The Range Toolbar is enabled by default. To hide the Range Toolbar set the`toolbar` chart option to `false`.
-=======
 The Range Toolbar is enabled by default. To hide the Range Toolbar set the `toolbar` chart option to `false`.
->>>>>>> b77c872c
 
 ## Custom Buttons
 
