--- conflicted
+++ resolved
@@ -1,8 +1,4 @@
-<<<<<<< HEAD
-import { AgChart, AgChartOptions } from 'ag-charts-enterprise';
-=======
 import { AgCartesianChartOptions, AgChartOptions, AgCharts } from 'ag-charts-enterprise';
->>>>>>> 98be01b9
 
 import { getData, random } from './data';
 
@@ -257,11 +253,7 @@
 };
 
 // Create chart
-<<<<<<< HEAD
-const chart = AgChart.create(options);
-=======
 const chart = AgCharts.create(options);
->>>>>>> 98be01b9
 
 // Elements
 const tickingButton = document.getElementById('animation-data-updates__toggle-ticking');
@@ -277,11 +269,7 @@
     length = 8;
     seed = 1234;
 
-<<<<<<< HEAD
-    AgChart.updateDelta(chart, { ...barOptions, data: getGeneratedData() });
-=======
     AgCharts.updateDelta(chart, { ...barOptions, data: getGeneratedData() });
->>>>>>> 98be01b9
 }
 
 function changeSeriesLine() {
@@ -290,11 +278,7 @@
     length = 30;
     seed = 1234;
 
-<<<<<<< HEAD
-    AgChart.updateDelta(chart, { ...lineOptions, data: getGeneratedData() });
-=======
     AgCharts.updateDelta(chart, { ...lineOptions, data: getGeneratedData() });
->>>>>>> 98be01b9
 }
 
 function changeSeriesArea() {
@@ -303,11 +287,7 @@
     length = 30;
     seed = 1234;
 
-<<<<<<< HEAD
-    AgChart.updateDelta(chart, { ...areaOptions, data: getGeneratedData() });
-=======
     AgCharts.updateDelta(chart, { ...areaOptions, data: getGeneratedData() });
->>>>>>> 98be01b9
 }
 
 function changeSeriesPie() {
@@ -316,11 +296,7 @@
     length = 6;
     seed = 1234;
 
-<<<<<<< HEAD
-    AgChart.updateDelta(chart, { ...pieOptions, data: getGeneratedData() });
-=======
     AgCharts.updateDelta(chart, { ...pieOptions, data: getGeneratedData() });
->>>>>>> 98be01b9
 }
 
 function toggleTickingUpdates() {
@@ -350,17 +326,10 @@
 
     if (!interval) {
         offset++;
-<<<<<<< HEAD
-        AgChart.updateDelta(chart, { data: getGeneratedData() });
-        interval = setInterval(() => {
-            offset++;
-            AgChart.updateDelta(chart, { data: getGeneratedData() });
-=======
         AgCharts.updateDelta(chart, { data: getGeneratedData() });
         interval = setInterval(() => {
             offset++;
             AgCharts.updateDelta(chart, { data: getGeneratedData() });
->>>>>>> 98be01b9
         }, 2000);
     } else {
         clearInterval(interval);
@@ -371,39 +340,23 @@
 function add() {
     offset++;
     length++;
-<<<<<<< HEAD
-    AgChart.updateDelta(chart, { data: getGeneratedData() });
-=======
     AgCharts.updateDelta(chart, { data: getGeneratedData() });
->>>>>>> 98be01b9
 }
 
 function remove() {
     length = Math.max(0, length - 1);
-<<<<<<< HEAD
-    AgChart.updateDelta(chart, { data: getGeneratedData() });
-=======
     AgCharts.updateDelta(chart, { data: getGeneratedData() });
->>>>>>> 98be01b9
 }
 
 function update() {
     seed = Math.floor(random() * 1000);
-<<<<<<< HEAD
-    AgChart.updateDelta(chart, { data: getGeneratedData() });
-=======
     AgCharts.updateDelta(chart, { data: getGeneratedData() });
->>>>>>> 98be01b9
 }
 
 function addRemoveUpdate() {
     offset++;
     seed = Math.floor(random() * 1000);
-<<<<<<< HEAD
-    AgChart.updateDelta(chart, { data: getGeneratedData() });
-=======
     AgCharts.updateDelta(chart, { data: getGeneratedData() });
->>>>>>> 98be01b9
 }
 
 function getGeneratedData() {
