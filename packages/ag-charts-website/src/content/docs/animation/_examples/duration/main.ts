--- conflicted
+++ resolved
@@ -1,11 +1,7 @@
 import {
     AgCartesianSeriesTooltipRendererParams,
-    AgChart,
     AgChartOptions,
-<<<<<<< HEAD
-=======
     AgCharts,
->>>>>>> 98be01b9
     AgTooltipRendererResult,
 } from 'ag-charts-enterprise';
 
@@ -85,19 +81,11 @@
     ],
 };
 
-<<<<<<< HEAD
-let chart = AgChart.create(options);
-
-function changeDuration(duration: number) {
-    chart.destroy();
-    chart = AgChart.create({
-=======
 let chart = AgCharts.create(options);
 
 function changeDuration(duration: number) {
     chart.destroy();
     chart = AgCharts.create({
->>>>>>> 98be01b9
         ...options,
         animation: {
             ...options.animation,
