--- conflicted
+++ resolved
@@ -1,11 +1,7 @@
 import {
     AgCartesianSeriesTooltipRendererParams,
-    AgChart,
     AgChartOptions,
-<<<<<<< HEAD
-=======
     AgCharts,
->>>>>>> 98be01b9
     AgTooltipRendererResult,
 } from 'ag-charts-enterprise';
 
@@ -226,24 +222,6 @@
     ],
 };
 
-<<<<<<< HEAD
-let chart = AgChart.create(options);
-
-function changeSeriesBar() {
-    AgChart.updateDelta(chart, options);
-}
-
-function changeSeriesLine() {
-    AgChart.updateDelta(chart, lineOptions);
-}
-
-function changeSeriesArea() {
-    AgChart.updateDelta(chart, areaOptions);
-}
-
-function changeSeriesPie() {
-    AgChart.updateDelta(chart, pieOptions);
-=======
 let chart = AgCharts.create(options);
 
 function changeSeriesBar() {
@@ -260,5 +238,4 @@
 
 function changeSeriesPie() {
     AgCharts.updateDelta(chart, pieOptions);
->>>>>>> 98be01b9
 }