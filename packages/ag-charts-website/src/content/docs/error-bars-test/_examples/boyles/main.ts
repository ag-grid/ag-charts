import { AgChartOptions, AgCharts } from 'ag-charts-enterprise';

import { getArgon, getHelium, getOxygen } from './data';

type Datum = ReturnType<typeof getArgon>[number];

const options: AgChartOptions = {
    container: document.getElementById('myChart'),
    title: {
        text: 'Volume-Pressure Relationship with Confidence Intervals',
    },
    axes: [
        // Note: axis configuration is required only for line series.
        // The bottom axis defaults to 'number' for scatter series.
        { type: 'number', position: 'left' },
        { type: 'number', position: 'bottom' },
    ],
    series: [
        {
            data: getOxygen(),
            type: 'scatter',
            xKey: 'volume',
            yKey: 'pressure',
            title: 'Oxygen',
            errorBar: {
                xLowerKey: 'volumeLower',
                xUpperKey: 'volumeUpper',
                yLowerKey: 'pressureLower',
                yUpperKey: 'pressureUpper',
            },
        },
        {
            data: getHelium(),
            type: 'scatter',
            xKey: 'volume',
            yKey: 'pressure',
            title: 'Helium',
            errorBar: {
                xLowerKey: 'volumeLower',
                xUpperKey: 'volumeUpper',
                yLowerKey: 'pressureLower',
                yUpperKey: 'pressureUpper',
            },
        },
        {
            data: getArgon(),
            type: 'scatter',
            xKey: 'volume',
            yKey: 'pressure',
            title: 'Argon',
            errorBar: {
                xLowerKey: 'volumeLower',
                xUpperKey: 'volumeUpper',
                yLowerKey: 'pressureLower',
                yUpperKey: 'pressureUpper',
            },
        },
    ],
};

const chart = AgCharts.create(options);

function scatter() {
    if (options.series !== undefined) {
        for (const series of options.series) {
            series.type = 'scatter';
        }
    }
    AgCharts.update(chart, options);
}

function line() {
    if (options.series !== undefined) {
        for (const series of options.series) {
            series.type = 'line';
        }
    }
<<<<<<< HEAD
    AgCharts.update(chart, options);
=======
    AgEnterpriseCharts.update(chart, options);
}

function resetData() {
    if (options.series !== undefined) {
        options.series[0].data = getOxygen();
        options.series[1].data = getHelium();
        options.series[2].data = getArgon();
    }
    AgEnterpriseCharts.update(chart, options);
}

function randomDelta(min: number, max: number) {
    return Math.random() * (max - min) + min;
}

function randomIndex(length: number) {
    return Math.round(Math.random() * (length - 1));
}

function randomiseData() {
    if (options.series !== undefined) {
        const fn = (datum: Datum, index: number): Datum => {
            const volumeDelta = randomDelta(-0.1, 0.1);
            const pressureDelta = randomDelta(-1, 1);
            return {
                volume: datum.volume + volumeDelta,
                volumeLower: datum.volumeLower + volumeDelta,
                volumeUpper: datum.volumeUpper + volumeDelta,
                pressure: datum.pressure + pressureDelta,
                pressureLower: datum.pressureLower + pressureDelta,
                pressureUpper: datum.pressureUpper + pressureDelta,
            };
        };
        options.series[0].data = options.series[0].data?.map(fn);
        options.series[1].data = options.series[1].data?.map(fn);
        options.series[2].data = options.series[2].data?.map(fn);
    }
    AgEnterpriseCharts.update(chart, options);
}

function randomiseErrors() {
    if (options.series !== undefined) {
        const fn = (datum: Datum, index: number): Datum => {
            return {
                volume: datum.volume,
                volumeLower: datum.volume - randomDelta(0.05, 0.1),
                volumeUpper: datum.volume + randomDelta(0.05, 0.1),
                pressure: datum.pressure,
                pressureLower: datum.pressure - randomDelta(0.5, 2),
                pressureUpper: datum.pressure + randomDelta(0.5, 2),
            };
        };
        options.series[0].data = options.series[0].data?.map(fn);
        options.series[1].data = options.series[1].data?.map(fn);
        options.series[2].data = options.series[2].data?.map(fn);
    }
    AgEnterpriseCharts.update(chart, options);
}

function removeRandomElem() {
    const { series } = options;
    if (series !== undefined) {
        const meta: { seriesIndex: number; datumIndex: number }[] = [];
        for (let seriesIndex = 0; seriesIndex < series.length; seriesIndex++) {
            const { data } = series[seriesIndex];
            for (let datumIndex = 0; datumIndex < (data?.length ?? 0); datumIndex++) {
                meta.push({ seriesIndex, datumIndex });
            }
        }
        const { seriesIndex, datumIndex } = meta[randomIndex(meta.length)];
        series[seriesIndex].data?.splice(datumIndex, 1);
    }
    AgEnterpriseCharts.update(chart, options);
>>>>>>> 2bc79089
}<|MERGE_RESOLUTION|>--- conflicted
+++ resolved
@@ -75,10 +75,7 @@
             series.type = 'line';
         }
     }
-<<<<<<< HEAD
     AgCharts.update(chart, options);
-=======
-    AgEnterpriseCharts.update(chart, options);
 }
 
 function resetData() {
@@ -152,5 +149,4 @@
         series[seriesIndex].data?.splice(datumIndex, 1);
     }
     AgEnterpriseCharts.update(chart, options);
->>>>>>> 2bc79089
 }