<<<<<<< HEAD
import { AgChart, AgChartOptions } from 'ag-charts-enterprise';
=======
import { AgChartOptions, AgCharts } from 'ag-charts-enterprise';
>>>>>>> 98be01b9

import { getArgon, getHelium, getOxygen } from './data';

type Datum = ReturnType<typeof getArgon>[number];

const options: AgChartOptions = {
    container: document.getElementById('myChart'),
    title: {
        text: 'Volume-Pressure Relationship with Confidence Intervals',
    },
    axes: [
        // Note: axis configuration is required only for line series.
        // The bottom axis defaults to 'number' for scatter series.
        { type: 'number', position: 'left' },
        { type: 'number', position: 'bottom' },
    ],
    series: [
        {
            data: getOxygen(),
            type: 'scatter',
            xKey: 'volume',
            yKey: 'pressure',
            title: 'Oxygen',
            errorBar: {
                xLowerKey: 'volumeLower',
                xUpperKey: 'volumeUpper',
                yLowerKey: 'pressureLower',
                yUpperKey: 'pressureUpper',
            },
        },
        {
            data: getHelium(),
            type: 'scatter',
            xKey: 'volume',
            yKey: 'pressure',
            title: 'Helium',
            errorBar: {
                xLowerKey: 'volumeLower',
                xUpperKey: 'volumeUpper',
                yLowerKey: 'pressureLower',
                yUpperKey: 'pressureUpper',
            },
        },
        {
            data: getArgon(),
            type: 'scatter',
            xKey: 'volume',
            yKey: 'pressure',
            title: 'Argon',
            errorBar: {
                xLowerKey: 'volumeLower',
                xUpperKey: 'volumeUpper',
                yLowerKey: 'pressureLower',
                yUpperKey: 'pressureUpper',
            },
        },
    ],
};

<<<<<<< HEAD
const chart = AgChart.create(options);
=======
const chart = AgCharts.create(options);
>>>>>>> 98be01b9

function scatter() {
    if (options.series !== undefined) {
        for (const series of options.series) {
            series.type = 'scatter';
        }
    }
<<<<<<< HEAD
    AgChart.update(chart, options);
=======
    AgCharts.update(chart, options);
>>>>>>> 98be01b9
}

function line() {
    if (options.series !== undefined) {
        for (const series of options.series) {
            series.type = 'line';
        }
    }
<<<<<<< HEAD
    AgChart.update(chart, options);
=======
    AgCharts.update(chart, options);
}

function resetData() {
    if (options.series !== undefined) {
        options.series[0].data = getOxygen();
        options.series[1].data = getHelium();
        options.series[2].data = getArgon();
    }
    AgEnterpriseCharts.update(chart, options);
}

function randomDelta(min: number, max: number) {
    return Math.random() * (max - min) + min;
}

function randomIndex(length: number) {
    return Math.round(Math.random() * (length - 1));
}

function randomiseData() {
    if (options.series !== undefined) {
        const fn = (datum: Datum, index: number): Datum => {
            const volumeDelta = randomDelta(-0.1, 0.1);
            const pressureDelta = randomDelta(-1, 1);
            return {
                volume: datum.volume + volumeDelta,
                volumeLower: datum.volumeLower + volumeDelta,
                volumeUpper: datum.volumeUpper + volumeDelta,
                pressure: datum.pressure + pressureDelta,
                pressureLower: datum.pressureLower + pressureDelta,
                pressureUpper: datum.pressureUpper + pressureDelta,
            };
        };
        options.series[0].data = options.series[0].data?.map(fn);
        options.series[1].data = options.series[1].data?.map(fn);
        options.series[2].data = options.series[2].data?.map(fn);
    }
    AgEnterpriseCharts.update(chart, options);
}

function randomiseErrors() {
    if (options.series !== undefined) {
        const fn = (datum: Datum, index: number): Datum => {
            return {
                volume: datum.volume,
                volumeLower: datum.volume - randomDelta(0.05, 0.1),
                volumeUpper: datum.volume + randomDelta(0.05, 0.1),
                pressure: datum.pressure,
                pressureLower: datum.pressure - randomDelta(0.5, 2),
                pressureUpper: datum.pressure + randomDelta(0.5, 2),
            };
        };
        options.series[0].data = options.series[0].data?.map(fn);
        options.series[1].data = options.series[1].data?.map(fn);
        options.series[2].data = options.series[2].data?.map(fn);
    }
    AgEnterpriseCharts.update(chart, options);
}

function removeRandomElem() {
    const { series } = options;
    if (series !== undefined) {
        const meta: { seriesIndex: number; datumIndex: number }[] = [];
        for (let seriesIndex = 0; seriesIndex < series.length; seriesIndex++) {
            const { data } = series[seriesIndex];
            for (let datumIndex = 0; datumIndex < (data?.length ?? 0); datumIndex++) {
                meta.push({ seriesIndex, datumIndex });
            }
        }
        const { seriesIndex, datumIndex } = meta[randomIndex(meta.length)];
        series[seriesIndex].data?.splice(datumIndex, 1);
    }
    AgEnterpriseCharts.update(chart, options);
>>>>>>> 98be01b9
}<|MERGE_RESOLUTION|>--- conflicted
+++ resolved
@@ -1,8 +1,4 @@
-<<<<<<< HEAD
-import { AgChart, AgChartOptions } from 'ag-charts-enterprise';
-=======
 import { AgChartOptions, AgCharts } from 'ag-charts-enterprise';
->>>>>>> 98be01b9
 
 import { getArgon, getHelium, getOxygen } from './data';
 
@@ -62,11 +58,7 @@
     ],
 };
 
-<<<<<<< HEAD
-const chart = AgChart.create(options);
-=======
 const chart = AgCharts.create(options);
->>>>>>> 98be01b9
 
 function scatter() {
     if (options.series !== undefined) {
@@ -74,11 +66,7 @@
             series.type = 'scatter';
         }
     }
-<<<<<<< HEAD
-    AgChart.update(chart, options);
-=======
     AgCharts.update(chart, options);
->>>>>>> 98be01b9
 }
 
 function line() {
@@ -87,9 +75,6 @@
             series.type = 'line';
         }
     }
-<<<<<<< HEAD
-    AgChart.update(chart, options);
-=======
     AgCharts.update(chart, options);
 }
 
@@ -164,5 +149,4 @@
         series[seriesIndex].data?.splice(datumIndex, 1);
     }
     AgEnterpriseCharts.update(chart, options);
->>>>>>> 98be01b9
 }