<<<<<<< HEAD
import { AgCartesianChartOptions, AgChart, AgErrorBarFormatterParams } from 'ag-charts-enterprise';
=======
import { AgCartesianChartOptions, AgCharts, AgErrorBarFormatterParams } from 'ag-charts-enterprise';
>>>>>>> 98be01b9

import { getData, getData2 } from './data';

type Datum = ReturnType<typeof getData>[number];

const highlightStyle = {
    item: { stroke: 'red' },
    series: { dimOpacity: 0.3 },
};

const formatter = (param: AgErrorBarFormatterParams) => {
    const errorBarStyle = { strokeWidth: 3 };
    if (param.highlighted) {
        return { ...errorBarStyle, ...highlightStyle.item };
    } else {
        return errorBarStyle;
    }
};

const options: AgCartesianChartOptions = {
    container: document.getElementById('myChart'),
    title: {
        text: 'Monthly Average Temperatures with Error Bars (Celsius)',
    },
    series: [
        {
            data: getData(),
            xKey: 'month',
            yKey: 'temperature',
            yName: 'Canada',
            errorBar: {
                yLowerKey: 'temperatureLower',
                yUpperKey: 'temperatureUpper',
                formatter,
            },
            highlightStyle,
        },
        {
            data: getData2(),
            xKey: 'month',
            yKey: 'temperature',
            yName: 'Australia',
            errorBar: {
                yLowerKey: 'temperatureLower',
                yUpperKey: 'temperatureUpper',
                formatter,
            },
            highlightStyle,
        },
    ],
};

<<<<<<< HEAD
const chart = AgChart.create(options);
=======
const chart = AgCharts.create(options);
>>>>>>> 98be01b9

function line() {
    if (options.series !== undefined) {
        for (const opt of options.series) {
            opt.type = 'line';
        }
    }
<<<<<<< HEAD
    AgChart.update(chart, options);
=======
    AgCharts.update(chart, options);
>>>>>>> 98be01b9
}

function bar() {
    if (options.series !== undefined) {
        for (const opt of options.series) {
            opt.type = 'bar';
        }
    }
<<<<<<< HEAD
    AgChart.update(chart, options);
=======
    AgCharts.update(chart, options);
}

function resetData() {
    if (options.series !== undefined) {
        options.series[0].data = getData();
        options.series[1].data = getData2();
    }
    AgEnterpriseCharts.update(chart, options);
}

function removeOdds() {
    if (options.series !== undefined) {
        const fn = (_value: Datum, index: number) => {
            return index % 2 === 0;
        };
        options.series[0].data = getData().filter(fn);
        options.series[1].data = getData2().filter(fn);
    }
    AgEnterpriseCharts.update(chart, options);
}

function removeOddsErrors() {
    if (options.series !== undefined) {
        const fn = (value: Datum, index: number) => {
            if (index % 2 === 1) {
                const { month, temperature } = value;
                return { month, temperature };
            } else {
                return value;
            }
        };
        options.series[0].data = getData().map(fn);
        options.series[1].data = getData2().map(fn);
    }
    AgEnterpriseCharts.update(chart, options);
}

function randomDelta(min: number, max: number) {
    return Math.random() * (max - min) + min;
}

function randomiseData() {
    if (options.series !== undefined) {
        const fn = (value: Datum, index: number): Datum => {
            const delta = randomDelta(-4, 4);
            return {
                month: value.month,
                temperature: value.temperature + delta,
                temperatureLower: value.temperatureLower + delta,
                temperatureUpper: value.temperatureUpper + delta,
            };
        };
        options.series[0].data = getData().map(fn);
        options.series[1].data = getData2().map(fn);
    }
    AgEnterpriseCharts.update(chart, options);
}

function randomiseErrors() {
    if (options.series !== undefined) {
        const fn = (value: Datum, index: number): Datum => {
            const delta = randomDelta(-2, 2);
            return {
                month: value.month,
                temperature: value.temperature,
                temperatureLower: value.temperatureLower + delta,
                temperatureUpper: value.temperatureUpper + delta,
            };
        };
        options.series[0].data = getData().map(fn);
        options.series[1].data = getData2().map(fn);
    }
    AgEnterpriseCharts.update(chart, options);
>>>>>>> 98be01b9
}<|MERGE_RESOLUTION|>--- conflicted
+++ resolved
@@ -1,8 +1,4 @@
-<<<<<<< HEAD
-import { AgCartesianChartOptions, AgChart, AgErrorBarFormatterParams } from 'ag-charts-enterprise';
-=======
 import { AgCartesianChartOptions, AgCharts, AgErrorBarFormatterParams } from 'ag-charts-enterprise';
->>>>>>> 98be01b9
 
 import { getData, getData2 } from './data';
 
@@ -55,11 +51,7 @@
     ],
 };
 
-<<<<<<< HEAD
-const chart = AgChart.create(options);
-=======
 const chart = AgCharts.create(options);
->>>>>>> 98be01b9
 
 function line() {
     if (options.series !== undefined) {
@@ -67,11 +59,7 @@
             opt.type = 'line';
         }
     }
-<<<<<<< HEAD
-    AgChart.update(chart, options);
-=======
     AgCharts.update(chart, options);
->>>>>>> 98be01b9
 }
 
 function bar() {
@@ -80,9 +68,6 @@
             opt.type = 'bar';
         }
     }
-<<<<<<< HEAD
-    AgChart.update(chart, options);
-=======
     AgCharts.update(chart, options);
 }
 
@@ -157,5 +142,4 @@
         options.series[1].data = getData2().map(fn);
     }
     AgEnterpriseCharts.update(chart, options);
->>>>>>> 98be01b9
 }