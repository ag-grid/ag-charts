--- conflicted
+++ resolved
@@ -1,8 +1,4 @@
-<<<<<<< HEAD
-import { AgChart, AgChartOptions, AgRangeBarSeriesLabelFormatterParams } from 'ag-charts-enterprise';
-=======
-import { AgChartOptions, AgEnterpriseCharts } from 'ag-charts-enterprise';
->>>>>>> a0c598d1
+import { AgChartOptions, AgChart } from 'ag-charts-enterprise';
 
 import { getData } from './data';
 
