---
title: 'Radial Column Series'
enterprise: true
---

A Radial Column Series, also called _Circular Column_, visualises data through rectangular columns arranged along a polar axis.

## Simple Radial Column

{% chartExampleRunner title="Simple Radial Column" name="simple-radial-column" type="generated" options="{ \"enterprise\": true }" /%}

To create a Radial Column Series, use the `radial-column` series type.

```js
series: [
    { type: 'radial-column', angleKey: 'quarter', radiusKey: 'software', radiusName: 'Software' },
    { type: 'radial-column', angleKey: 'quarter', radiusKey: 'hardware', radiusName: 'Hardware' },
    { type: 'radial-column', angleKey: 'quarter', radiusKey: 'services', radiusName: 'Services' },
],
```

In this configuration:

-   `angleKey` is set to 'quarter', which is the shared category for the Angle Axis.
-   `radiusKey` specifies the numerical datasets, 'software', 'hardware' and 'services', for the Radius Axis.
-   `radiusName` labels each series, such as 'Software', 'Hardware' and 'Services'.

## Stacked Radial Column

In a Stacked Radial Column chart, columns are vertically stacked within each category to represent a cumulative total,
allowing analysis of both single data points and overall category totals.

{% chartExampleRunner title="Stacked Radial Column" name="stacked-radial-column" type="generated" options="{ \"enterprise\": true }" /%}

To stack columns in a Radial Column Series, enable the `stacked` series property.

```js
series: [
    { type: 'radial-column', angleKey: 'quarter', radiusKey: 'software', stacked: true },
    { type: 'radial-column', angleKey: 'quarter', radiusKey: 'hardware', stacked: true },
    { type: 'radial-column', angleKey: 'quarter', radiusKey: 'services', stacked: true },
],
```

## Customisation

### Inner Radius

The inner radius can be used to create a 'doughnut' effect.

{% chartExampleRunner title="Inner Radius" name="inner-radius" type="generated" options="{ \"enterprise\": true }" /%}

This is changed via the `innerRadiusRatio` option on the Radius Number Axis.

```js
axes: [
    { type: 'angle-category' },
    { type: 'radius-number' innerRadiusRatio: 0.2 },
],
```

Any value between `0` and `1` will set the inner radius as a proportion of the overall radius.

### Category Padding

{% chartExampleRunner title="Category Padding" name="category-padding" type="generated" options="{ \"enterprise\": true }" /%}

The following options are used to control the padding between different elements on the Angle Axis:

-   `paddingInner`: Gap between column groups, ranges from `0` (no gap) to `1` (maximum spacing).
-   `groupPaddingInner`: Spacing within a group, ranges from `0` (columns touching) to `1` (widest gap).

```js
axes: [
    { type: 'angle-category', groupPaddingInner: 0.5, paddingInner: 0.5 },
    { type: 'radius-number', innerRadiusRatio: 0.2 },
],
```

### Axis Label Orientation

{% chartExampleRunner title="Axis Label Orientation" name="axis-label-orientation" type="generated" options="{ \"enterprise\": true }" /%}

To change Angle Axis Label orientation, use the `label.orientation` property with these options:

-   `fixed`: Labels have fixed orientation (default).
-   `parallel`: Labels align parallel to the axis.
-   `perpendicular`: Labels align perpendicular to the axis.

The following configuration changes the orientation of the Axis Labels to `parallel` :

```js
axes: [
    {
        type: 'angle-category',
        label: {
            orientation: 'parallel',
        },
    },
    { type: 'radius-number' },
],
```

### Radius Axis Position

{% chartExampleRunner title="Radius Axis Position" name="radius-axis-position" type="generated" options="{ \"enterprise\": true }" /%}

Customise the Radius Axis Line position via `positionAngle` and Axis Label rotation using `label.rotation`:

```js
axes: [
    { type: 'angle-category' },
    {
        type: 'radius-number',
        positionAngle: 90,
        label: {
            rotation: -90,
        },
    },
],
```

## API Reference

<<<<<<< HEAD
{% apiReference id="AgRadialColumnSeriesOptions" /%}

{% apiReference id="AgAngleCategoryAxisOptions" /%}

{% apiReference id="AgAngleAxisLabelOptions" /%}

{% apiReference id="AgRadiusNumberAxisOptions" /%}
=======
{% tabs %}

{% tabItem label="Radial Column Series" %}
{% interfaceDocumentation interfaceName="AgRadialColumnSeriesOptions" config="{ \"showSnippets\": false }" /%}
{% /tabItem %}

{% tabItem label="Angle Category Axis" %}
{% interfaceDocumentation interfaceName="AgAngleCategoryAxisOptions" config="{ \"showSnippets\": false }" /%}
{% /tabItem %}

{% tabItem label="Angle Axis Label" %}
{% interfaceDocumentation interfaceName="AgAngleAxisLabelOptions" config="{ \"showSnippets\": false }" /%}
{% /tabItem %}

{% tabItem label="Radius Number Axis" %}
{% interfaceDocumentation interfaceName="AgRadiusNumberAxisOptions" config="{ \"showSnippets\": false }" /%}
{% /tabItem %}

{% /tabs %}
>>>>>>> fef67881
<|MERGE_RESOLUTION|>--- conflicted
+++ resolved
@@ -122,32 +122,22 @@
 
 ## API Reference
 
-<<<<<<< HEAD
-{% apiReference id="AgRadialColumnSeriesOptions" /%}
-
-{% apiReference id="AgAngleCategoryAxisOptions" /%}
-
-{% apiReference id="AgAngleAxisLabelOptions" /%}
-
-{% apiReference id="AgRadiusNumberAxisOptions" /%}
-=======
 {% tabs %}
 
 {% tabItem label="Radial Column Series" %}
-{% interfaceDocumentation interfaceName="AgRadialColumnSeriesOptions" config="{ \"showSnippets\": false }" /%}
+{% apiReference id="AgRadialColumnSeriesOptions" /%}
 {% /tabItem %}
 
 {% tabItem label="Angle Category Axis" %}
-{% interfaceDocumentation interfaceName="AgAngleCategoryAxisOptions" config="{ \"showSnippets\": false }" /%}
+{% apiReference id="AgAngleCategoryAxisOptions" /%}
 {% /tabItem %}
 
 {% tabItem label="Angle Axis Label" %}
-{% interfaceDocumentation interfaceName="AgAngleAxisLabelOptions" config="{ \"showSnippets\": false }" /%}
+{% apiReference id="AgAngleAxisLabelOptions" /%}
 {% /tabItem %}
 
 {% tabItem label="Radius Number Axis" %}
-{% interfaceDocumentation interfaceName="AgRadiusNumberAxisOptions" config="{ \"showSnippets\": false }" /%}
+{% apiReference id="AgRadiusNumberAxisOptions" /%}
 {% /tabItem %}
 
-{% /tabs %}
->>>>>>> fef67881
+{% /tabs %}