--- conflicted
+++ resolved
@@ -132,39 +132,23 @@
 
 {% tabs %}
 
-<<<<<<< HEAD
+{% tabItem label="Category Axis Options" %}
 {% apiReference id="AgCategoryAxisOptions" exclude=["keys"] noHeader=true /%}
-
-### Number Axis Options
-
-{% apiReference id="AgNumberAxisOptions" exclude=["keys"] noHeader=true /%}
-
-### Time Axis Options
-
-{% apiReference id="AgTimeAxisOptions" exclude=["keys"] noHeader=true /%}
-
-### Log Axis Options
-
-{% apiReference id="AgLogAxisOptions" exclude=["keys"] noHeader=true /%}
-=======
-{% tabItem label="Category Axis Options" %}
-{% interfaceDocumentation interfaceName="AgCategoryAxisOptions" exclude="[\"keys\"]" config="{ \"description\": \"\", \"showSnippets\": false }" /%}
 {% /tabItem %}
 
 {% tabItem label="Number Axis Options" %}
-{% interfaceDocumentation interfaceName="AgNumberAxisOptions" exclude="[\"keys\"]" config="{ \"description\": \"\", \"showSnippets\": false }" /%}
+{% apiReference id="AgNumberAxisOptions" exclude=["keys"] noHeader=true /%}
 {% /tabItem %}
 
 {% tabItem label="Time Axis Options" %}
-{% interfaceDocumentation interfaceName="AgTimeAxisOptions" exclude="[\"keys\"]" config="{ \"description\": \"\", \"showSnippets\": false }" /%}
+{% apiReference id="AgTimeAxisOptions" exclude=["keys"] noHeader=true /%}
 {% /tabItem %}
 
 {% tabItem label="Log Axis Options" %}
-{% interfaceDocumentation interfaceName="AgLogAxisOptions" exclude="[\"keys\"]" config="{ \"description\": \"\", \"showSnippets\": false }" /%}
+{% apiReference id="AgLogAxisOptions" exclude=["keys"] noHeader=true /%}
 {% /tabItem %}
 
 {% /tabs %}
->>>>>>> fef67881
 
 ## Next Up
 
