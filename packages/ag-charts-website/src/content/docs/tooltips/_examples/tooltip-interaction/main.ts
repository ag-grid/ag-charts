import { AgCartesianChartOptions, AgCartesianSeriesTooltipRendererParams, AgCharts } from 'ag-charts-community';

import { getData } from './data';

const options: AgCartesianChartOptions = {
    container: document.getElementById('myChart'),
    data: getData(),
    series: [
        {
            type: 'bar',
            xKey: 'month',
            yKey: 'sweaters',
            yName: 'Sweaters Made',
            tooltip: {
                renderer,
                interaction: {
                    enabled: true,
                },
            },
        },
    ],
};

<<<<<<< HEAD
var chart = AgCharts.create(options);
=======
var chart = AgChart.create(options);

function renderer(params: AgCartesianSeriesTooltipRendererParams) {
    return `<div class="ag-chart-tooltip-title" style="background-color: ${params.color}">
      ${params.datum[params.xKey]}
    </div>
    <div class="ag-chart-tooltip-content">
      <a href="#" onclick="window.alert('Clicked within a tooltip')">Click here</a> | ${params.datum[params.yKey]}
    </div>`;
}
>>>>>>> 2bc79089
<|MERGE_RESOLUTION|>--- conflicted
+++ resolved
@@ -21,10 +21,7 @@
     ],
 };
 
-<<<<<<< HEAD
 var chart = AgCharts.create(options);
-=======
-var chart = AgChart.create(options);
 
 function renderer(params: AgCartesianSeriesTooltipRendererParams) {
     return `<div class="ag-chart-tooltip-title" style="background-color: ${params.color}">
@@ -33,5 +30,4 @@
     <div class="ag-chart-tooltip-content">
       <a href="#" onclick="window.alert('Clicked within a tooltip')">Click here</a> | ${params.datum[params.yKey]}
     </div>`;
-}
->>>>>>> 2bc79089
+}