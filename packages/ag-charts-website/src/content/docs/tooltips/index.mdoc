--- conflicted
+++ resolved
@@ -242,62 +242,32 @@
 
 {% tabs %}
 
-<<<<<<< HEAD
+{% tabItem label="Tooltips" %}
 {% apiReference id="AgSeriesTooltip" /%}
-
-## All Tooltip Renderer Params
-
-### Bar/Column Tooltips
-
+{% /tabItem %}
+
+{% tabItem label="Bar/Column" %}
 {% apiReference id="AgBarSeriesTooltipRendererParams" /%}
-
-### Area Tooltips
-
+{% /tabItem %}
+
+{% tabItem label="Area" %}
 {% apiReference id="AgCartesianSeriesTooltipRendererParams" /%}
-
-### Line Tooltips
-
+{% /tabItem %}
+
+{% tabItem label="Line" %}
 {% apiReference id="AgCartesianSeriesTooltipRendererParams" /%}
-
-### Scatter/Bubble Tooltips
-
+{% /tabItem %}
+
+{% tabItem label="Scatter/Bubble" %}
 {% apiReference id="AgScatterSeriesTooltipRendererParams" /%}
-
-### Pie/Doughnut Tooltips
-
+{% /tabItem %}
+
+{% tabItem label="Pie/Doughnut" %}
 {% apiReference id="AgPieSeriesTooltipRendererParams" /%}
-=======
-{% tabItem label="Tooltips" %}
-{% interfaceDocumentation interfaceName="AgSeriesTooltip" config="{ \"showSnippets\": false }" /%}
-{% /tabItem %}
-
-{% tabItem label="Bar/Column" %}
-{% interfaceDocumentation interfaceName="AgBarSeriesTooltipRendererParams" config="{ \"showSnippets\": false }" /%}
-{% /tabItem %}
-
-{% tabItem label="Area" %}
-{% interfaceDocumentation interfaceName="AgCartesianSeriesTooltipRendererParams" config="{ \"showSnippets\": false }" /%}
-{% /tabItem %}
-
-{% tabItem label="Line" %}
-{% interfaceDocumentation interfaceName="AgCartesianSeriesTooltipRendererParams" config="{ \"showSnippets\": false }" /%}
-{% /tabItem %}
-
-{% tabItem label="Scatter/Bubble" %}
-{% interfaceDocumentation interfaceName="AgScatterSeriesTooltipRendererParams" config="{ \"showSnippets\": false }" /%}
-{% /tabItem %}
-
-{% tabItem label="Pie/Doughnut" %}
-{% interfaceDocumentation interfaceName="AgPieSeriesTooltipRendererParams" config="{ \"showSnippets\": false }" /%}
-{% /tabItem %}
->>>>>>> fef67881
+{% /tabItem %}
 
 {% tabItem label="Histogram" %}
-{% interfaceDocumentation interfaceName="AgHistogramSeriesTooltipRendererParams" config="{ \"showSnippets\": false }" /%}
-{% /tabItem %}
-
-<<<<<<< HEAD
 {% apiReference id="AgHistogramSeriesTooltipRendererParams" /%}
-=======
-{% /tabs %}
->>>>>>> fef67881
+{% /tabItem %}
+
+{% /tabs %}