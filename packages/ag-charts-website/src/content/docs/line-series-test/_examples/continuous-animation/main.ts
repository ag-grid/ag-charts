<<<<<<< HEAD
import { AgChart, AgChartOptions } from 'ag-charts-enterprise';
=======
import { AgChart, AgChartOptions, AgEnterpriseCharts } from 'ag-charts-enterprise';
>>>>>>> a0c598d1

import { getData } from './data';

const options: AgChartOptions = {
    container: document.getElementById('myChart'),
    animation: {
        enabled: true,
    },
    legend: {},
    data: getData(),
    series: [
        {
            type: 'line',
            xKey: 'date',
            yKey: 'petrol',
            marker: {},
            label: {},
        },
        {
            type: 'line',
            xKey: 'date',
            yKey: 'diesel',
            marker: {},
            label: {},
        },
    ],
    axes: [
        {
            position: 'bottom',
            type: 'time',
        },
        {
            position: 'left',
            type: 'number',
            label: {
                autoRotate: false,
            },
        },
    ],
};

const chart = AgChart.create(options);

function genDataPoint(ref: Date | { date: Date; petrol: number; diesel: number }, offsetDays: number) {
    const { date, petrol = 120, diesel = 125 } = ref instanceof Date ? { date: ref } : ref;

    return {
        date: new Date(date.getTime() + offsetDays * 3600 * 24 * 1000),
        petrol: petrol + Math.random() * 4 - 2,
        diesel: diesel + Math.random() * 4 - 2,
    };
}

function times<T>(cb: () => T, count: number) {
    const result = [];
    for (; count > 0; count--) {
        result.push(cb());
    }
    return result;
}

function actionReset() {
    options.data = getData();
    AgChart.update(chart, options);
}

function actionRemovePoints() {
    options.data = [...(options.data ?? [])];
    options.data.splice(options.data.length / 2 - 5, 10);
    AgChart.update(chart, options);
}

function actionRemoveFirstPoint() {
    options.data = [...(options.data ?? []).slice(1)];
    AgChart.update(chart, options);
}

function actionRemoveLastPoint() {
    options.data = [...(options.data ?? []).slice(0, -1)];
    AgChart.update(chart, options);
}

function actionRemoveHalf() {
    const data = options.data ?? [];
    const { length } = data;
    options.data = data.slice(Math.floor((length * 1) / 4), Math.floor((length * 3) / 4));

    AgChart.update(chart, options);
}

function actionAddPoints() {
    options.data = [...(options.data ?? [])];
    const { length } = options.data;
    for (const idx of [length / 4, length / 2, (length * 3) / 4]) {
        const dataIdx = Math.floor(idx);
        const [datum, nextDatum] = options.data.slice(dataIdx, dataIdx + 2);

        const date = new Date((datum.date.getTime() + nextDatum.date.getTime()) / 2);
        options.data.splice(dataIdx + 1, 0, genDataPoint({ ...datum, date }, 0));
    }
    AgChart.update(chart, options);
}

function actionAddPointsBefore() {
    options.data = [...(options.data ?? [])];

    const ref = options.data[0];
    options.data.splice(0, 0, genDataPoint(ref, -14), genDataPoint(ref, -7));
    AgChart.update(chart, options);
}

function actionAddPointsAfter(count = 2) {
    options.data = [...(options.data ?? [])];

    const [ref] = options.data.slice(-1);
    for (let idx = 0; idx < count; idx++) {
        options.data.push(genDataPoint(ref, (idx + 1) * 7));
    }
    AgChart.update(chart, options);
}

function actionAddDouble() {
    const data = options.data ?? [];
    const { length } = data;

    const count = Math.ceil(length / 4);
    let start = genDataPoint(data[0], -7 * (count + 1));
    let [end] = data.slice(-1);
    options.data = [
        ...times(() => (start = genDataPoint(start, 7)), count),
        ...data,
        ...times(() => (end = genDataPoint(end, 7)), count),
    ];
    AgChart.update(chart, options);
}

function actionUpdatePoints() {
    options.data = (options.data ?? []).map((d: any) => ({
        ...d,
        petrol: d.petrol + Math.random() * 4 - 2,
        diesel: d.diesel + Math.random() * 4 - 2,
    }));
    AgChart.update(chart, options);
}

function actionUpdatePointUndefined() {
    options.data = (options.data ?? []).map((d: any) => ({
        ...d,
        petrol: Math.random() > 0.9 ? undefined : d.petrol,
        diesel: Math.random() > 0.9 ? undefined : d.diesel,
    }));
    AgChart.update(chart, options);
}

function actionShiftLeft() {
    const data = options.data ?? [];
    const [ref] = data.slice(-1);
    options.data = [...data.slice(1), genDataPoint(ref, 7)];

    AgChart.update(chart, options);
}

function actionShiftRight() {
    const data = options.data ?? [];
    const [ref] = data.slice(0);
    options.data = [genDataPoint(ref, -7), ...data.slice(0, -1)];

    AgChart.update(chart, options);
}

let tick: NodeJS.Timer;
function actionTickStart() {
    if (tick) clearInterval(tick);

    tick = setInterval(() => actionAddPointsAfter(1), 1000);
}

function actionTickStop() {
    if (tick) clearInterval(tick);
}<|MERGE_RESOLUTION|>--- conflicted
+++ resolved
@@ -1,8 +1,4 @@
-<<<<<<< HEAD
 import { AgChart, AgChartOptions } from 'ag-charts-enterprise';
-=======
-import { AgChart, AgChartOptions, AgEnterpriseCharts } from 'ag-charts-enterprise';
->>>>>>> a0c598d1
 
 import { getData } from './data';
 
