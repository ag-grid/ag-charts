--- conflicted
+++ resolved
@@ -79,16 +79,6 @@
 {% /if %}
 
 {% note %}
-<<<<<<< HEAD
-This snippet assumes the supplied data includes 'open', 'high', 'low', 'close' and 'volume' (optional) keys.
-{% /note %}
-
-For more details see [Financial Charts Configuration](./financial-charts-configuration).
-
-## Chart Annotations
-
-Add and manage [Annotations](./annotations) like Trend Lines and Channels from the intuitive toolbar for enhanced data analysis.
-=======
 This snippet assumes the supplied data includes 'date', 'open', 'high', 'low', 'close' and 'volume' (optional) keys.
 {% /note %}
 
@@ -97,26 +87,17 @@
 ## Chart Annotations
 
 Add and manage [Annotations](./annotations/) like Trend Lines and Channels from the intuitive toolbar for enhanced data analysis.
->>>>>>> b77c872c
 
 {% imageCaption pageName="financial-charts" imageName="annotations.gif" alt="Annotations" constrained=true/%}
 
 ## Interactive Charts
 
-<<<<<<< HEAD
-Interactive analysis is enhanced with advanced [Zoom](./zoom) capabilities and [Range Buttons](./toolbar) for seamless time period navigation.
-=======
 Interactive analysis is enhanced with advanced [Zoom](./zoom/) capabilities and [Range Buttons](./toolbar/) for seamless time period navigation.
->>>>>>> b77c872c
 
 {% imageCaption pageName="financial-charts" imageName="zoom.gif" alt="Zoom" constrained=true/%}
 
 ## Financial Chart types
 
-<<<<<<< HEAD
-The default chart type is [Candlestick](/candlestick-series/), with additional types like [OHLC](/ohlc-series/) and [Line](/line-series/) for versatile data visualisation.
-=======
 The default chart type is [Candlestick](./candlestick-series/), with additional types like [OHLC](./ohlc-series/) and [Line](./line-series/) for versatile data visualisation.
->>>>>>> b77c872c
 
 {% imageCaption pageName="financial-charts" imageName="chart-types.gif" alt="Chart Types" constrained=true/%}