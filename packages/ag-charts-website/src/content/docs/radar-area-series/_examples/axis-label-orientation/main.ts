<<<<<<< HEAD
import { AgChart, AgPolarChartOptions } from 'ag-charts-enterprise';
=======
import { AgCharts, AgPolarChartOptions } from 'ag-charts-enterprise';
>>>>>>> 98be01b9

import { getData } from './data';

const options: AgPolarChartOptions = {
    container: document.getElementById('myChart'),
    data: getData(),
    title: {
        text: 'KPIs by Department',
    },
    series: [
        {
            type: 'radar-area',
            angleKey: 'department',
            radiusKey: 'quality',
            radiusName: 'Quality',
        },
        {
            type: 'radar-area',
            angleKey: 'department',
            radiusKey: 'efficiency',
            radiusName: 'Efficiency',
        },
    ],
    axes: [
        {
            type: 'angle-category',
            label: {
                orientation: 'parallel',
            },
        },
        {
            type: 'radius-number',
        },
    ],
};

<<<<<<< HEAD
AgChart.create(options);
=======
AgCharts.create(options);
>>>>>>> 98be01b9
<|MERGE_RESOLUTION|>--- conflicted
+++ resolved
@@ -1,8 +1,4 @@
-<<<<<<< HEAD
-import { AgChart, AgPolarChartOptions } from 'ag-charts-enterprise';
-=======
 import { AgCharts, AgPolarChartOptions } from 'ag-charts-enterprise';
->>>>>>> 98be01b9
 
 import { getData } from './data';
 
@@ -39,8 +35,4 @@
     ],
 };
 
-<<<<<<< HEAD
-AgChart.create(options);
-=======
-AgCharts.create(options);
->>>>>>> 98be01b9
+AgCharts.create(options);