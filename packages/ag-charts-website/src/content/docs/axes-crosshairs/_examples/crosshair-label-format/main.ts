--- conflicted
+++ resolved
@@ -1,8 +1,4 @@
-<<<<<<< HEAD
-import { AgCartesianChartOptions, AgChart } from 'ag-charts-enterprise';
-=======
 import { AgCartesianChartOptions, AgCharts } from 'ag-charts-enterprise';
->>>>>>> 98be01b9
 
 import { getData } from './data';
 
@@ -72,11 +68,7 @@
     },
 };
 
-<<<<<<< HEAD
-const chart = AgChart.create(options);
-=======
 const chart = AgCharts.create(options);
->>>>>>> 98be01b9
 
 function crosshairLabelFormat() {
     const crosshair = options.axes?.[0]?.crosshair;
@@ -86,11 +78,7 @@
     crosshair.label = {
         format: `%b %Y`,
     };
-<<<<<<< HEAD
-    AgChart.update(chart, options);
-=======
     AgCharts.update(chart, options);
->>>>>>> 98be01b9
 }
 
 function axisLabelFormat() {
@@ -104,11 +92,7 @@
     axes0.label = {
         format: `%Y`,
     };
-<<<<<<< HEAD
-    AgChart.update(chart, options);
-=======
     AgCharts.update(chart, options);
->>>>>>> 98be01b9
 }
 
 function defaultFormat() {
@@ -122,9 +106,5 @@
     if (axes0.label?.format) {
         delete axes0.label.format;
     }
-<<<<<<< HEAD
-    AgChart.update(chart, options);
-=======
     AgCharts.update(chart, options);
->>>>>>> 98be01b9
 }