--- conflicted
+++ resolved
@@ -1,8 +1,4 @@
-<<<<<<< HEAD
-import { AgBarSeriesOptions, AgCartesianChartOptions, AgChart } from 'ag-charts-enterprise';
-=======
 import { AgBarSeriesOptions, AgCartesianChartOptions, AgCharts } from 'ag-charts-enterprise';
->>>>>>> 98be01b9
 
 import { getData } from './data';
 
@@ -30,11 +26,7 @@
     ],
 };
 
-<<<<<<< HEAD
-const chart = AgChart.create(options);
-=======
 const chart = AgCharts.create(options);
->>>>>>> 98be01b9
 
 function reset() {
     const element = document.getElementsByClassName('ag-chart-wrapper')![0]! as HTMLElement;
@@ -49,11 +41,7 @@
     delete options.axes![1].label!.avoidCollisions;
 
     (options.series![0] as AgBarSeriesOptions).xKey = 'year';
-<<<<<<< HEAD
-    AgChart.update(chart, options);
-=======
     AgCharts.update(chart, options);
->>>>>>> 98be01b9
 }
 
 function disableRotation() {
@@ -62,11 +50,7 @@
     options.axes![0].label!.autoRotate = false;
     options.axes![1].label!.autoRotate = false;
 
-<<<<<<< HEAD
-    AgChart.update(chart, options);
-=======
     AgCharts.update(chart, options);
->>>>>>> 98be01b9
 }
 
 function fixedRotation() {
@@ -75,11 +59,7 @@
     options.axes![0].label!.autoRotate = false;
     options.axes![1].label!.autoRotate = false;
 
-<<<<<<< HEAD
-    AgChart.update(chart, options);
-=======
     AgCharts.update(chart, options);
->>>>>>> 98be01b9
 }
 
 function autoRotation() {
@@ -88,49 +68,29 @@
     options.axes![0].label!.autoRotate = true;
     options.axes![1].label!.autoRotate = true;
 
-<<<<<<< HEAD
-    AgChart.update(chart, options);
-=======
     AgCharts.update(chart, options);
->>>>>>> 98be01b9
 }
 
 function uniformLabels() {
     (options.series![0] as AgBarSeriesOptions).xKey = 'year';
-<<<<<<< HEAD
-    AgChart.update(chart, options);
-=======
     AgCharts.update(chart, options);
->>>>>>> 98be01b9
 }
 
 function irregularLabels() {
     (options.series![0] as AgBarSeriesOptions).xKey = 'country';
-<<<<<<< HEAD
-    AgChart.update(chart, options);
-=======
     AgCharts.update(chart, options);
->>>>>>> 98be01b9
 }
 
 function noCollisionDetection() {
     options.axes![0].label!.avoidCollisions = false;
     options.axes![1].label!.avoidCollisions = false;
 
-<<<<<<< HEAD
-    AgChart.update(chart, options);
-=======
     AgCharts.update(chart, options);
->>>>>>> 98be01b9
 }
 
 function autoCollisionDetection() {
     options.axes![0].label!.avoidCollisions = true;
     options.axes![1].label!.avoidCollisions = true;
 
-<<<<<<< HEAD
-    AgChart.update(chart, options);
-=======
     AgCharts.update(chart, options);
->>>>>>> 98be01b9
 }