--- conflicted
+++ resolved
@@ -1,8 +1,4 @@
-<<<<<<< HEAD
-import { AgCartesianChartOptions, AgChart } from 'ag-charts-enterprise';
-=======
 import { AgCartesianChartOptions, AgCharts } from 'ag-charts-enterprise';
->>>>>>> 98be01b9
 
 import { getData } from './data';
 
@@ -50,11 +46,7 @@
     ],
 };
 
-<<<<<<< HEAD
-const chart = AgChart.create(options);
-=======
 const chart = AgCharts.create(options);
->>>>>>> 98be01b9
 
 function useNumberAxis() {
     options.subtitle = {
@@ -71,11 +63,7 @@
             fontSize: 10,
         },
     };
-<<<<<<< HEAD
-    AgChart.update(chart, options);
-=======
     AgCharts.update(chart, options);
->>>>>>> 98be01b9
 }
 
 function useLogAxis() {
@@ -93,9 +81,5 @@
             fontSize: 10,
         },
     };
-<<<<<<< HEAD
-    AgChart.update(chart, options);
-=======
     AgCharts.update(chart, options);
->>>>>>> 98be01b9
 }