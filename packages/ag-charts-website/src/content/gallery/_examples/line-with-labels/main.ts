--- conflicted
+++ resolved
@@ -1,13 +1,4 @@
-<<<<<<< HEAD
-import {
-    AgCartesianSeriesTooltipRendererParams,
-    AgChart,
-    AgChartOptions,
-    AgTooltipRendererResult,
-} from 'ag-charts-enterprise';
-=======
-import { AgChartOptions, AgEnterpriseCharts } from 'ag-charts-enterprise';
->>>>>>> a0c598d1
+import { AgChartOptions, AgChart } from 'ag-charts-enterprise';
 
 import { getData } from './data';
 
