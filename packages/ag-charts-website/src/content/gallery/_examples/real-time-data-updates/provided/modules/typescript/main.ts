--- conflicted
+++ resolved
@@ -1,8 +1,4 @@
-<<<<<<< HEAD
-import { AgCartesianChartOptions, AgChart, time } from 'ag-charts-enterprise';
-=======
 import { AgCartesianChartOptions, AgCharts, time } from 'ag-charts-enterprise';
->>>>>>> 98be01b9
 
 var systemLoad = 0;
 var userLoad = 0;
@@ -91,19 +87,11 @@
     ],
 };
 
-<<<<<<< HEAD
-var chart = AgChart.create(options);
-=======
 var chart = AgCharts.create(options);
->>>>>>> 98be01b9
 
 function updateData() {
     var now = Date.now();
     options.data = getData();
-<<<<<<< HEAD
-    AgChart.update(chart, options);
-=======
     AgCharts.update(chart, options);
->>>>>>> 98be01b9
 }
 setInterval(updateData, refreshRateInMilliseconds);