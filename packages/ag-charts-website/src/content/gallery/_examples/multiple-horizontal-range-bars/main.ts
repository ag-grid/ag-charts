--- conflicted
+++ resolved
@@ -56,9 +56,5 @@
         },
     ],
 };
-<<<<<<< HEAD
-AgEnterpriseCharts.create(options);
-=======
 
-AgCharts.create(options);
->>>>>>> 24134cfc
+AgCharts.create(options);