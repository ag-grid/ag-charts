--- conflicted
+++ resolved
@@ -1,8 +1,4 @@
-<<<<<<< HEAD
-import { AgChartOptions, AgEnterpriseCharts } from 'ag-charts-enterprise';
-=======
 import { AgChartOptions, AgCharts } from 'ag-charts-enterprise';
->>>>>>> 24134cfc
 
 import { getData } from './data';
 
@@ -13,7 +9,6 @@
     title: {
         text: 'Average Temperatures By Continent',
     },
-<<<<<<< HEAD
     series: Object.entries(data).map(([continent, temperatures]) => ({
         data: temperatures,
         type: 'range-bar',
@@ -23,49 +18,6 @@
         yLowKey: 'lowTemperature',
         yHighKey: 'highTemperature',
     })),
-=======
-    series: [
-        {
-            type: 'range-bar',
-            xKey: 'date',
-            xName: 'Date',
-            yLowKey: 'start',
-            yHighKey: 'gain',
-            yLowName: 'Start',
-            yHighName: 'End',
-            yName: 'Followers Gained',
-            label: {
-                placement: 'outside',
-                formatter: ({ itemId, value }) => {
-                    return itemId === 'low' ? '' : `+${value.toFixed(0)}`;
-                },
-            },
-        },
-        {
-            type: 'range-bar',
-            xKey: 'date',
-            xName: 'Date',
-            yLowKey: 'loss',
-            yHighKey: 'gain',
-            yLowName: 'End',
-            yHighName: 'Start',
-            yName: 'Followers Lost',
-            label: {
-                placement: 'outside',
-                formatter: ({ itemId, value }) => {
-                    return itemId === 'high' ? '' : `-${value.toFixed(0)}`;
-                },
-            },
-        },
-        {
-            type: 'line',
-            xKey: 'date',
-            xName: 'Date',
-            yKey: 'loss',
-            yName: 'Net Followers',
-        },
-    ],
->>>>>>> 24134cfc
     axes: [
         {
             type: 'category',
