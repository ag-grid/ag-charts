<<<<<<< HEAD
import { AgChart, AgChartOptions, time } from 'ag-charts-enterprise';
=======
import { AgChartOptions, AgCharts, time } from 'ag-charts-enterprise';
>>>>>>> 98be01b9

import { getData } from './data';

const options: AgChartOptions = {
    container: document.getElementById('myChart'),
    data: getData(),
    theme: {
        palette: {
            fills: ['#3d7ab0', '#b03d65', '#80b03d'],
            strokes: ['#3d7ab0', '#b03d65', '#80b03d'],
        },
        overrides: {
            line: { series: { strokeWidth: 5, marker: { enabled: false } } },
        },
    },
    background: {
        fill: '#ecf2f9',
    },
    padding: {
        top: 10,
        bottom: 30,
        left: 10,
        right: 10,
    },
    title: {
        text: 'Marriage Statistics (Northern Ireland)',
        fontFamily: 'Georgia, Times New Roman, Times, Serif',
        fontSize: 22,
        color: '#162c53',
        spacing: 25,
    },
    footnote: {
        text: 'Source: Northern Ireland Statistics and Research Agency',
        fontSize: 10,
        color: '#3f7cbf',
        fontStyle: 'italic',
    },
    series: [
        {
            type: 'line',
            xKey: 'year',
            yKey: 'marriages',
            yName: 'Marriages',
        },
        {
            type: 'line',
            xKey: 'year',
            yKey: 'civilPartnerships',
            yName: 'Civil partnerships',
        },
        {
            type: 'line',
            xKey: 'year',
            yKey: 'divorces',
            yName: 'Divorces',
        },
    ],
    axes: [
        {
            position: 'top',
            type: 'time',
            tick: {
                interval: time.year.every(10),
                width: 3,
                color: '#3f7cbf',
            },
            nice: false,
            label: {
                rotation: -30,
                color: '#3f7cbf',
                fontWeight: 'bold',
                fontSize: 14,
                fontFamily: 'Impact, Charcoal, Sans-Serif',
            },
            line: {
                color: '#3f7cbf',
            },
            gridLine: {
                style: [
                    { stroke: '#c1d832', lineDash: [6, 3] },
                    { stroke: '#162c53', lineDash: [10, 5] },
                ],
            },
        },
        {
            position: 'right',
            type: 'number',
            tick: {
                size: 10,
            },
            nice: false,
            label: {
                color: '#3f7cbf',
                fontWeight: 'bold',
                fontSize: 14,
                fontFamily: 'Impact, Charcoal, Sans-Serif',
            },
            title: {
                enabled: true,
                text: 'Total number',
                color: '#162c53',
                fontStyle: 'italic',
                fontWeight: 'bold',
                fontSize: 16,
                fontFamily: 'Georgia, Times New Roman, Times, Serif',
            },
            line: {
                color: '#326baf',
            },
        },
    ],
    legend: {
        item: {
            marker: {
                strokeWidth: 0,
                padding: 10,
                shape: 'diamond',
                size: 20,
            },
            paddingX: 40,
            label: {
                fontWeight: '600',
                color: '#3f7cbf',
                fontSize: 14,
                fontFamily: 'Georgia, Times New Roman, Times, Serif',
            },
        },
        spacing: 10,
    },
};

<<<<<<< HEAD
var chart = AgChart.create(options);
=======
var chart = AgCharts.create(options);
>>>>>>> 98be01b9
<|MERGE_RESOLUTION|>--- conflicted
+++ resolved
@@ -1,8 +1,4 @@
-<<<<<<< HEAD
-import { AgChart, AgChartOptions, time } from 'ag-charts-enterprise';
-=======
 import { AgChartOptions, AgCharts, time } from 'ag-charts-enterprise';
->>>>>>> 98be01b9
 
 import { getData } from './data';
 
@@ -134,8 +130,4 @@
     },
 };
 
-<<<<<<< HEAD
-var chart = AgChart.create(options);
-=======
-var chart = AgCharts.create(options);
->>>>>>> 98be01b9
+var chart = AgCharts.create(options);