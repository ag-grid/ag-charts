<<<<<<< HEAD
import { AgEnterpriseCharts, AgChartOptions, AgBarSeriesTooltipRendererParams } from 'ag-charts-enterprise';
=======
import { AgChartOptions, AgEnterpriseCharts } from 'ag-charts-enterprise';

>>>>>>> 069fb0f3
import { getData } from './data';

type YKey = keyof  Omit<typeof data[number], 'type'>;
const data = getData();

const tooltip = {
    renderer: ({ datum, xKey, yKey }: AgBarSeriesTooltipRendererParams) => ({
        content: `${datum[xKey]}: ${Math.abs(datum[yKey])}`,
    }),
};

const options: AgChartOptions =  {
    container: document.getElementById('myChart'),
    theme: {
        overrides: {
            bar: {
                series: {
                    stroke: 'transparent',
                    strokeWidth: 2,
                    label: {
                        enabled: true,
                        formatter: ({ value }) => `${Math.abs(value)}`,
                    },
                    formatter: ({ datum, yKey, fill = 'transparent' }) => ({
                        fill: getColor(
                            Math.abs(datum[yKey]),
                            yKey as YKey,
                            fill,
                            0.4,
                            1
                        ),
                    }),
                },
            },
        },
    },
    title: {
        text: 'All Games',
        spacing: 30,
    },
    footnote: {
        text: 'Number of Games Won and Lost by Year',
    },
    data,
    series: [
        {
            type: 'bar',
            direction: 'horizontal',
            xKey: 'year',
            yKey: 'crWon',
            yName: 'Cristiano Ronaldo - Games Won',
            stacked: true,
            tooltip,
        },
        {
            type: 'bar',
            direction: 'horizontal',
            xKey: 'year',
            yKey: 'lmWon',
            yName: 'Lionel Messi - Games Won',
            stacked: true,
            tooltip,
        },
        {
            type: 'bar',
            direction: 'horizontal',
            xKey: 'year',
            yKey: 'kbWon',
            yName: 'Karim Benzema - Games Won',
            stacked: true,
            tooltip,
        },
        {
            type: 'bar',
            direction: 'horizontal',
            xKey: 'year',
            yKey: 'crLost',
            yName: 'Cristiano Ronaldo - Games Lost',
            stacked: true,
            tooltip,
        },
        {
            type: 'bar',
            direction: 'horizontal',
            xKey: 'year',
            yKey: 'lmLost',
            yName: 'Lionel Messi - Games Lost',
            stacked: true,
            tooltip,
        },
        {
            type: 'bar',
            direction: 'horizontal',
            xKey: 'year',
            yKey: 'kbLost',
            yName: 'Karim Benzema - Games Lost',
            stacked: true,
            tooltip,
        },
    ],
    axes: [
        {
            type: 'category',
            position: 'left',
            line: {
                width: 0,
            },
            tick: {
                values: [2013, 2023]
            },
            gridLine: {
                enabled: true,
            },
        },
        {
            type: 'number',
            position: 'top',
            nice: false,
            min: -40,
            max: 60,
            label: {
                enabled: false,
            },
            tick: {
                values: [0],
                size: 0,
            },
            gridLine: {
                width: 2,
            },
            crossLines: [
                {
                    type: 'range',
                    range: [0, -30],
                    strokeWidth: 0,
                    fillOpacity: 0,
                    label: {
                        text: 'L O S S E S',
                        position: 'insideBottom', //?? something is off with layout
                    },
                },
                {
                    type: 'range',
                    range: [0, 50],
                    strokeWidth: 0,
                    fillOpacity: 0,
                    label: {
                        text: 'W I N S',
                        position: 'insideBottom', //?? something is off with label positioning
                    },
                },
            ],
        },
    ],
    legend: {
        enabled: false,
    },
};

function getColor(value: number, key: YKey, fill: string, minOpacity: number, maxOpacity: number) {
    const [min, max] = getDomain(key);
    let alpha = Math.round(((value - min) / (max - min)) * 10) / 10;
    alpha = map(alpha, 0, 1, minOpacity, maxOpacity);
    const { r, g, b } = convertHexToRGB(fill) ?? { r: 0, g: 0, b: 0 };
    return `rgba(${r},${g},${b}, ${alpha})`;
}

function getDomain(key: YKey) {
    const min = Math.min(...data.map((d) => d[key]));
    const max = Math.max(...data.map((d) => d[key]));
    return [min, max];
}

const map = (value: number, start1: number, end1: number, start2: number, end2: number) => {
    return ((value - start1) / (end1 - start1)) * (end2 - start2) + start2;
};

function convertHexToRGB(hexColor: string) {
    const result = /^#?([a-f\d]{2})([a-f\d]{2})([a-f\d]{2})$/i.exec(hexColor);

    return result
        ? {
              r: parseInt(result[1], 16),
              g: parseInt(result[2], 16),
              b: parseInt(result[3], 16),
          }
        : undefined;
}

AgEnterpriseCharts.create(options);<|MERGE_RESOLUTION|>--- conflicted
+++ resolved
@@ -1,12 +1,8 @@
-<<<<<<< HEAD
-import { AgEnterpriseCharts, AgChartOptions, AgBarSeriesTooltipRendererParams } from 'ag-charts-enterprise';
-=======
-import { AgChartOptions, AgEnterpriseCharts } from 'ag-charts-enterprise';
+import { AgBarSeriesTooltipRendererParams, AgChartOptions, AgEnterpriseCharts } from 'ag-charts-enterprise';
 
->>>>>>> 069fb0f3
 import { getData } from './data';
 
-type YKey = keyof  Omit<typeof data[number], 'type'>;
+type YKey = keyof Omit<(typeof data)[number], 'type'>;
 const data = getData();
 
 const tooltip = {
@@ -15,7 +11,7 @@
     }),
 };
 
-const options: AgChartOptions =  {
+const options: AgChartOptions = {
     container: document.getElementById('myChart'),
     theme: {
         overrides: {
@@ -28,13 +24,7 @@
                         formatter: ({ value }) => `${Math.abs(value)}`,
                     },
                     formatter: ({ datum, yKey, fill = 'transparent' }) => ({
-                        fill: getColor(
-                            Math.abs(datum[yKey]),
-                            yKey as YKey,
-                            fill,
-                            0.4,
-                            1
-                        ),
+                        fill: getColor(Math.abs(datum[yKey]), yKey as YKey, fill, 0.4, 1),
                     }),
                 },
             },
@@ -112,7 +102,7 @@
                 width: 0,
             },
             tick: {
-                values: [2013, 2023]
+                values: [2013, 2023],
             },
             gridLine: {
                 enabled: true,
