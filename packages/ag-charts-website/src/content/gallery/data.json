{
    "homepage": [
        {
            "seriesExampleName": "stacked-bar"
        },
        {
            "seriesExampleName": "line-with-gaps"
        },
        {
            "seriesExampleName": "stacked-area"
        },
        {
            "seriesExampleName": "simple-scatter"
        },
        {
            "seriesExampleName": "simple-pie"
        },
        {
            "seriesExampleName": "simple-doughnut"
        },
        {
            "seriesExampleName": "simple-histogram"
        },
        {
            "seriesExampleName": "simple-heatmap"
        },
        {
            "seriesExampleName": "simple-range-bar"
        },
        {
            "seriesExampleName": "simple-range-area"
        },
        {
            "seriesExampleName": "simple-box-plot"
        },
        {
            "seriesExampleName": "simple-waterfall"
        },
        {
            "seriesExampleName": "simple-radar-line"
        },
        {
            "seriesExampleName": "simple-nightingale"
        },
        {
            "seriesExampleName": "simple-radial-column"
        },
        {
            "seriesExampleName": "stacked-radial-bar"
        },
        {
            "seriesExampleName": "simple-sunburst"
        },
        {
            "seriesExampleName": "treemap-with-color-range"
        }
    ],
    "series": [
<<<<<<< HEAD
        {
            "title": "Bar",
            "name": "bar",
            "icon": "chartsBar",
            "enterprise": false,
            "examples": [
                {
                    "title": "Simple Bar",
                    "description": "Bar charts (also known as vertical <a href='./simple-bar/'>bar charts</a>) represent data using vertical bars, with the height of each bar proportional to the value being plotted. They can be used to plot both nominal and ordinal data, and are simple to interpret. They work best where the number of data points is limited.",
                    "name": "simple-bar"
                },
                {
                    "title": "Grouped Stacked Bar",
                    "description": "Bar charts (also known as vertical <a href='./simple-bar/'>bar charts</a>) represent data using vertical bars, with the height of each bar proportional to the value being plotted. They can be used to plot both nominal and ordinal data, and are simple to interpret. They work best where the number of data points is limited.",
                    "name": "grouped-stacked-bar"
                },
                {
                    "title": "Stacked Bar",
                    "description": "Stacked Bar charts allow part-to-whole comparisons, with series stacked on top of each other in the vertical <a href='./simple-bar/'>bars</a>.",
                    "name": "stacked-bar"
                },
                {
                    "title": "Simple Horizontal Bar",
                    "description": "Horizontal Bar charts represent data using horizontal bars, with the length of each bar proportional to the value being plotted. They are useful for categorical data, and are simple to interpret. They work best where the number of data points is limited.",
                    "name": "simple-horizontal-bar"
                },
                {
                    "title": "Stacked Horizontal Bar",
                    "description": "Stacked Horizontal Bar charts allow part-to-whole comparisons, with series stacked from left to right in the horizontal <a href='./simple-bar/'>bars</a>. They make it easy to compare combined bar lengths.",
                    "name": "stacked-horizontal-bar"
                },
                {
                    "title": "Grouped Horizontal Bar",
                    "description": "Grouped Horizontal Bar charts (also known as clustered bar charts) show multiple series with the <a href='./simple-bar/'>bars</a> grouped by category, to allow for easier comparisons across different series.",
                    "name": "grouped-horizontal-bar"
                }
            ]
        },
        {
            "title": "Line",
            "name": "line",
            "icon": "chartsLine",
            "enterprise": false,
            "examples": [
                {
                    "title": "Simple Line",
                    "description": "Line charts represent each series as a separate line. They are useful to show change or trends over time, and are able to better present more data points than <a href='./simple-bar/'>bar</a> charts.",
                    "name": "simple-line"
                },
                {
                    "title": "Line With Gaps",
                    "description": "When data is missing in some line series compared to others, these gaps in the data are reflected in the lines.",
                    "name": "line-with-gaps"
                },
                {
                    "title": "Multiple Line Series",
                    "description": "Line charts represent each series as a separate line. They are useful to show change or trends over time, and are able to better present more data points than <a href='./simple-bar/'>bar</a> charts.",
                    "name": "multiple-line-series"
                },
                {
                    "title": "Line With Time Axis",
                    "description": "Line charts represent each series as a separate line. They are useful to show change or trends over time, and are able to better present more data points than <a href='./simple-bar/'>bar</a> charts.",
                    "name": "line-legend-pagination"
                },
                {
                    "title": "Line With Large Data",
                    "description": "When data is missing in some line series compared to others, these gaps in the data are reflected in the lines.",
                    "name": "multiple-line-series-large-data"
                },
                {
                    "title": "Line With Labels",
                    "description": "Line charts represent each series as a separate line. They are useful to show change or trends over time, and are able to better present more data points than <a href='./simple-bar/'>bar</a> charts.",
                    "name": "line-with-labels"
                }
            ]
        },
        {
            "title": "Area",
            "name": "area",
            "icon": "chartsArea",
            "enterprise": false,
            "examples": [
                {
                    "title": "Simple Area",
                    "description": "Area charts plot series using a line with the area below the line filled. They are useful to show changes over time, and are easy to interpret.",
                    "name": "simple-area"
                },
                {
                    "title": "Area With Labels",
                    "description": "<a href='./simple-area/'>Area charts</a> can also be used with negative values, with the area between the line and the axis being filled.",
                    "name": "area-with-labels"
                },
                {
                    "title": "Stacked Area",
                    "description": "Stacked area charts plot multiple <a href='./simple-area/'>area</a> series stacked on top of each other, showing how part-to-whole relationships change over time.",
                    "name": "stacked-area"
                },
                {
                    "title": "Area With Markers",
                    "description": "<a href='./simple-area/'>Area charts</a> can also be used with negative values, with the area between the line and the axis being filled.",
                    "name": "area-with-markers"
                },
                {
                    "title": "100% Stacked Area",
                    "description": "100% stacked area charts show the relative percentage of multiple series in <a href='./stacked-area/'>stacked areas</a>, where the cumulative area always totals to 100%.",
                    "name": "100--stacked-area"
                },
                {
                    "title": "Area With Negative Values",
                    "description": "<a href='./simple-area/'>Area charts</a> can also be used with negative values, with the area between the line and the axis being filled.",
                    "name": "area-with-negative-values"
                }
            ]
        },
        {
            "title": "Scatter",
            "name": "scatter",
            "icon": "chartsScatter",
            "enterprise": false,
            "examples": [
                {
                    "title": "Simple Scatter",
                    "description": "Scatter charts (also known as scatter plots or XY charts) show the relationship between two variables, placing one variable on each axis, and can be useful for demonstrating any correlation between the variables.",
                    "name": "simple-scatter"
                },
                {
                    "title": "Multiple Scatter Series",
                    "description": "Scatter charts (also known as scatter plots or XY charts) show the relationship between two variables, placing one variable on each axis, and can be useful for demonstrating any correlation between the variables.",
                    "name": "multiple-scatter-series"
                },
                {
                    "title": "Scatter With Large Data",
                    "description": "Scatter charts (also known as scatter plots or XY charts) show the relationship between two variables, placing one variable on each axis, and can be useful for demonstrating any correlation between the variables.",
                    "name": "scatter-with-large-data"
                },
                {
                    "title": "Scatter With Custom Markers",
                    "description": "Scatter charts (also known as scatter plots or XY charts) show the relationship between two variables, placing one variable on each axis, and can be useful for demonstrating any correlation between the variables.",
                    "name": "scatter-with-custom-markers"
                },
                {
                    "title": "Scatter With Labels",
                    "description": "Scatter charts (also known as scatter plots or XY charts) show the relationship between two variables, placing one variable on each axis, and can be useful for demonstrating any correlation between the variables.",
                    "name": "scatter-with-labels"
                },
                {
                    "title": "Scatter With Multiple Axes",
                    "description": "Scatter charts (also known as scatter plots or XY charts) show the relationship between two variables, placing one variable on each axis, and can be useful for demonstrating any correlation between the variables.",
                    "name": "scatter-with-multiple-axes"
                }
            ]
        },
        {
            "title": "Bubble",
            "name": "bubble",
            "icon": "chartsBubble",
            "enterprise": false,
            "examples": [
                {
                    "title": "Simple Bubble",
                    "description": "The axes of scatter and bubble charts can be extended to plot positive and negative values.",
                    "name": "bubble-with-negative-values"
                },
                {
                    "title": "Multiple Bubble Series",
                    "description": "The axes of scatter and bubble charts can be extended to plot positive and negative values.",
                    "name": "multiple-bubble-series"
                },
                {
                    "title": "Bubble With Large Data",
                    "description": "The axes of scatter and bubble charts can be extended to plot positive and negative values.",
                    "name": "bubble-with-large-data"
                },
                {
                    "title": "Bubble With Categories",
                    "description": "The axes of scatter and bubble charts can show categories in addition to values.",
                    "name": "bubble-with-categories"
                },
                {
                    "title": "Bubble With Custom Markers",
                    "description": "The axes of scatter and bubble charts can show categories in addition to values.",
                    "name": "bubble-with-custom-markers"
                },
                {
                    "title": "Bubble With Labels",
                    "description": "The axes of scatter and bubble charts can show categories in addition to values.",
                    "name": "bubble-with-labels"
                }
            ]
        },
        {
            "title": "Pie",
            "name": "pie",
            "icon": "chartsPie",
            "enterprise": false,
            "examples": [
                {
                    "title": "Simple Pie",
                    "description": "Pie charts are used to express a part-to-whole relationship, where all the slices combine to represent 100%. They work best for a small number of categories.",
                    "name": "simple-pie"
                },
                {
                    "title": "Pie With Variable Radius",
                    "description": "Pie sectors radius can be encoded by an additional numeric scale.",
                    "name": "pie-with-variable-radius"
                },
                {
                    "title": "Pie In A Doughnut",
                    "description": "There can be multiple levels of Pie/Doughnut charts. It can be used when comparing shares for different periods.",
                    "name": "pie-in-a-doughnut"
                }
            ]
        },
        {
            "title": "Doughnut",
            "name": "doughnut",
            "icon": "chartsDoughnut",
            "enterprise": false,
            "examples": [
                {
                    "title": "Simple Doughnut",
                    "description": "Doughnut charts are similar to <a href='./simple-pie/'>pie charts</a>, being used to express a part-to-whole relationship, but allow for multiple series to be shown on the same chart for comparison.",
                    "name": "simple-doughnut"
                },
                {
                    "title": "Doughnut With Variable Radius",
                    "description": "Doughnut charts are similar to <a href='./simple-pie/'>pie charts</a>, being used to express a part-to-whole relationship, but allow for multiple series to be shown on the same chart for comparison.",
                    "name": "doughnut-with-variable-radius"
                },
                {
                    "title": "Multiple Doughnuts",
                    "description": "Doughnut charts are similar to <a href='./simple-pie/'>pie charts</a>, being used to express a part-to-whole relationship, but allow for multiple series to be shown on the same chart for comparison.",
                    "name": "multiple-doughnuts"
                }
            ]
        },
        {
            "title": "Histogram",
            "name": "histogram",
            "icon": "chartsHistogram",
            "examples": [
                {
                    "title": "Simple Histogram",
                    "description": "Histograms show your data grouped into bins, revealing underlying trends. A standard histogram plots the population size of each bin against the y-axis. Here we show the distribution of car engine sizes, using the <code>engine-size</code> field from the available data.",
                    "name": "simple-histogram"
                },
                {
                    "title": "Histogram With Specified Bins",
                    "description": "Rather than using the automatically generated fixed-width bins, it is possible to explicitly specify bins. In this case the bins can be different widths. In the example below the data is split into light, medium, and heavy vehicles, and we also demonstrate custom tooltips to give names to these categories.",
                    "name": "histogram-with-specified-bins"
                },
                {
                    "title": "XY Histogram With Mean Aggregation",
                    "description": "Here we bin the data by car engine size, but plot the average highway MPG in the y-axis, revealing the relationship between these two fields. We also plot the same data as a scatter series to illustrate the aggregation.",
                    "name": "xy-histogram-with-mean-aggregation"
                }
            ]
        },
        {
            "title": "Range Bar",
            "name": "range-bar",
            "icon": "chartsRangeBar",
            "enterprise": true,
            "examples": [
                {
                    "title": "Simple Range Bar",
                    "description": "Range Bar charts (also known as vertical <a href='./simple-bar/'> range bar charts</a>) represent data using vertical bars, with the height of each bar proportional to the range value being plotted. They work best where the number of data points is limited.",
                    "name": "simple-range-bar"
                },
                {
                    "title": "Range Bar With Labels",
                    "description": "Range Bar charts (also known as vertical <a href='./simple-bar/'> range bar charts</a>) represent data using vertical bars, with the height of each bar proportional to the range value being plotted. They work best where the number of data points is limited.",
                    "name": "range-bar-with-labels"
                },
                {
                    "title": "Multiple Range Bars",
                    "description": "Range Bar charts (also known as vertical <a href='./simple-bar/'> range bar charts</a>) represent data using vertical bars, with the height of each bar proportional to the range value being plotted. They work best where the number of data points is limited.",
                    "name": "multiple-range-bars"
                },
                {
                    "title": "Horizontal Range Bar",
                    "description": "Horizontal Bar charts represent data using horizontal bars, with the length of each bar proportional to the range value being plotted. They work best where the number of data points is limited.",
                    "name": "horizontal-range-bar"
                },
                {
                    "title": "Horizontal Range Bar With Labels",
                    "description": "Horizontal Bar charts represent data using horizontal bars, with the length of each bar proportional to the range value being plotted. They work best where the number of data points is limited.",
                    "name": "horizontal-range-bar-with-labels"
                },
                {
                    "title": "Multiple Horizontal Range Bar",
                    "description": "Horizontal Bar charts represent data using horizontal bars, with the length of each bar proportional to the range value being plotted. They work best where the number of data points is limited.",
                    "name": "multiple-horizontal-range-bars"
                }
            ]
        },
        {
            "title": "Range Area",
            "name": "range-area",
            "icon": "chartsRangeArea",
            "enterprise": true,
            "examples": [
                {
                    "title": "Simple Range Area",
                    "description": "A Range Area Series shows an area between high and low data values. It's used to monitor data consistency or variability.",
                    "name": "simple-range-area"
                },
                {
                    "title": "Multiple Range Areas",
                    "description": "A Range Area Series shows an area between high and low data values. It's used to monitor data consistency or variability.",
                    "name": "multiple-range-areas"
                },
                {
                    "title": "Range Area With Labels",
                    "description": "A Range Area Series shows an area between high and low data values. It's used to monitor data consistency or variability.",
                    "name": "range-area-with-labels"
                }
            ]
        },
        {
            "title": "Box Plot",
            "name": "box-plot",
            "icon": "chartsBoxPlot",
            "enterprise": true,
            "examples": [
                {
                    "title": "Simple Box Plot",
                    "description": "A Box Plot Series, also known as a Box-and-Whisker Plot, visually summarises a dataset's distribution through its median and quartiles.",
                    "name": "simple-box-plot"
                },
                {
                    "title": "Multiple Box Plots",
                    "description": "A Box Plot Series, also known as a Box-and-Whisker Plot, visually summarises a dataset's distribution through its median and quartiles.",
                    "name": "multiple-box-plots"
                },
                {
                    "title": "Horizontal Box Plot",
                    "description": "A Box Plot Series, also known as a Box-and-Whisker Plot, visually summarises a dataset's distribution through its median and quartiles.",
                    "name": "horizontal-box-plot"
                }
            ]
        },
        {
            "title": "Heatmap",
            "name": "heatmap",
            "icon": "chartsHeatmap",
            "enterprise": true,
            "examples": [
                {
                    "title": "Simple Heatmap",
                    "description": "A Heatmap Series is using the colour-coding to represent numeric values in a form of a colourful matrix.",
                    "name": "simple-heatmap"
                },
                {
                    "title": "Calendar Heatmap",
                    "description": "A Heatmap Series is using the colour-coding to represent numeric values in a form of a colourful matrix.",
                    "name": "calendar-heatmap"
                }
            ]
        },
        {
            "title": "Waterfall",
            "name": "waterfall",
            "icon": "chartsWaterfall",
            "enterprise": true,
            "examples": [
                {
                    "title": "Simple Waterfall",
                    "description": "A Waterfall Series shows the cumulative effect of sequential positive or negative data values. It utilises rising and falling bars to create a cascading waterfall effect.",
                    "name": "simple-waterfall"
                },
                {
                    "title": "Horizontal Waterfall",
                    "description": "A Waterfall Series shows the cumulative effect of sequential positive or negative data values. It utilises rising and falling bars to create a cascading waterfall effect.",
                    "name": "horizontal-waterfall"
                },
                {
                    "title": "Customised Waterfall",
                    "description": "A Waterfall Series shows the cumulative effect of sequential positive or negative data values. It utilises rising and falling bars to create a cascading waterfall effect.",
                    "name": "customised-waterfall"
                }
            ]
        },
        {
            "title": "Radar",
            "name": "radar",
            "icon": "chartsRadar",
            "enterprise": true,
            "examples": [
                {
                    "title": "Simple Radar Line",
                    "description": "A Radar Line Series is typically used to contrast different datasets across shared categories for easy visual comparison.",
                    "name": "simple-radar-line"
                },
                {
                    "title": "Radar With Markers",
                    "description": "A Radar Line Series is typically used to contrast different datasets across shared categories for easy visual comparison.",
                    "name": "radar-with-markers"
                },
                {
                    "title": "Simple Radar Area",
                    "description": "A Radar Area Series shows the magnitude of various datasets within shared categories, making it easier to gauge area-based trends.",
                    "name": "simple-radar-area"
                }
            ]
        },
        {
            "title": "Nightingale",
            "name": "nightingale",
            "icon": "chartsNightingale",
            "enterprise": true,
            "examples": [
                {
                    "title": "Simple Nightingale",
                    "description": "A Nightingale Series represents data as radial segments, with one segment per category value. It can simplify the comparison of datasets across multiple categories, providing a concise depiction of data trends.",
                    "name": "simple-nightingale"
                }
            ]
        },
        {
            "title": "Radial Column",
            "name": "radial-column",
            "icon": "chartsRadialColumn",
            "enterprise": true,
            "examples": [
                {
                    "title": "Simple Radial Column",
                    "description": "A Radial Column Series visualises data through rectangular columns arranged along a polar axis.",
                    "name": "simple-radial-column"
                }
            ]
        },
        {
            "title": "Radial Bar",
            "name": "radial-bar",
            "icon": "chartsRadialBar",
            "enterprise": true,
            "examples": [
                {
                    "title": "Stacked Radial Bar",
                    "description": "A Radial Bar Series visualises data through rectangular bars arranged along a polar axis.",
                    "name": "stacked-radial-bar"
                }
            ]
        },
        {
            "title": "Sunburst",
            "name": "sunburst",
            "icon": "chartsSunburst",
            "enterprise": true,
            "examples": [
                {
                    "title": "Simple Sunburst",
                    "description": "A sunburst with varying node sizes.",
                    "name": "simple-sunburst"
                },
                {
                    "title": "Sunburst with Colour Range",
                    "description": "A sunburst with segment colour using a colour range.",
                    "name": "sunburst-with-color-range"
                }
            ]
        },
        {
            "title": "Treemap",
            "name": "treemap",
            "icon": "chartsTreemap",
            "enterprise": true,
            "examples": [
                {
                    "title": "Simple Treemap",
                    "description": "A treemap with varying node sizes.",
                    "name": "simple-treemap"
                },
                {
                    "title": "Treemap with Colour Range",
                    "description": "A treemap with each tile colour using a colour range.",
                    "name": "treemap-with-color-range"
                }
            ]
        },
        {
            "title": "Combination",
            "name": "combination",
            "icon": "chartsCombination",
            "enterprise": false,
            "examples": [
                {
                    "title": "Bar And Line Combination",
                    "description": "A combination chart combines two or more series types allowing for flexible data visualisations. They are ideal for making visual comparisons of different sets of data in a single chart.",
                    "name": "bar-line-combination"
                },
                {
                    "title": "Histogram And Scatter Combination",
                    "description": "A combination chart combines two or more series types allowing for flexible data visualisations. They are ideal for making visual comparisons of different sets of data in a single chart.",
                    "name": "histogram-scatter-combination"
                },
                {
                    "title": "Range Bar And Line Combination",
                    "description": "A combination chart combines two or more series types allowing for flexible data visualisations. They are ideal for making visual comparisons of different sets of data in a single chart.",
                    "name": "range-bar-line-combination"
                },
                {
                    "title": "Horizontal Range Bar And Scatter Combination",
                    "description": "A combination chart combines two or more series types allowing for flexible data visualisations. They are ideal for making visual comparisons of different sets of data in a single chart.",
                    "name": "horizontal-range-bar-scatter-combination"
                },
                {
                    "title": "Box Plot",
                    "description": "A combination chart combines two or more series types allowing for flexible data visualisations. They are ideal for making visual comparisons of different sets of data in a single chart.",
                    "name": "box-plot-scatter-combination"
                }
            ]
        },
        {
            "title": "Bullet",
            "name": "Bullet",
            "icon": "chartsBullet",
            "enterprise": true,
            "examples": [
                {
                    "title": "Simple Bullet Series",
                    "description": "A Bullet Series presents a single data point within a predefined range, commonly used to illustrate the relationship of a key value to a target or comparative values.",
                    "name": "simple-bullet"
                },
                {
                    "title": "Horizontal Bullet Series",
                    "description": "A Bullet Series presents a single data point within a predefined range, commonly used to illustrate the relationship of a key value to a target or comparative values.",
                    "name": "horizontal-bullet"
                },
                {
                    "title": "Bullet Series Customisation",
                    "description": "A Bullet Series presents a single data point within a predefined range, commonly used to illustrate the relationship of a key value to a target or comparative values.",
                    "name": "bullet-customization"
                }
            ]
        }
=======
        [
            {
                "title": "Bar",
                "name": "bar",
                "icon": "chartsBar",
                "enterprise": false,
                "examples": [
                    {
                        "title": "Simple Bar",
                        "description": "Bar charts (also known as vertical <a href='./simple-bar/'>bar charts</a>) represent data using vertical bars, with the height of each bar proportional to the value being plotted. They can be used to plot both nominal and ordinal data, and are simple to interpret. They work best where the number of data points is limited.",
                        "name": "simple-bar"
                    },
                    {
                        "title": "Grouped Stacked Bar",
                        "description": "Bar charts (also known as vertical <a href='./simple-bar/'>bar charts</a>) represent data using vertical bars, with the height of each bar proportional to the value being plotted. They can be used to plot both nominal and ordinal data, and are simple to interpret. They work best where the number of data points is limited.",
                        "name": "grouped-stacked-bar"
                    },
                    {
                        "title": "Stacked Bar",
                        "description": "Stacked Bar charts allow part-to-whole comparisons, with series stacked on top of each other in the vertical <a href='./simple-bar/'>bars</a>.",
                        "name": "stacked-bar"
                    },
                    {
                        "title": "Simple Horizontal Bar",
                        "description": "Horizontal Bar charts represent data using horizontal bars, with the length of each bar proportional to the value being plotted. They are useful for categorical data, and are simple to interpret. They work best where the number of data points is limited.",
                        "name": "simple-horizontal-bar"
                    },
                    {
                        "title": "Stacked Horizontal Bar",
                        "description": "Stacked Horizontal Bar charts allow part-to-whole comparisons, with series stacked from left to right in the horizontal <a href='./simple-bar/'>bars</a>. They make it easy to compare combined bar lengths.",
                        "name": "stacked-horizontal-bar"
                    },
                    {
                        "title": "Grouped Horizontal Bar",
                        "description": "Grouped Horizontal Bar charts (also known as clustered bar charts) show multiple series with the <a href='./simple-bar/'>bars</a> grouped by category, to allow for easier comparisons across different series.",
                        "name": "grouped-horizontal-bar"
                    }
                ]
            }
        ],
        [
            {
                "title": "Line",
                "name": "line",
                "icon": "chartsLine",
                "enterprise": false,
                "examples": [
                    {
                        "title": "Simple Line",
                        "description": "Line charts represent each series as a separate line. They are useful to show change or trends over time, and are able to better present more data points than <a href='./simple-bar/'>bar</a> charts.",
                        "name": "simple-line"
                    },
                    {
                        "title": "Line With Gaps",
                        "description": "When data is missing in some line series compared to others, these gaps in the data are reflected in the lines.",
                        "name": "line-with-gaps"
                    },
                    {
                        "title": "Multiple Line Series",
                        "description": "Line charts represent each series as a separate line. They are useful to show change or trends over time, and are able to better present more data points than <a href='./simple-bar/'>bar</a> charts.",
                        "name": "multiple-line-series"
                    },
                    {
                        "title": "Line With Time Axis",
                        "description": "Line charts represent each series as a separate line. They are useful to show change or trends over time, and are able to better present more data points than <a href='./simple-bar/'>bar</a> charts.",
                        "name": "line-legend-pagination"
                    },
                    {
                        "title": "Line With Large Data",
                        "description": "When data is missing in some line series compared to others, these gaps in the data are reflected in the lines.",
                        "name": "multiple-line-series-large-data"
                    },
                    {
                        "title": "Line With Labels",
                        "description": "Line charts represent each series as a separate line. They are useful to show change or trends over time, and are able to better present more data points than <a href='./simple-bar/'>bar</a> charts.",
                        "name": "line-with-labels"
                    }
                ]
            }
        ],
        [
            {
                "title": "Area",
                "name": "area",
                "icon": "chartsArea",
                "enterprise": false,
                "examples": [
                    {
                        "title": "Simple Area",
                        "description": "Area charts plot series using a line with the area below the line filled. They are useful to show changes over time, and are easy to interpret.",
                        "name": "simple-area"
                    },
                    {
                        "title": "Area With Labels",
                        "description": "<a href='./simple-area/'>Area charts</a> can also be used with negative values, with the area between the line and the axis being filled.",
                        "name": "area-with-labels"
                    },
                    {
                        "title": "Stacked Area",
                        "description": "Stacked area charts plot multiple <a href='./simple-area/'>area</a> series stacked on top of each other, showing how part-to-whole relationships change over time.",
                        "name": "stacked-area"
                    },
                    {
                        "title": "Area With Markers",
                        "description": "<a href='./simple-area/'>Area charts</a> can also be used with negative values, with the area between the line and the axis being filled.",
                        "name": "area-with-markers"
                    },
                    {
                        "title": "100% Stacked Area",
                        "description": "100% stacked area charts show the relative percentage of multiple series in <a href='./stacked-area/'>stacked areas</a>, where the cumulative area always totals to 100%.",
                        "name": "100--stacked-area"
                    },
                    {
                        "title": "Area With Negative Values",
                        "description": "<a href='./simple-area/'>Area charts</a> can also be used with negative values, with the area between the line and the axis being filled.",
                        "name": "area-with-negative-values"
                    }
                ]
            }
        ],
        [
            {
                "title": "Scatter",
                "name": "scatter",
                "icon": "chartsScatter",
                "enterprise": false,
                "examples": [
                    {
                        "title": "Simple Scatter",
                        "description": "Scatter charts (also known as scatter plots or XY charts) show the relationship between two variables, placing one variable on each axis, and can be useful for demonstrating any correlation between the variables.",
                        "name": "simple-scatter"
                    },
                    {
                        "title": "Multiple Scatter Series",
                        "description": "Scatter charts (also known as scatter plots or XY charts) show the relationship between two variables, placing one variable on each axis, and can be useful for demonstrating any correlation between the variables.",
                        "name": "multiple-scatter-series"
                    },
                    {
                        "title": "Scatter With Large Data",
                        "description": "Scatter charts (also known as scatter plots or XY charts) show the relationship between two variables, placing one variable on each axis, and can be useful for demonstrating any correlation between the variables.",
                        "name": "scatter-with-large-data"
                    },
                    {
                        "title": "Scatter With Custom Markers",
                        "description": "Scatter charts (also known as scatter plots or XY charts) show the relationship between two variables, placing one variable on each axis, and can be useful for demonstrating any correlation between the variables.",
                        "name": "scatter-with-custom-markers"
                    },
                    {
                        "title": "Scatter With Labels",
                        "description": "Scatter charts (also known as scatter plots or XY charts) show the relationship between two variables, placing one variable on each axis, and can be useful for demonstrating any correlation between the variables.",
                        "name": "scatter-with-labels"
                    },
                    {
                        "title": "Scatter With Multiple Axes",
                        "description": "Scatter charts (also known as scatter plots or XY charts) show the relationship between two variables, placing one variable on each axis, and can be useful for demonstrating any correlation between the variables.",
                        "name": "scatter-with-multiple-axes"
                    }
                ]
            }
        ],
        [
            {
                "title": "Bubble",
                "name": "bubble",
                "icon": "chartsBubble",
                "enterprise": false,
                "examples": [
                    {
                        "title": "Simple Bubble",
                        "description": "The axes of scatter and bubble charts can be extended to plot positive and negative values.",
                        "name": "bubble-with-negative-values"
                    },
                    {
                        "title": "Multiple Bubble Series",
                        "description": "The axes of scatter and bubble charts can be extended to plot positive and negative values.",
                        "name": "multiple-bubble-series"
                    },
                    {
                        "title": "Bubble With Large Data",
                        "description": "The axes of scatter and bubble charts can be extended to plot positive and negative values.",
                        "name": "bubble-with-large-data"
                    },
                    {
                        "title": "Bubble With Categories",
                        "description": "The axes of scatter and bubble charts can show categories in addition to values.",
                        "name": "bubble-with-categories"
                    },
                    {
                        "title": "Bubble With Custom Markers",
                        "description": "The axes of scatter and bubble charts can show categories in addition to values.",
                        "name": "bubble-with-custom-markers"
                    },
                    {
                        "title": "Bubble With Labels",
                        "description": "The axes of scatter and bubble charts can show categories in addition to values.",
                        "name": "bubble-with-labels"
                    }
                ]
            }
        ],
        [
            {
                "title": "Pie",
                "name": "pie",
                "icon": "chartsPie",
                "enterprise": false,
                "examples": [
                    {
                        "title": "Simple Pie",
                        "description": "Pie charts are used to express a part-to-whole relationship, where all the slices combine to represent 100%. They work best for a small number of categories.",
                        "name": "simple-pie"
                    },
                    {
                        "title": "Pie With Variable Radius",
                        "description": "Pie sectors radius can be encoded by an additional numeric scale.",
                        "name": "pie-with-variable-radius"
                    },
                    {
                        "title": "Pie In A Doughnut",
                        "description": "There can be multiple levels of Pie/Doughnut charts. It can be used when comparing shares for different periods.",
                        "name": "pie-in-a-doughnut"
                    }
                ]
            }
        ],
        [
            {
                "title": "Doughnut",
                "name": "doughnut",
                "icon": "chartsDoughnut",
                "enterprise": false,
                "examples": [
                    {
                        "title": "Simple Doughnut",
                        "description": "Doughnut charts are similar to <a href='./simple-pie/'>pie charts</a>, being used to express a part-to-whole relationship, but allow for multiple series to be shown on the same chart for comparison.",
                        "name": "simple-doughnut"
                    },
                    {
                        "title": "Doughnut With Variable Radius",
                        "description": "Doughnut charts are similar to <a href='./simple-pie/'>pie charts</a>, being used to express a part-to-whole relationship, but allow for multiple series to be shown on the same chart for comparison.",
                        "name": "doughnut-with-variable-radius"
                    },
                    {
                        "title": "Multiple Doughnuts",
                        "description": "Doughnut charts are similar to <a href='./simple-pie/'>pie charts</a>, being used to express a part-to-whole relationship, but allow for multiple series to be shown on the same chart for comparison.",
                        "name": "multiple-doughnuts"
                    }
                ]
            }
        ],
        [
            {
                "title": "Histogram",
                "name": "histogram",
                "icon": "chartsHistogram",
                "examples": [
                    {
                        "title": "Simple Histogram",
                        "description": "Histograms show your data grouped into bins, revealing underlying trends. A standard histogram plots the population size of each bin against the y-axis. Here we show the distribution of car engine sizes, using the <code>engine-size</code> field from the available data.",
                        "name": "simple-histogram"
                    },
                    {
                        "title": "Histogram With Specified Bins",
                        "description": "Rather than using the automatically generated fixed-width bins, it is possible to explicitly specify bins. In this case the bins can be different widths. In the example below the data is split into light, medium, and heavy vehicles, and we also demonstrate custom tooltips to give names to these categories.",
                        "name": "histogram-with-specified-bins"
                    },
                    {
                        "title": "XY Histogram With Mean Aggregation",
                        "description": "Here we bin the data by car engine size, but plot the average highway MPG in the y-axis, revealing the relationship between these two fields. We also plot the same data as a scatter series to illustrate the aggregation.",
                        "name": "xy-histogram-with-mean-aggregation"
                    }
                ]
            }
        ],
        [
            {
                "title": "Range Bar",
                "name": "range-bar",
                "icon": "chartsRangeBar",
                "enterprise": true,
                "examples": [
                    {
                        "title": "Simple Range Bar",
                        "description": "Range Bar charts (also known as vertical <a href='./simple-bar/'> range bar charts</a>) represent data using vertical bars, with the height of each bar proportional to the range value being plotted. They work best where the number of data points is limited.",
                        "name": "simple-range-bar"
                    },
                    {
                        "title": "Range Bar With Labels",
                        "description": "Range Bar charts (also known as vertical <a href='./simple-bar/'> range bar charts</a>) represent data using vertical bars, with the height of each bar proportional to the range value being plotted. They work best where the number of data points is limited.",
                        "name": "range-bar-with-labels"
                    },
                    {
                        "title": "Multiple Range Bars",
                        "description": "Range Bar charts (also known as vertical <a href='./simple-bar/'> range bar charts</a>) represent data using vertical bars, with the height of each bar proportional to the range value being plotted. They work best where the number of data points is limited.",
                        "name": "multiple-range-bars"
                    },
                    {
                        "title": "Horizontal Range Bar",
                        "description": "Horizontal Bar charts represent data using horizontal bars, with the length of each bar proportional to the range value being plotted. They work best where the number of data points is limited.",
                        "name": "horizontal-range-bar"
                    },
                    {
                        "title": "Horizontal Range Bar With Labels",
                        "description": "Horizontal Bar charts represent data using horizontal bars, with the length of each bar proportional to the range value being plotted. They work best where the number of data points is limited.",
                        "name": "horizontal-range-bar-with-labels"
                    },
                    {
                        "title": "Multiple Horizontal Range Bar",
                        "description": "Horizontal Bar charts represent data using horizontal bars, with the length of each bar proportional to the range value being plotted. They work best where the number of data points is limited.",
                        "name": "multiple-horizontal-range-bars"
                    }
                ]
            }
        ],
        [
            {
                "title": "Range Area",
                "name": "range-area",
                "icon": "chartsRangeArea",
                "enterprise": true,
                "examples": [
                    {
                        "title": "Simple Range Area",
                        "description": "A Range Area Series shows an area between high and low data values. It's used to monitor data consistency or variability.",
                        "name": "simple-range-area"
                    },
                    {
                        "title": "Multiple Range Areas",
                        "description": "A Range Area Series shows an area between high and low data values. It's used to monitor data consistency or variability.",
                        "name": "multiple-range-areas"
                    },
                    {
                        "title": "Range Area With Labels",
                        "description": "A Range Area Series shows an area between high and low data values. It's used to monitor data consistency or variability.",
                        "name": "range-area-with-labels"
                    }
                ]
            }
        ],
        [
            {
                "title": "Box Plot",
                "name": "box-plot",
                "icon": "chartsBoxPlot",
                "enterprise": true,
                "examples": [
                    {
                        "title": "Simple Box Plot",
                        "description": "A Box Plot Series, also known as a Box-and-Whisker Plot, visually summarises a dataset's distribution through its median and quartiles.",
                        "name": "simple-box-plot"
                    },
                    {
                        "title": "Horizontal Box Plot",
                        "description": "A Box Plot Series, also known as a Box-and-Whisker Plot, visually summarises a dataset's distribution through its median and quartiles.",
                        "name": "horizontal-box-plot"
                    },
                    {
                        "title": "Box Plot Outliers",
                        "description": "A Box Plot Series, also known as a Box-and-Whisker Plot, visually summarises a dataset's distribution through its median and quartiles.",
                        "name": "box-plot-outliers"
                    }
                ]
            }
        ],
        [
            {
                "title": "Heatmap",
                "name": "heatmap",
                "icon": "chartsHeatmap",
                "enterprise": true,
                "examples": [
                    {
                        "title": "Simple Heatmap",
                        "description": "A Heatmap Series is using the colour-coding to represent numeric values in a form of a colourful matrix.",
                        "name": "simple-heatmap"
                    },
                    {
                        "title": "Calendar Heatmap",
                        "description": "A Heatmap Series is using the colour-coding to represent numeric values in a form of a colourful matrix.",
                        "name": "calendar-heatmap"
                    },
                    {
                        "title": "Heatmap with Labels",
                        "description": "A Heatmap Series is using the colour-coding to represent numeric values in a form of a colourful matrix.",
                        "name": "heatmap-with-labels"
                    }
                ]
            }
        ],
        [
            {
                "title": "Waterfall",
                "name": "waterfall",
                "icon": "chartsWaterfall",
                "enterprise": true,
                "examples": [
                    {
                        "title": "Simple Waterfall",
                        "description": "A Waterfall Series shows the cumulative effect of sequential positive or negative data values. It utilises rising and falling bars to create a cascading waterfall effect.",
                        "name": "simple-waterfall"
                    },
                    {
                        "title": "Horizontal Waterfall",
                        "description": "A Waterfall Series shows the cumulative effect of sequential positive or negative data values. It utilises rising and falling bars to create a cascading waterfall effect.",
                        "name": "horizontal-waterfall"
                    },
                    {
                        "title": "Customised Waterfall",
                        "description": "A Waterfall Series shows the cumulative effect of sequential positive or negative data values. It utilises rising and falling bars to create a cascading waterfall effect.",
                        "name": "customised-waterfall"
                    }
                ]
            }
        ],
        [
            {
                "title": "Radar Line",
                "name": "radar-line",
                "icon": "chartsRadar",
                "enterprise": true,
                "examples": [
                    {
                        "title": "Simple Radar Line",
                        "description": "A Radar Line Series is typically used to contrast different datasets across shared categories for easy visual comparison.",
                        "name": "simple-radar-line"
                    },
                    {
                        "title": "Radar With Markers",
                        "description": "A Radar Line Series is typically used to contrast different datasets across shared categories for easy visual comparison.",
                        "name": "radar-with-markers"
                    }
                ]
            },
            {
                "title": "Radar Area",
                "name": "radar-area",
                "icon": "chartsRadar",
                "enterprise": true,
                "examples": [
                    {
                        "title": "Simple Radar Area",
                        "description": "A Radar Area Series shows the magnitude of various datasets within shared categories, making it easier to gauge area-based trends.",
                        "name": "simple-radar-area"
                    }
                ]
            }
        ],
        [
            {
                "title": "Nightingale",
                "name": "nightingale",
                "icon": "chartsNightingale",
                "enterprise": true,
                "examples": [
                    {
                        "title": "Simple Nightingale",
                        "description": "A Nightingale Series represents data as radial segments, with one segment per category value. It can simplify the comparison of datasets across multiple categories, providing a concise depiction of data trends.",
                        "name": "simple-nightingale"
                    }
                ]
            },
            {
                "title": "Radial Column",
                "name": "radial-column",
                "icon": "chartsRadialColumn",
                "enterprise": true,
                "examples": [
                    {
                        "title": "Simple Radial Column",
                        "description": "A Radial Column Series visualises data through rectangular columns arranged along a polar axis.",
                        "name": "simple-radial-column"
                    }
                ]
            },
            {
                "title": "Radial Bar",
                "name": "radial-bar",
                "icon": "chartsRadialBar",
                "enterprise": true,
                "examples": [
                    {
                        "title": "Stacked Radial Bar",
                        "description": "A Radial Bar Series visualises data through rectangular bars arranged along a polar axis.",
                        "name": "stacked-radial-bar"
                    }
                ]
            }
        ],
        [
            {
                "title": "Sunburst",
                "name": "sunburst",
                "icon": "chartsSunburst",
                "enterprise": true,
                "examples": [
                    {
                        "title": "Simple Sunburst",
                        "description": "A sunburst with varying node sizes.",
                        "name": "simple-sunburst"
                    },
                    {
                        "title": "Sunburst with Nesting",
                        "description": "A sunburst with with multiple levels.",
                        "name": "sunburst-with-nesting"
                    },
                    {
                        "title": "Sunburst with Colour Range",
                        "description": "A sunburst with segment colour using a colour range.",
                        "name": "sunburst-with-color-range"
                    }
                ]
            }
        ],
        [
            {
                "title": "Treemap",
                "name": "treemap",
                "icon": "chartsTreemap",
                "enterprise": true,
                "examples": [
                    {
                        "title": "Simple Treemap",
                        "description": "A treemap with varying node sizes.",
                        "name": "simple-treemap"
                    },
                    {
                        "title": "Treemap with Nesting",
                        "description": "A treemap with multiple levels.",
                        "name": "treemap-with-nesting"
                    },
                    {
                        "title": "Treemap with Colour Range",
                        "description": "A treemap with each tile colour using a colour range.",
                        "name": "treemap-with-color-range"
                    }
                ]
            }
        ],
        [
            {
                "title": "Combination",
                "name": "combination",
                "icon": "chartsCombination",
                "enterprise": false,
                "examples": [
                    {
                        "title": "Bar And Line Combination",
                        "description": "A combination chart combines two or more series types allowing for flexible data visualisations. They are ideal for making visual comparisons of different sets of data in a single chart.",
                        "name": "bar-line-combination"
                    },
                    {
                        "title": "Histogram And Scatter Combination",
                        "description": "A combination chart combines two or more series types allowing for flexible data visualisations. They are ideal for making visual comparisons of different sets of data in a single chart.",
                        "name": "histogram-scatter-combination"
                    },
                    {
                        "title": "Range Bar And Line Combination",
                        "description": "A combination chart combines two or more series types allowing for flexible data visualisations. They are ideal for making visual comparisons of different sets of data in a single chart.",
                        "name": "range-bar-line-combination"
                    },
                    {
                        "title": "Horizontal Range Bar And Scatter Combination",
                        "description": "A combination chart combines two or more series types allowing for flexible data visualisations. They are ideal for making visual comparisons of different sets of data in a single chart.",
                        "name": "horizontal-range-bar-scatter-combination"
                    }
                ]
            }
        ],
        [
            {
                "title": "Bullet",
                "name": "bullet",
                "icon": "chartsBullet",
                "enterprise": true,
                "examples": [
                    {
                        "title": "Simple Bullet Series",
                        "description": "A Bullet Series presents a single data point within a predefined range, commonly used to illustrate the relationship of a key value to a target or comparative values.",
                        "name": "simple-bullet"
                    },
                    {
                        "title": "Horizontal Bullet Series",
                        "description": "A Bullet Series presents a single data point within a predefined range, commonly used to illustrate the relationship of a key value to a target or comparative values.",
                        "name": "horizontal-bullet"
                    },
                    {
                        "title": "Bullet Series Customisation",
                        "description": "A Bullet Series presents a single data point within a predefined range, commonly used to illustrate the relationship of a key value to a target or comparative values.",
                        "name": "bullet-customization"
                    }
                ]
            }
        ]
>>>>>>> 8838ff7f
    ]
}<|MERGE_RESOLUTION|>--- conflicted
+++ resolved
@@ -56,545 +56,6 @@
         }
     ],
     "series": [
-<<<<<<< HEAD
-        {
-            "title": "Bar",
-            "name": "bar",
-            "icon": "chartsBar",
-            "enterprise": false,
-            "examples": [
-                {
-                    "title": "Simple Bar",
-                    "description": "Bar charts (also known as vertical <a href='./simple-bar/'>bar charts</a>) represent data using vertical bars, with the height of each bar proportional to the value being plotted. They can be used to plot both nominal and ordinal data, and are simple to interpret. They work best where the number of data points is limited.",
-                    "name": "simple-bar"
-                },
-                {
-                    "title": "Grouped Stacked Bar",
-                    "description": "Bar charts (also known as vertical <a href='./simple-bar/'>bar charts</a>) represent data using vertical bars, with the height of each bar proportional to the value being plotted. They can be used to plot both nominal and ordinal data, and are simple to interpret. They work best where the number of data points is limited.",
-                    "name": "grouped-stacked-bar"
-                },
-                {
-                    "title": "Stacked Bar",
-                    "description": "Stacked Bar charts allow part-to-whole comparisons, with series stacked on top of each other in the vertical <a href='./simple-bar/'>bars</a>.",
-                    "name": "stacked-bar"
-                },
-                {
-                    "title": "Simple Horizontal Bar",
-                    "description": "Horizontal Bar charts represent data using horizontal bars, with the length of each bar proportional to the value being plotted. They are useful for categorical data, and are simple to interpret. They work best where the number of data points is limited.",
-                    "name": "simple-horizontal-bar"
-                },
-                {
-                    "title": "Stacked Horizontal Bar",
-                    "description": "Stacked Horizontal Bar charts allow part-to-whole comparisons, with series stacked from left to right in the horizontal <a href='./simple-bar/'>bars</a>. They make it easy to compare combined bar lengths.",
-                    "name": "stacked-horizontal-bar"
-                },
-                {
-                    "title": "Grouped Horizontal Bar",
-                    "description": "Grouped Horizontal Bar charts (also known as clustered bar charts) show multiple series with the <a href='./simple-bar/'>bars</a> grouped by category, to allow for easier comparisons across different series.",
-                    "name": "grouped-horizontal-bar"
-                }
-            ]
-        },
-        {
-            "title": "Line",
-            "name": "line",
-            "icon": "chartsLine",
-            "enterprise": false,
-            "examples": [
-                {
-                    "title": "Simple Line",
-                    "description": "Line charts represent each series as a separate line. They are useful to show change or trends over time, and are able to better present more data points than <a href='./simple-bar/'>bar</a> charts.",
-                    "name": "simple-line"
-                },
-                {
-                    "title": "Line With Gaps",
-                    "description": "When data is missing in some line series compared to others, these gaps in the data are reflected in the lines.",
-                    "name": "line-with-gaps"
-                },
-                {
-                    "title": "Multiple Line Series",
-                    "description": "Line charts represent each series as a separate line. They are useful to show change or trends over time, and are able to better present more data points than <a href='./simple-bar/'>bar</a> charts.",
-                    "name": "multiple-line-series"
-                },
-                {
-                    "title": "Line With Time Axis",
-                    "description": "Line charts represent each series as a separate line. They are useful to show change or trends over time, and are able to better present more data points than <a href='./simple-bar/'>bar</a> charts.",
-                    "name": "line-legend-pagination"
-                },
-                {
-                    "title": "Line With Large Data",
-                    "description": "When data is missing in some line series compared to others, these gaps in the data are reflected in the lines.",
-                    "name": "multiple-line-series-large-data"
-                },
-                {
-                    "title": "Line With Labels",
-                    "description": "Line charts represent each series as a separate line. They are useful to show change or trends over time, and are able to better present more data points than <a href='./simple-bar/'>bar</a> charts.",
-                    "name": "line-with-labels"
-                }
-            ]
-        },
-        {
-            "title": "Area",
-            "name": "area",
-            "icon": "chartsArea",
-            "enterprise": false,
-            "examples": [
-                {
-                    "title": "Simple Area",
-                    "description": "Area charts plot series using a line with the area below the line filled. They are useful to show changes over time, and are easy to interpret.",
-                    "name": "simple-area"
-                },
-                {
-                    "title": "Area With Labels",
-                    "description": "<a href='./simple-area/'>Area charts</a> can also be used with negative values, with the area between the line and the axis being filled.",
-                    "name": "area-with-labels"
-                },
-                {
-                    "title": "Stacked Area",
-                    "description": "Stacked area charts plot multiple <a href='./simple-area/'>area</a> series stacked on top of each other, showing how part-to-whole relationships change over time.",
-                    "name": "stacked-area"
-                },
-                {
-                    "title": "Area With Markers",
-                    "description": "<a href='./simple-area/'>Area charts</a> can also be used with negative values, with the area between the line and the axis being filled.",
-                    "name": "area-with-markers"
-                },
-                {
-                    "title": "100% Stacked Area",
-                    "description": "100% stacked area charts show the relative percentage of multiple series in <a href='./stacked-area/'>stacked areas</a>, where the cumulative area always totals to 100%.",
-                    "name": "100--stacked-area"
-                },
-                {
-                    "title": "Area With Negative Values",
-                    "description": "<a href='./simple-area/'>Area charts</a> can also be used with negative values, with the area between the line and the axis being filled.",
-                    "name": "area-with-negative-values"
-                }
-            ]
-        },
-        {
-            "title": "Scatter",
-            "name": "scatter",
-            "icon": "chartsScatter",
-            "enterprise": false,
-            "examples": [
-                {
-                    "title": "Simple Scatter",
-                    "description": "Scatter charts (also known as scatter plots or XY charts) show the relationship between two variables, placing one variable on each axis, and can be useful for demonstrating any correlation between the variables.",
-                    "name": "simple-scatter"
-                },
-                {
-                    "title": "Multiple Scatter Series",
-                    "description": "Scatter charts (also known as scatter plots or XY charts) show the relationship between two variables, placing one variable on each axis, and can be useful for demonstrating any correlation between the variables.",
-                    "name": "multiple-scatter-series"
-                },
-                {
-                    "title": "Scatter With Large Data",
-                    "description": "Scatter charts (also known as scatter plots or XY charts) show the relationship between two variables, placing one variable on each axis, and can be useful for demonstrating any correlation between the variables.",
-                    "name": "scatter-with-large-data"
-                },
-                {
-                    "title": "Scatter With Custom Markers",
-                    "description": "Scatter charts (also known as scatter plots or XY charts) show the relationship between two variables, placing one variable on each axis, and can be useful for demonstrating any correlation between the variables.",
-                    "name": "scatter-with-custom-markers"
-                },
-                {
-                    "title": "Scatter With Labels",
-                    "description": "Scatter charts (also known as scatter plots or XY charts) show the relationship between two variables, placing one variable on each axis, and can be useful for demonstrating any correlation between the variables.",
-                    "name": "scatter-with-labels"
-                },
-                {
-                    "title": "Scatter With Multiple Axes",
-                    "description": "Scatter charts (also known as scatter plots or XY charts) show the relationship between two variables, placing one variable on each axis, and can be useful for demonstrating any correlation between the variables.",
-                    "name": "scatter-with-multiple-axes"
-                }
-            ]
-        },
-        {
-            "title": "Bubble",
-            "name": "bubble",
-            "icon": "chartsBubble",
-            "enterprise": false,
-            "examples": [
-                {
-                    "title": "Simple Bubble",
-                    "description": "The axes of scatter and bubble charts can be extended to plot positive and negative values.",
-                    "name": "bubble-with-negative-values"
-                },
-                {
-                    "title": "Multiple Bubble Series",
-                    "description": "The axes of scatter and bubble charts can be extended to plot positive and negative values.",
-                    "name": "multiple-bubble-series"
-                },
-                {
-                    "title": "Bubble With Large Data",
-                    "description": "The axes of scatter and bubble charts can be extended to plot positive and negative values.",
-                    "name": "bubble-with-large-data"
-                },
-                {
-                    "title": "Bubble With Categories",
-                    "description": "The axes of scatter and bubble charts can show categories in addition to values.",
-                    "name": "bubble-with-categories"
-                },
-                {
-                    "title": "Bubble With Custom Markers",
-                    "description": "The axes of scatter and bubble charts can show categories in addition to values.",
-                    "name": "bubble-with-custom-markers"
-                },
-                {
-                    "title": "Bubble With Labels",
-                    "description": "The axes of scatter and bubble charts can show categories in addition to values.",
-                    "name": "bubble-with-labels"
-                }
-            ]
-        },
-        {
-            "title": "Pie",
-            "name": "pie",
-            "icon": "chartsPie",
-            "enterprise": false,
-            "examples": [
-                {
-                    "title": "Simple Pie",
-                    "description": "Pie charts are used to express a part-to-whole relationship, where all the slices combine to represent 100%. They work best for a small number of categories.",
-                    "name": "simple-pie"
-                },
-                {
-                    "title": "Pie With Variable Radius",
-                    "description": "Pie sectors radius can be encoded by an additional numeric scale.",
-                    "name": "pie-with-variable-radius"
-                },
-                {
-                    "title": "Pie In A Doughnut",
-                    "description": "There can be multiple levels of Pie/Doughnut charts. It can be used when comparing shares for different periods.",
-                    "name": "pie-in-a-doughnut"
-                }
-            ]
-        },
-        {
-            "title": "Doughnut",
-            "name": "doughnut",
-            "icon": "chartsDoughnut",
-            "enterprise": false,
-            "examples": [
-                {
-                    "title": "Simple Doughnut",
-                    "description": "Doughnut charts are similar to <a href='./simple-pie/'>pie charts</a>, being used to express a part-to-whole relationship, but allow for multiple series to be shown on the same chart for comparison.",
-                    "name": "simple-doughnut"
-                },
-                {
-                    "title": "Doughnut With Variable Radius",
-                    "description": "Doughnut charts are similar to <a href='./simple-pie/'>pie charts</a>, being used to express a part-to-whole relationship, but allow for multiple series to be shown on the same chart for comparison.",
-                    "name": "doughnut-with-variable-radius"
-                },
-                {
-                    "title": "Multiple Doughnuts",
-                    "description": "Doughnut charts are similar to <a href='./simple-pie/'>pie charts</a>, being used to express a part-to-whole relationship, but allow for multiple series to be shown on the same chart for comparison.",
-                    "name": "multiple-doughnuts"
-                }
-            ]
-        },
-        {
-            "title": "Histogram",
-            "name": "histogram",
-            "icon": "chartsHistogram",
-            "examples": [
-                {
-                    "title": "Simple Histogram",
-                    "description": "Histograms show your data grouped into bins, revealing underlying trends. A standard histogram plots the population size of each bin against the y-axis. Here we show the distribution of car engine sizes, using the <code>engine-size</code> field from the available data.",
-                    "name": "simple-histogram"
-                },
-                {
-                    "title": "Histogram With Specified Bins",
-                    "description": "Rather than using the automatically generated fixed-width bins, it is possible to explicitly specify bins. In this case the bins can be different widths. In the example below the data is split into light, medium, and heavy vehicles, and we also demonstrate custom tooltips to give names to these categories.",
-                    "name": "histogram-with-specified-bins"
-                },
-                {
-                    "title": "XY Histogram With Mean Aggregation",
-                    "description": "Here we bin the data by car engine size, but plot the average highway MPG in the y-axis, revealing the relationship between these two fields. We also plot the same data as a scatter series to illustrate the aggregation.",
-                    "name": "xy-histogram-with-mean-aggregation"
-                }
-            ]
-        },
-        {
-            "title": "Range Bar",
-            "name": "range-bar",
-            "icon": "chartsRangeBar",
-            "enterprise": true,
-            "examples": [
-                {
-                    "title": "Simple Range Bar",
-                    "description": "Range Bar charts (also known as vertical <a href='./simple-bar/'> range bar charts</a>) represent data using vertical bars, with the height of each bar proportional to the range value being plotted. They work best where the number of data points is limited.",
-                    "name": "simple-range-bar"
-                },
-                {
-                    "title": "Range Bar With Labels",
-                    "description": "Range Bar charts (also known as vertical <a href='./simple-bar/'> range bar charts</a>) represent data using vertical bars, with the height of each bar proportional to the range value being plotted. They work best where the number of data points is limited.",
-                    "name": "range-bar-with-labels"
-                },
-                {
-                    "title": "Multiple Range Bars",
-                    "description": "Range Bar charts (also known as vertical <a href='./simple-bar/'> range bar charts</a>) represent data using vertical bars, with the height of each bar proportional to the range value being plotted. They work best where the number of data points is limited.",
-                    "name": "multiple-range-bars"
-                },
-                {
-                    "title": "Horizontal Range Bar",
-                    "description": "Horizontal Bar charts represent data using horizontal bars, with the length of each bar proportional to the range value being plotted. They work best where the number of data points is limited.",
-                    "name": "horizontal-range-bar"
-                },
-                {
-                    "title": "Horizontal Range Bar With Labels",
-                    "description": "Horizontal Bar charts represent data using horizontal bars, with the length of each bar proportional to the range value being plotted. They work best where the number of data points is limited.",
-                    "name": "horizontal-range-bar-with-labels"
-                },
-                {
-                    "title": "Multiple Horizontal Range Bar",
-                    "description": "Horizontal Bar charts represent data using horizontal bars, with the length of each bar proportional to the range value being plotted. They work best where the number of data points is limited.",
-                    "name": "multiple-horizontal-range-bars"
-                }
-            ]
-        },
-        {
-            "title": "Range Area",
-            "name": "range-area",
-            "icon": "chartsRangeArea",
-            "enterprise": true,
-            "examples": [
-                {
-                    "title": "Simple Range Area",
-                    "description": "A Range Area Series shows an area between high and low data values. It's used to monitor data consistency or variability.",
-                    "name": "simple-range-area"
-                },
-                {
-                    "title": "Multiple Range Areas",
-                    "description": "A Range Area Series shows an area between high and low data values. It's used to monitor data consistency or variability.",
-                    "name": "multiple-range-areas"
-                },
-                {
-                    "title": "Range Area With Labels",
-                    "description": "A Range Area Series shows an area between high and low data values. It's used to monitor data consistency or variability.",
-                    "name": "range-area-with-labels"
-                }
-            ]
-        },
-        {
-            "title": "Box Plot",
-            "name": "box-plot",
-            "icon": "chartsBoxPlot",
-            "enterprise": true,
-            "examples": [
-                {
-                    "title": "Simple Box Plot",
-                    "description": "A Box Plot Series, also known as a Box-and-Whisker Plot, visually summarises a dataset's distribution through its median and quartiles.",
-                    "name": "simple-box-plot"
-                },
-                {
-                    "title": "Multiple Box Plots",
-                    "description": "A Box Plot Series, also known as a Box-and-Whisker Plot, visually summarises a dataset's distribution through its median and quartiles.",
-                    "name": "multiple-box-plots"
-                },
-                {
-                    "title": "Horizontal Box Plot",
-                    "description": "A Box Plot Series, also known as a Box-and-Whisker Plot, visually summarises a dataset's distribution through its median and quartiles.",
-                    "name": "horizontal-box-plot"
-                }
-            ]
-        },
-        {
-            "title": "Heatmap",
-            "name": "heatmap",
-            "icon": "chartsHeatmap",
-            "enterprise": true,
-            "examples": [
-                {
-                    "title": "Simple Heatmap",
-                    "description": "A Heatmap Series is using the colour-coding to represent numeric values in a form of a colourful matrix.",
-                    "name": "simple-heatmap"
-                },
-                {
-                    "title": "Calendar Heatmap",
-                    "description": "A Heatmap Series is using the colour-coding to represent numeric values in a form of a colourful matrix.",
-                    "name": "calendar-heatmap"
-                }
-            ]
-        },
-        {
-            "title": "Waterfall",
-            "name": "waterfall",
-            "icon": "chartsWaterfall",
-            "enterprise": true,
-            "examples": [
-                {
-                    "title": "Simple Waterfall",
-                    "description": "A Waterfall Series shows the cumulative effect of sequential positive or negative data values. It utilises rising and falling bars to create a cascading waterfall effect.",
-                    "name": "simple-waterfall"
-                },
-                {
-                    "title": "Horizontal Waterfall",
-                    "description": "A Waterfall Series shows the cumulative effect of sequential positive or negative data values. It utilises rising and falling bars to create a cascading waterfall effect.",
-                    "name": "horizontal-waterfall"
-                },
-                {
-                    "title": "Customised Waterfall",
-                    "description": "A Waterfall Series shows the cumulative effect of sequential positive or negative data values. It utilises rising and falling bars to create a cascading waterfall effect.",
-                    "name": "customised-waterfall"
-                }
-            ]
-        },
-        {
-            "title": "Radar",
-            "name": "radar",
-            "icon": "chartsRadar",
-            "enterprise": true,
-            "examples": [
-                {
-                    "title": "Simple Radar Line",
-                    "description": "A Radar Line Series is typically used to contrast different datasets across shared categories for easy visual comparison.",
-                    "name": "simple-radar-line"
-                },
-                {
-                    "title": "Radar With Markers",
-                    "description": "A Radar Line Series is typically used to contrast different datasets across shared categories for easy visual comparison.",
-                    "name": "radar-with-markers"
-                },
-                {
-                    "title": "Simple Radar Area",
-                    "description": "A Radar Area Series shows the magnitude of various datasets within shared categories, making it easier to gauge area-based trends.",
-                    "name": "simple-radar-area"
-                }
-            ]
-        },
-        {
-            "title": "Nightingale",
-            "name": "nightingale",
-            "icon": "chartsNightingale",
-            "enterprise": true,
-            "examples": [
-                {
-                    "title": "Simple Nightingale",
-                    "description": "A Nightingale Series represents data as radial segments, with one segment per category value. It can simplify the comparison of datasets across multiple categories, providing a concise depiction of data trends.",
-                    "name": "simple-nightingale"
-                }
-            ]
-        },
-        {
-            "title": "Radial Column",
-            "name": "radial-column",
-            "icon": "chartsRadialColumn",
-            "enterprise": true,
-            "examples": [
-                {
-                    "title": "Simple Radial Column",
-                    "description": "A Radial Column Series visualises data through rectangular columns arranged along a polar axis.",
-                    "name": "simple-radial-column"
-                }
-            ]
-        },
-        {
-            "title": "Radial Bar",
-            "name": "radial-bar",
-            "icon": "chartsRadialBar",
-            "enterprise": true,
-            "examples": [
-                {
-                    "title": "Stacked Radial Bar",
-                    "description": "A Radial Bar Series visualises data through rectangular bars arranged along a polar axis.",
-                    "name": "stacked-radial-bar"
-                }
-            ]
-        },
-        {
-            "title": "Sunburst",
-            "name": "sunburst",
-            "icon": "chartsSunburst",
-            "enterprise": true,
-            "examples": [
-                {
-                    "title": "Simple Sunburst",
-                    "description": "A sunburst with varying node sizes.",
-                    "name": "simple-sunburst"
-                },
-                {
-                    "title": "Sunburst with Colour Range",
-                    "description": "A sunburst with segment colour using a colour range.",
-                    "name": "sunburst-with-color-range"
-                }
-            ]
-        },
-        {
-            "title": "Treemap",
-            "name": "treemap",
-            "icon": "chartsTreemap",
-            "enterprise": true,
-            "examples": [
-                {
-                    "title": "Simple Treemap",
-                    "description": "A treemap with varying node sizes.",
-                    "name": "simple-treemap"
-                },
-                {
-                    "title": "Treemap with Colour Range",
-                    "description": "A treemap with each tile colour using a colour range.",
-                    "name": "treemap-with-color-range"
-                }
-            ]
-        },
-        {
-            "title": "Combination",
-            "name": "combination",
-            "icon": "chartsCombination",
-            "enterprise": false,
-            "examples": [
-                {
-                    "title": "Bar And Line Combination",
-                    "description": "A combination chart combines two or more series types allowing for flexible data visualisations. They are ideal for making visual comparisons of different sets of data in a single chart.",
-                    "name": "bar-line-combination"
-                },
-                {
-                    "title": "Histogram And Scatter Combination",
-                    "description": "A combination chart combines two or more series types allowing for flexible data visualisations. They are ideal for making visual comparisons of different sets of data in a single chart.",
-                    "name": "histogram-scatter-combination"
-                },
-                {
-                    "title": "Range Bar And Line Combination",
-                    "description": "A combination chart combines two or more series types allowing for flexible data visualisations. They are ideal for making visual comparisons of different sets of data in a single chart.",
-                    "name": "range-bar-line-combination"
-                },
-                {
-                    "title": "Horizontal Range Bar And Scatter Combination",
-                    "description": "A combination chart combines two or more series types allowing for flexible data visualisations. They are ideal for making visual comparisons of different sets of data in a single chart.",
-                    "name": "horizontal-range-bar-scatter-combination"
-                },
-                {
-                    "title": "Box Plot",
-                    "description": "A combination chart combines two or more series types allowing for flexible data visualisations. They are ideal for making visual comparisons of different sets of data in a single chart.",
-                    "name": "box-plot-scatter-combination"
-                }
-            ]
-        },
-        {
-            "title": "Bullet",
-            "name": "Bullet",
-            "icon": "chartsBullet",
-            "enterprise": true,
-            "examples": [
-                {
-                    "title": "Simple Bullet Series",
-                    "description": "A Bullet Series presents a single data point within a predefined range, commonly used to illustrate the relationship of a key value to a target or comparative values.",
-                    "name": "simple-bullet"
-                },
-                {
-                    "title": "Horizontal Bullet Series",
-                    "description": "A Bullet Series presents a single data point within a predefined range, commonly used to illustrate the relationship of a key value to a target or comparative values.",
-                    "name": "horizontal-bullet"
-                },
-                {
-                    "title": "Bullet Series Customisation",
-                    "description": "A Bullet Series presents a single data point within a predefined range, commonly used to illustrate the relationship of a key value to a target or comparative values.",
-                    "name": "bullet-customization"
-                }
-            ]
-        }
-=======
         [
             {
                 "title": "Bar",
@@ -947,14 +408,14 @@
                         "name": "simple-box-plot"
                     },
                     {
+                        "title": "Multiple Box Plots",
+                        "description": "A Box Plot Series, also known as a Box-and-Whisker Plot, visually summarises a dataset's distribution through its median and quartiles.",
+                        "name": "multiple-box-plots"
+                    },
+                    {
                         "title": "Horizontal Box Plot",
                         "description": "A Box Plot Series, also known as a Box-and-Whisker Plot, visually summarises a dataset's distribution through its median and quartiles.",
                         "name": "horizontal-box-plot"
-                    },
-                    {
-                        "title": "Box Plot Outliers",
-                        "description": "A Box Plot Series, also known as a Box-and-Whisker Plot, visually summarises a dataset's distribution through its median and quartiles.",
-                        "name": "box-plot-outliers"
                     }
                 ]
             }
@@ -1188,6 +649,5 @@
                 ]
             }
         ]
->>>>>>> 8838ff7f
     ]
 }