{
  "name": "ag-charts-locale",
<<<<<<< HEAD
  "version": "10.0.1-beta.20240708",
=======
  "version": "10.0.1-beta.20240709",
>>>>>>> 7f87f64c
  "main": "./dist/package/main.cjs.js",
  "types": "./dist/types/src/main.d.ts",
  "module": "./dist/package/main.esm.mjs",
  "exports": {
    ".": {
      "import": "./dist/package/main.esm.mjs",
      "require": "./dist/package/main.cjs.js",
      "types": "./dist/types/src/main.d.ts",
      "default": "./dist/package/main.cjs.js"
    },
    "./*.js": {
      "import": "./dist/package/*.esm.mjs",
      "require": "./dist/package/*.cjs.js",
      "types": "./dist/types/src/*.d.ts",
      "default": "./dist/package/*.cjs.js"
    }
  },
  "repository": {
    "type": "git",
    "url": "https://github.com/ag-grid/ag-charts.git"
  },
  "keywords": [
    "chart",
    "charts",
    "data",
    "angular",
    "angular-component",
    "react",
    "react-component",
    "reactjs",
    "vue",
    "vuejs"
  ],
  "author": "AG Grid <info@ag-grid.com>",
  "license": "MIT",
  "bugs": {
    "url": "https://github.com/ag-grid/ag-charts/issues"
  },
  "browserslist": [
    "> 1%",
    "last 2 versions",
    "not ie >= 0",
    "not ie_mob >= 0",
    "not blackberry > 0",
    "not op_mini all",
    "not operamobile >= 0"
  ],
  "homepage": "https://charts.ag-grid.com/",
  "devDependencies": {
    "@jest/globals": "29.6.1",
    "@types/jest": "^29.5.0",
    "@types/node": "^16.0.0",
    "@typescript-eslint/eslint-plugin": "^5.51.0",
    "@typescript-eslint/parser": "^5.51.0",
    "jest": "^29.5.0",
    "jest-runner": "^29.5.0",
    "jest-serial-runner": "^1.2.1",
    "ts-jest": "^29.1.0",
    "typescript": "^5.4.5"
  },
  "publishConfig": {
    "access": "public"
  }
}<|MERGE_RESOLUTION|>--- conflicted
+++ resolved
@@ -1,10 +1,6 @@
 {
   "name": "ag-charts-locale",
-<<<<<<< HEAD
-  "version": "10.0.1-beta.20240708",
-=======
   "version": "10.0.1-beta.20240709",
->>>>>>> 7f87f64c
   "main": "./dist/package/main.cjs.js",
   "types": "./dist/types/src/main.d.ts",
   "module": "./dist/package/main.esm.mjs",
