export interface AgPriceVolumePreset {
<<<<<<< HEAD
    chartType?: 'candlestick' | 'hollow-candlestick' | 'ohlc' | 'line' | 'step-line' | 'range-area';
=======
    /** Series type used for the OHLC data.
     *
     *  Default: `'candlestick'`
     */
    chartType?: 'candlestick' | 'hollow-candlestick' | 'ohlc' | 'line' | 'step-line' | 'range-area';
    /** The key used to retrieve x-values from the data.
     *
     * Default: `'date'`
     */
>>>>>>> b77c872c
    xKey?: string;
    /** The key used to retrieve 'open' values from the data.
     *
     * Default: `'open'`
     */
    openKey?: string;
    /** The key used to retrieve 'high' values from the data.
     *
     * Default: `'high'`
     */
    highKey?: string;
    /** The key used to retrieve 'low' values from the data.
     *
     * Default: `'low'`
     */
    lowKey?: string;
    /** The key used to retrieve 'close' values from the data.
     *
     *  Default: `'close'`
     */
    closeKey?: string;
    /** The key used to retrieve 'volume' values from the data.
     *
     * Default: `'volume'`
     */
    volumeKey?: string;
    /** Whether to show the Navigator and mini-chart beneath the main chart.
     *
     * Default: `false`
     */
    navigator?: boolean;
    /** Whether to show the volume series at the bottom of the chart.
     *
     *  If set to `false`, no volume data is required.
     *
     * Default: `true`
     */
    volume?: boolean;
    /** Whether to show the range toolbar.
     *
     * Default: `true`
     */
    rangeToolbar?: boolean;
    /** Whether to show the status bar.
     *
     * Default: `true`
     */
    statusBar?: boolean;
    /** Whether Annotations are enabled.
     *
     * Default: `true`
     */
    annotations?: boolean;
    /** Whether Zoom is enabled.
     *
     * Default: `true`
     */
    zoom?: boolean;
}

export type AgFinancialChartPresets = AgPriceVolumePreset;

export type Preset = AgFinancialChartPresets;<|MERGE_RESOLUTION|>--- conflicted
+++ resolved
@@ -1,7 +1,4 @@
 export interface AgPriceVolumePreset {
-<<<<<<< HEAD
-    chartType?: 'candlestick' | 'hollow-candlestick' | 'ohlc' | 'line' | 'step-line' | 'range-area';
-=======
     /** Series type used for the OHLC data.
      *
      *  Default: `'candlestick'`
@@ -11,7 +8,6 @@
      *
      * Default: `'date'`
      */
->>>>>>> b77c872c
     xKey?: string;
     /** The key used to retrieve 'open' values from the data.
      *
