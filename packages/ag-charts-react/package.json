--- conflicted
+++ resolved
@@ -1,10 +1,6 @@
 {
   "name": "ag-charts-react",
-<<<<<<< HEAD
-  "version": "9.0.0-beta.20231205",
-=======
   "version": "9.0.1",
->>>>>>> 6f002922
   "description": "AG Charts React Component",
   "main": "./dist/index.cjs",
   "module": "./dist/index.mjs",
@@ -31,11 +27,7 @@
     "prop-types": "^15.6.2"
   },
   "devDependencies": {
-<<<<<<< HEAD
-    "ag-charts-community": "9.0.0-beta.20231205",
-=======
     "ag-charts-community": "9.0.1",
->>>>>>> 6f002922
     "@types/react": "^18",
     "@types/react-dom": "^18",
     "babel-preset-react-app": "^9.0.1",
@@ -51,11 +43,7 @@
     "rimraf": "3.0.2"
   },
   "peerDependencies": {
-<<<<<<< HEAD
-    "ag-charts-community": "9.0.0-beta.20231205",
-=======
     "ag-charts-community": "9.0.1",
->>>>>>> 6f002922
     "react": "^16.3.0 || ^17.0.0 || ^18.0.0",
     "react-dom": "^16.3.0 || ^17.0.0 || ^18.0.0"
   },
