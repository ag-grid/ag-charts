--- conflicted
+++ resolved
@@ -41,14 +41,8 @@
     "rimraf": "3.0.2"
   },
   "peerDependencies": {
-<<<<<<< HEAD
-    "ag-charts-community": "9.3.1-beta.20240609",
+    "ag-charts-community": "9.3.1-beta.20240611",
     "react": "^16.8.0 || ^17.0.0 || ^18.0.0 || ^19.0.0"
-=======
-    "ag-charts-community": "9.3.1-beta.20240611",
-    "react": "^16.3.0 || ^17.0.0 || ^18.0.0",
-    "react-dom": "^16.3.0 || ^17.0.0 || ^18.0.0"
->>>>>>> cabc0245
   },
   "jest": {
     "roots": [
