--- conflicted
+++ resolved
@@ -1,9 +1,4 @@
-<<<<<<< HEAD
-import { Component, type RefObject, createElement, createRef } from 'react';
-=======
-import * as PropTypes from 'prop-types';
-import { CSSProperties, Component, type RefObject, createElement, createRef } from 'react';
->>>>>>> 8640dfd8
+import { type CSSProperties, Component, type RefObject, createElement, createRef } from 'react';
 
 import { type AgChartInstance, type AgChartOptions, AgCharts } from 'ag-charts-community';
 
@@ -61,16 +56,8 @@
             this.chart = undefined;
         }
     }
-<<<<<<< HEAD
-}
-=======
 
     private applyContainer(propsOptions: any) {
         return { ...propsOptions, container: this.containerRef.current };
     }
-}
-
-AgChartsReact.propTypes = {
-    options: PropTypes.object,
-};
->>>>>>> 8640dfd8
+}