--- conflicted
+++ resolved
@@ -1,10 +1,6 @@
 {
   "name": "ag-charts-angular",
-<<<<<<< HEAD
-  "version": "10.1.0-beta.20240804",
-=======
   "version": "10.1.0-beta.20240807.1338",
->>>>>>> e245f35c
   "repository": {
     "type": "git",
     "url": "https://github.com/ag-grid/ag-charts.git"
@@ -24,18 +20,10 @@
   "peerDependencies": {
     "@angular/common": ">= 16.0.0",
     "@angular/core": ">= 16.0.0",
-<<<<<<< HEAD
-    "ag-charts-community": "10.1.0-beta.20240804"
-  },
-  "dependencies": {
-    "tslib": "^2.3.0",
-    "ag-charts-community": "10.1.0-beta.20240804"
-=======
     "ag-charts-community": "10.1.0-beta.20240807.1338"
   },
   "dependencies": {
     "tslib": "^2.3.0",
     "ag-charts-community": "10.1.0-beta.20240807.1338"
->>>>>>> e245f35c
   }
 }