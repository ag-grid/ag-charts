--- conflicted
+++ resolved
@@ -1,10 +1,6 @@
 {
   "name": "ag-charts-angular",
-<<<<<<< HEAD
-  "version": "10.3.0-beta.20241021.1635",
-=======
   "version": "10.3.0-beta.20241022",
->>>>>>> 709264d9
   "repository": {
     "type": "git",
     "url": "https://github.com/ag-grid/ag-charts.git"
@@ -24,18 +20,10 @@
   "peerDependencies": {
     "@angular/common": ">= 16.0.0",
     "@angular/core": ">= 16.0.0",
-<<<<<<< HEAD
-    "ag-charts-community": "10.3.0-beta.20241021.1635"
-  },
-  "dependencies": {
-    "tslib": "^2.3.0",
-    "ag-charts-community": "10.3.0-beta.20241021.1635"
-=======
     "ag-charts-community": "10.3.0-beta.20241022"
   },
   "dependencies": {
     "tslib": "^2.3.0",
     "ag-charts-community": "10.3.0-beta.20241022"
->>>>>>> 709264d9
   }
 }