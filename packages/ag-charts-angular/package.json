{
  "name": "ag-charts-angular",
<<<<<<< HEAD
  "version": "9.0.0-beta.20231205",
=======
  "version": "9.0.1",
>>>>>>> 6f002922
  "scripts": {
    "ng": "ng",
    "build": "ng build",
    "build-prod": "npm run build",
    "lint": "# ng lint"
  },
  "repository": {
    "type": "git",
    "url": "https://github.com/ag-grid/ag-charts.git"
  },
  "keywords": [
    "angular-component",
    "charts",
    "data",
    "chart",
    "angular"
  ],
  "author": "AG Grid <info@ag-grid.com>",
  "license": "MIT",
  "bugs": {
    "url": "https://github.com/ag-grid/ag-charts/issues"
  },
  "homepage": "https://charts.ag-grid.com/",
  "private": false,
  "module": "./dist/ag-charts-angular/fesm2015/ag-charts-angular.mjs",
  "typings": "./dist/ag-charts-angular/index.d.ts",
  "dependencies": {
    "@angular/animations": "^14.3.0",
    "@angular/common": "^14.3.0",
    "@angular/compiler": "^14.3.0",
    "@angular/core": "^14.3.0",
    "@angular/forms": "^14.3.0",
    "@angular/platform-browser": "^14.3.0",
    "@angular/platform-browser-dynamic": "^14.3.0",
    "@angular/router": "^14.3.0",
<<<<<<< HEAD
    "ag-charts-community": "9.0.0-beta.20231205",
=======
    "ag-charts-community": "9.0.1",
>>>>>>> 6f002922
    "rxjs": "~7.5.0",
    "tslib": "^2.3.0",
    "zone.js": "~0.11.4"
  },
  "devDependencies": {
    "@angular-devkit/build-angular": "^14.2.12",
    "@angular-eslint/builder": "12.7.0",
    "@angular-eslint/eslint-plugin": "12.7.0",
    "@angular-eslint/eslint-plugin-template": "12.7.0",
    "@angular-eslint/schematics": "12.7.0",
    "@angular-eslint/template-parser": "12.7.0",
    "@angular/cli": "^14.2.12",
    "@angular/compiler-cli": "^14.3.0",
    "@types/jasmine": "~4.0.0",
    "@types/node": "^18.18.10",
    "@typescript-eslint/eslint-plugin": "4.28.2",
    "@typescript-eslint/parser": "4.28.2",
    "eslint": "^7.26.0",
    "jasmine-core": "~4.3.0",
    "karma": "~6.4.0",
    "karma-chrome-launcher": "~3.1.0",
    "karma-coverage": "~2.2.0",
    "karma-jasmine": "~5.1.0",
    "karma-jasmine-html-reporter": "~2.0.0",
    "ng-packagr": "^14.2.2",
    "typescript": "~4.7.4"
  }
}<|MERGE_RESOLUTION|>--- conflicted
+++ resolved
@@ -1,10 +1,6 @@
 {
   "name": "ag-charts-angular",
-<<<<<<< HEAD
-  "version": "9.0.0-beta.20231205",
-=======
   "version": "9.0.1",
->>>>>>> 6f002922
   "scripts": {
     "ng": "ng",
     "build": "ng build",
@@ -40,11 +36,7 @@
     "@angular/platform-browser": "^14.3.0",
     "@angular/platform-browser-dynamic": "^14.3.0",
     "@angular/router": "^14.3.0",
-<<<<<<< HEAD
-    "ag-charts-community": "9.0.0-beta.20231205",
-=======
     "ag-charts-community": "9.0.1",
->>>>>>> 6f002922
     "rxjs": "~7.5.0",
     "tslib": "^2.3.0",
     "zone.js": "~0.11.4"
