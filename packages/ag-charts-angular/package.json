--- conflicted
+++ resolved
@@ -1,10 +1,6 @@
 {
   "name": "ag-charts-angular",
-<<<<<<< HEAD
-  "version": "10.1.0-beta.20240804",
-=======
   "version": "10.1.0-beta.20240807.1338",
->>>>>>> e245f35c
   "scripts": {
     "ng": "ng",
     "build": "ng build",
@@ -45,11 +41,7 @@
     "@angular/platform-browser": "^16.0.0",
     "@angular/platform-browser-dynamic": "^16.0.0",
     "@angular/router": "^16.0.0",
-<<<<<<< HEAD
-    "ag-charts-community": "10.1.0-beta.20240804",
-=======
     "ag-charts-community": "10.1.0-beta.20240807.1338",
->>>>>>> e245f35c
     "rxjs": "~7.5.0",
     "tslib": "^2.3.0",
     "zone.js": "~0.11.4"
