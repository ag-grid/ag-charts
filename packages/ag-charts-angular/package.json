--- conflicted
+++ resolved
@@ -1,10 +1,6 @@
 {
   "name": "ag-charts-angular",
-<<<<<<< HEAD
-  "version": "9.1.0-beta.20240219",
-=======
   "version": "9.1.0-beta.20240219.1344",
->>>>>>> 52415d81
   "scripts": {
     "ng": "ng",
     "build": "ng build",
@@ -40,11 +36,7 @@
     "@angular/platform-browser": "^14.3.0",
     "@angular/platform-browser-dynamic": "^14.3.0",
     "@angular/router": "^14.3.0",
-<<<<<<< HEAD
-    "ag-charts-community": "9.1.0-beta.20240219",
-=======
     "ag-charts-community": "9.1.0-beta.20240219.1344",
->>>>>>> 52415d81
     "rxjs": "~7.5.0",
     "tslib": "^2.3.0",
     "zone.js": "~0.11.4"
