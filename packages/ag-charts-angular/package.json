--- conflicted
+++ resolved
@@ -1,10 +1,6 @@
 {
   "name": "ag-charts-angular",
-<<<<<<< HEAD
-  "version": "10.0.1-beta.20240708",
-=======
   "version": "10.0.1-beta.20240709",
->>>>>>> 7f87f64c
   "scripts": {
     "ng": "ng",
     "build": "ng build",
@@ -40,11 +36,7 @@
     "@angular/platform-browser": "^16.0.0",
     "@angular/platform-browser-dynamic": "^16.0.0",
     "@angular/router": "^16.0.0",
-<<<<<<< HEAD
-    "ag-charts-community": "10.0.1-beta.20240708",
-=======
     "ag-charts-community": "10.0.1-beta.20240709",
->>>>>>> 7f87f64c
     "rxjs": "~7.5.0",
     "tslib": "^2.3.0",
     "zone.js": "~0.11.4"
