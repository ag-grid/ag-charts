import { afterEach, beforeEach, describe, expect, it, jest } from '@jest/globals';

import type { AgChartOptions } from 'ag-charts-community';
import {
    GALLERY_EXAMPLES,
    IMAGE_SNAPSHOT_DEFAULTS,
    extractImageData,
    prepareTestOptions,
    setupMockCanvas,
    waitForChartStability,
} from 'ag-charts-community-test';

<<<<<<< HEAD
import { AgChart } from './main';
=======
import { AgCharts } from './main';
>>>>>>> 98be01b9
import { prepareEnterpriseTestOptions } from './test/utils';

const ENTERPRISE_GALLERY_EXAMPLES = Object.entries(GALLERY_EXAMPLES)
    .filter(([, v]) => v.enterprise)
    .reduce(
        (pv, [k, v]) => {
            pv[k] = v;
            return pv;
        },
        {} as typeof GALLERY_EXAMPLES
    );

describe('Gallery Examples', () => {
    let chart: any;
    afterEach(() => {
        if (chart) {
            chart.destroy();
            (chart as unknown) = undefined;
        }
    });

    it('should execute with London timezone', () => {
        expect(new Date(2023, 0, 1).getTimezoneOffset()).toEqual(0);
    });

    describe('AgChartV2#create', () => {
        const ctx = setupMockCanvas();

        beforeEach(() => {
            console.warn = jest.fn();
        });

        afterEach(() => {
            expect(console.warn).not.toBeCalled();
        });

        for (const [exampleName, example] of Object.entries(ENTERPRISE_GALLERY_EXAMPLES)) {
            it(`for ${exampleName} it should create chart instance as expected`, async () => {
                const options: AgChartOptions = prepareEnterpriseTestOptions(example.options);
<<<<<<< HEAD
                chart = AgChart.create(options);
=======
                chart = AgCharts.create(options);
>>>>>>> 98be01b9
                await waitForChartStability(chart);
                await example.assertions(chart);
            });

            it(`for ${exampleName} it should render to canvas as expected`, async () => {
                const compare = async () => {
                    await waitForChartStability(chart);

                    const imageData = extractImageData(ctx);
                    expect(imageData).toMatchImageSnapshot(IMAGE_SNAPSHOT_DEFAULTS);
                };

                const options: AgChartOptions = { ...example.options };
                prepareTestOptions(options);

<<<<<<< HEAD
                chart = AgChart.create(options);
=======
                chart = AgCharts.create(options);
>>>>>>> 98be01b9
                await compare();

                if (example.extraScreenshotActions) {
                    await example.extraScreenshotActions(chart);
                    await compare();
                }
            });
        }
    });

    describe('AgChartV2#update', () => {
        const ctx = setupMockCanvas();

        beforeEach(() => {
            console.warn = jest.fn();
        });

        afterEach(() => {
            expect(console.warn).not.toBeCalled();
        });

        for (const [exampleName, example] of Object.entries(ENTERPRISE_GALLERY_EXAMPLES)) {
            describe(`for ${exampleName}`, () => {
                let chart: Chart;
                let options: AgChartOptions;

                beforeEach(async () => {
                    options = { ...example.options };
                    prepareEnterpriseTestOptions(options);

<<<<<<< HEAD
                    chart = AgChart.create(options);
=======
                    chart = AgCharts.create(options);
>>>>>>> 98be01b9
                    await waitForChartStability(chart);
                });

                afterEach(() => {
                    chart.destroy();
                    chart = null!;
                    options = null!;
                });

                it(`it should update chart instance as expected`, async () => {
<<<<<<< HEAD
                    AgChart.update(chart, options);
=======
                    AgCharts.update(chart, options);
>>>>>>> 98be01b9
                    await waitForChartStability(chart);

                    await example.assertions(chart);
                });

                it(`it should render the same after update`, async () => {
                    const snapshot = async () => {
                        await waitForChartStability(chart);

                        return ctx.nodeCanvas.toBuffer('raw');
                    };

<<<<<<< HEAD
                    AgChart.update(chart, options);

                    const before = await snapshot();
                    AgChart.update(chart, options);
=======
                    AgCharts.update(chart, options);

                    const before = await snapshot();
                    AgCharts.update(chart, options);
>>>>>>> 98be01b9
                    const after = await snapshot();

                    expect(after).toMatchImage(before);
                });
            });
        }
    });
});<|MERGE_RESOLUTION|>--- conflicted
+++ resolved
@@ -10,11 +10,7 @@
     waitForChartStability,
 } from 'ag-charts-community-test';
 
-<<<<<<< HEAD
-import { AgChart } from './main';
-=======
 import { AgCharts } from './main';
->>>>>>> 98be01b9
 import { prepareEnterpriseTestOptions } from './test/utils';
 
 const ENTERPRISE_GALLERY_EXAMPLES = Object.entries(GALLERY_EXAMPLES)
@@ -54,11 +50,7 @@
         for (const [exampleName, example] of Object.entries(ENTERPRISE_GALLERY_EXAMPLES)) {
             it(`for ${exampleName} it should create chart instance as expected`, async () => {
                 const options: AgChartOptions = prepareEnterpriseTestOptions(example.options);
-<<<<<<< HEAD
-                chart = AgChart.create(options);
-=======
                 chart = AgCharts.create(options);
->>>>>>> 98be01b9
                 await waitForChartStability(chart);
                 await example.assertions(chart);
             });
@@ -74,11 +66,7 @@
                 const options: AgChartOptions = { ...example.options };
                 prepareTestOptions(options);
 
-<<<<<<< HEAD
-                chart = AgChart.create(options);
-=======
                 chart = AgCharts.create(options);
->>>>>>> 98be01b9
                 await compare();
 
                 if (example.extraScreenshotActions) {
@@ -109,11 +97,7 @@
                     options = { ...example.options };
                     prepareEnterpriseTestOptions(options);
 
-<<<<<<< HEAD
-                    chart = AgChart.create(options);
-=======
                     chart = AgCharts.create(options);
->>>>>>> 98be01b9
                     await waitForChartStability(chart);
                 });
 
@@ -124,11 +108,7 @@
                 });
 
                 it(`it should update chart instance as expected`, async () => {
-<<<<<<< HEAD
-                    AgChart.update(chart, options);
-=======
                     AgCharts.update(chart, options);
->>>>>>> 98be01b9
                     await waitForChartStability(chart);
 
                     await example.assertions(chart);
@@ -141,17 +121,10 @@
                         return ctx.nodeCanvas.toBuffer('raw');
                     };
 
-<<<<<<< HEAD
-                    AgChart.update(chart, options);
-
-                    const before = await snapshot();
-                    AgChart.update(chart, options);
-=======
                     AgCharts.update(chart, options);
 
                     const before = await snapshot();
                     AgCharts.update(chart, options);
->>>>>>> 98be01b9
                     const after = await snapshot();
 
                     expect(after).toMatchImage(before);
