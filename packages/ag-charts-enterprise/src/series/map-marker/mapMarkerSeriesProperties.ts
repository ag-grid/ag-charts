--- conflicted
+++ resolved
@@ -8,15 +8,8 @@
 } from 'ag-charts-community';
 import { _ModuleSupport, _Scene, _Util } from 'ag-charts-community';
 
-<<<<<<< HEAD
 import { GEOJSON_OBJECT } from '../map-util/validation';
 
-// import type { FeatureCollection, Geometry } from 'geojson';
-type FeatureCollection = any;
-type Geometry = any;
-
-=======
->>>>>>> 38408021
 const {
     AND,
     ARRAY,
@@ -47,7 +40,7 @@
     readonly latValue: number | undefined;
     readonly colorValue: number | undefined;
     readonly sizeValue: number | undefined;
-    readonly projectedGeometry: Geometry | undefined;
+    readonly projectedGeometry: _ModuleSupport.Geometry | undefined;
     readonly point: Readonly<_Scene.SizedPoint>;
 }
 
@@ -73,13 +66,8 @@
 }
 
 class MapMarkerSeriesBackground extends BaseProperties {
-<<<<<<< HEAD
     @Validate(GEOJSON_OBJECT, { optional: true })
-    topology: FeatureCollection | undefined = undefined;
-=======
-    @Validate(PLAIN_OBJECT)
-    topology: _ModuleSupport.FeatureCollection = { type: 'FeatureCollection', features: [] };
->>>>>>> 38408021
+    topology: _ModuleSupport.FeatureCollection | undefined = undefined;
 
     @Validate(STRING, { optional: true })
     id: string | undefined = undefined;
@@ -127,7 +115,7 @@
     }
 
     @Validate(GEOJSON_OBJECT, { optional: true })
-    topology: FeatureCollection | undefined = undefined;
+    topology: _ModuleSupport.FeatureCollection | undefined = undefined;
 
     @Validate(STRING, { optional: true })
     legendItemName?: string;
