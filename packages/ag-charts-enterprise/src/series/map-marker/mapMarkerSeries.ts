--- conflicted
+++ resolved
@@ -590,15 +590,9 @@
             properties,
             ctx: { callbackCache },
         } = this;
-<<<<<<< HEAD
         const { markerSelection, isHighlight, highlightedDatum } = opts;
-        const { idKey, latKey, lonKey, labelKey, sizeKey } = properties;
-        const { fill, fillOpacity, stroke, strokeOpacity, size, formatter } = properties.marker;
-=======
-        const { markerSelection, isHighlight } = opts;
         const { idKey, latitudeKey, longitudeKey, labelKey, sizeKey } = properties;
         const { fill, fillOpacity, stroke, strokeOpacity, formatter } = properties.marker;
->>>>>>> da5d9401
         const highlightStyle = isHighlight ? properties.highlightStyle.item : undefined;
         const strokeWidth = this.getStrokeWidth(properties.marker.strokeWidth);
 
