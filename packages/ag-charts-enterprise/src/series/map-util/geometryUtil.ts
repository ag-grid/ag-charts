--- conflicted
+++ resolved
@@ -83,7 +83,6 @@
                 const bbox = polygonBbox(polygon[0], undefined);
                 if (bbox == null) return;
 
-<<<<<<< HEAD
                 const area = Math.abs(bbox.lat1 - bbox.lat0) * Math.abs(bbox.lon1 - bbox.lon0);
                 if (maxArea == null || area > maxArea) {
                     maxArea = area;
@@ -92,15 +91,6 @@
             });
             return maxPolygon;
         }
-=======
-export function containsType(geometry: _ModuleSupport.Geometry | null, type: GeometryType): boolean {
-    if (geometry == null) return false;
-
-    switch (geometry.type) {
-        case 'GeometryCollection':
-            return geometry.geometries.some((g) => containsType(g, type));
-        case 'MultiPolygon':
->>>>>>> 1aab078d
         case 'Polygon':
             return geometry.coordinates;
         case 'MultiLineString':
@@ -160,7 +150,9 @@
     Point = 0b100,
 }
 
-export function containsType(geometry: _ModuleSupport.Geometry, type: GeometryType): boolean {
+export function containsType(geometry: _ModuleSupport.Geometry | null, type: GeometryType): boolean {
+    if (geometry == null) return false;
+
     switch (geometry.type) {
         case 'GeometryCollection':
             return geometry.geometries.some((g) => containsType(g, type));
