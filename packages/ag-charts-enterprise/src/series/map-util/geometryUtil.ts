import type { _ModuleSupport } from 'ag-charts-community';

import { extendBbox } from './bboxUtil';
import { lineStringCenter, lineStringLength } from './lineStringUtil';
import { polygonBbox, preferredLabelCenter } from './polygonUtil';

export function geometryBbox(
    geometry: _ModuleSupport.Geometry,
    into: _ModuleSupport.LonLatBBox | undefined
): _ModuleSupport.LonLatBBox | undefined {
    if (geometry.bbox != null) {
        const [lon0, lat0, lon1, lat1] = geometry.bbox;
        into = extendBbox(into, lon0, lat0, lon1, lat1);
        return into;
    }

    switch (geometry.type) {
        case 'GeometryCollection':
            geometry.geometries.forEach((g) => {
                into = geometryBbox(g, into);
            });
            break;
        case 'MultiPolygon':
            geometry.coordinates.forEach((c) => {
                if (c.length > 0) {
                    into = polygonBbox(c[0], into);
                }
            });
            break;
        case 'Polygon':
            if (geometry.coordinates.length > 0) {
                into = polygonBbox(geometry.coordinates[0], into);
            }
            break;
        case 'MultiLineString':
            geometry.coordinates.forEach((c) => {
                into = polygonBbox(c, into);
            });
            break;
        case 'LineString':
            into = polygonBbox(geometry.coordinates, into);
            break;
        case 'MultiPoint':
            geometry.coordinates.forEach((p) => {
                const [lon, lat] = p;
                into = extendBbox(into, lon, lat, lon, lat);
            });
            break;
        case 'Point': {
            const [lon, lat] = geometry.coordinates;
            into = extendBbox(into, lon, lat, lon, lat);
            break;
        }
    }

    return into;
}

function pointsCenter(points: _ModuleSupport.Position[]): _ModuleSupport.Position | undefined {
    if (points.length === 0) return;

    let totalX = 0;
    let totalY = 0;
    for (const [x, y] of points) {
        totalX += x;
        totalY += y;
    }

    return [totalX / points.length, totalY / points.length];
}

export function labelPosition(
    geometry: _ModuleSupport.Geometry,
    size: { width: number; height: number },
    precision: number
): _ModuleSupport.Position | undefined {
    switch (geometry.type) {
        case 'GeometryCollection': {
            const points: _ModuleSupport.Position[] = [];
            for (const g of geometry.geometries) {
                const point = labelPosition(g, size, precision);
                if (point != null) {
                    points.push(point);
                }
            }
            return pointsCenter(points);
        }
        case 'MultiPolygon': {
            let largestArea: number | undefined;
            let largestPolygon: _ModuleSupport.Position[][] | undefined;
            geometry.coordinates.map((polygon) => {
                const bbox = polygonBbox(polygon[0], undefined);
                if (bbox == null) return;

                const area = Math.abs(bbox.lat1 - bbox.lat0) * Math.abs(bbox.lon1 - bbox.lon0);
                if (largestArea == null || area > largestArea) {
                    largestArea = area;
                    largestPolygon = polygon;
                }
            });
            return largestPolygon != null ? preferredLabelCenter(largestPolygon, size, precision) : undefined;
        }
        case 'Polygon':
            return preferredLabelCenter(geometry.coordinates, size, precision);
        case 'MultiLineString': {
            const points: _ModuleSupport.Position[] = [];
            for (const c of geometry.coordinates) {
                const center = lineStringCenter(c);
                if (center != null) {
                    points.push(center.point);
                }
            }
            return pointsCenter(points);
        }
        case 'LineString':
            return lineStringCenter(geometry.coordinates)?.point;
        case 'MultiPoint':
            return pointsCenter(geometry.coordinates);
        case 'Point':
            return geometry.coordinates;
    }
}

<<<<<<< HEAD
export function markerPositions(geometry: Geometry, precision: number): Position[] {
=======
export function markerCenters(geometry: _ModuleSupport.Geometry): _ModuleSupport.Position[] {
>>>>>>> 38408021
    switch (geometry.type) {
        case 'GeometryCollection':
            return geometry.geometries.flatMap(markerPositions);
        case 'MultiPolygon': {
            let largestArea: number | undefined;
            let largestPolygon: Position[][] | undefined;
            geometry.coordinates.map((polygon: Position[]) => {
                const bbox = polygonBbox(polygon[0], undefined);
                if (bbox == null) return;

                const area = Math.abs(bbox.lat1 - bbox.lat0) * Math.abs(bbox.lon1 - bbox.lon0);
                if (largestArea == null || area > largestArea) {
                    largestArea = area;
                    largestPolygon = polygon;
                }
            });
            const center =
                largestPolygon != null
                    ? preferredLabelCenter(largestPolygon, { width: 0, height: 0 }, precision)
                    : undefined;
            return center != null ? [center] : [];
        }
        case 'Polygon': {
            const center = preferredLabelCenter(geometry.coordinates, { width: 0, height: 0 }, precision);
            return center != null ? [center] : [];
        }
        case 'MultiLineString': {
            let largestLength = 0;
            let largestLineString: Position[] | undefined;
            geometry.coordinates.forEach((lineString: Position[]) => {
                const length = lineStringLength(lineString);

                if (length > largestLength) {
                    largestLength = length;
                    largestLineString = lineString;
                }
            });
            const center = largestLineString != null ? lineStringCenter(largestLineString)?.point : undefined;
            return center != null ? [center] : [];
        }
        case 'LineString': {
            const center = lineStringCenter(geometry.coordinates)?.point;
            return center != null ? [center] : [];
        }
        case 'MultiPoint':
            return geometry.coordinates;
        case 'Point':
            return [geometry.coordinates];
    }
    return [];
}

export function projectGeometry(
    geometry: _ModuleSupport.Geometry,
    scale: _ModuleSupport.MercatorScale
): _ModuleSupport.Geometry {
    switch (geometry.type) {
        case 'GeometryCollection':
            return {
                type: 'GeometryCollection',
                geometries: geometry.geometries.map((g) => projectGeometry(g, scale)),
            };
        case 'Polygon':
            return {
                type: 'Polygon',
                coordinates: projectPolygon(geometry.coordinates, scale),
            };
        case 'MultiPolygon':
            return {
                type: 'MultiPolygon',
                coordinates: projectMultiPolygon(geometry.coordinates, scale),
            };
        case 'MultiLineString':
            return {
                type: 'MultiLineString',
                coordinates: projectPolygon(geometry.coordinates, scale),
            };
        case 'LineString':
            return {
                type: 'LineString',
                coordinates: projectLineString(geometry.coordinates, scale),
            };
        case 'MultiPoint':
            return {
                type: 'MultiPoint',
                coordinates: projectLineString(geometry.coordinates, scale),
            };
        case 'Point':
            return {
                type: 'Point',
                coordinates: scale.convert(geometry.coordinates),
            };
    }
}

function projectMultiPolygon(
    polygons: _ModuleSupport.Position[][][],
    scale: _ModuleSupport.MercatorScale
): _ModuleSupport.Position[][][] {
    return polygons.map((polygon) => projectPolygon(polygon, scale));
}

function projectPolygon(
    polygon: _ModuleSupport.Position[][],
    scale: _ModuleSupport.MercatorScale
): _ModuleSupport.Position[][] {
    return polygon.map((lineString) => projectLineString(lineString, scale));
}

function projectLineString(
    lineString: _ModuleSupport.Position[],
    scale: _ModuleSupport.MercatorScale
): _ModuleSupport.Position[] {
    return lineString.map((lonLat) => scale.convert(lonLat));
}<|MERGE_RESOLUTION|>--- conflicted
+++ resolved
@@ -121,18 +121,14 @@
     }
 }
 
-<<<<<<< HEAD
-export function markerPositions(geometry: Geometry, precision: number): Position[] {
-=======
-export function markerCenters(geometry: _ModuleSupport.Geometry): _ModuleSupport.Position[] {
->>>>>>> 38408021
+export function markerPositions(geometry: _ModuleSupport.Geometry, precision: number): _ModuleSupport.Position[] {
     switch (geometry.type) {
         case 'GeometryCollection':
             return geometry.geometries.flatMap(markerPositions);
         case 'MultiPolygon': {
             let largestArea: number | undefined;
-            let largestPolygon: Position[][] | undefined;
-            geometry.coordinates.map((polygon: Position[]) => {
+            let largestPolygon: _ModuleSupport.Position[][] | undefined;
+            geometry.coordinates.map((polygon) => {
                 const bbox = polygonBbox(polygon[0], undefined);
                 if (bbox == null) return;
 
@@ -154,8 +150,8 @@
         }
         case 'MultiLineString': {
             let largestLength = 0;
-            let largestLineString: Position[] | undefined;
-            geometry.coordinates.forEach((lineString: Position[]) => {
+            let largestLineString: _ModuleSupport.Position[] | undefined;
+            geometry.coordinates.forEach((lineString) => {
                 const length = lineStringLength(lineString);
 
                 if (length > largestLength) {
