import {
    type AgTooltipRendererResult,
    type AgTreemapSeriesFormat,
    type AgTreemapSeriesFormatterParams,
    type AgTreemapSeriesLabelsOptions,
    type AgTreemapSeriesTooltipRendererParams,
    type TextWrap,
    _ModuleSupport,
    _Scale,
    _Scene,
    _Util,
} from 'ag-charts-community';

const {
    Validate,
    OPT_FUNCTION,
    BOOLEAN,
    NUMBER,
    OPT_COLOR_STRING,
    OPT_NUMBER,
    OPT_STRING,
    SeriesTooltip,
    SeriesNodeClickEvent,
    TEXT_WRAP,
    HighlightStyle,
    STRING,
    NUMBER_ARRAY,
    COLOR_STRING_ARRAY,
    OPT_BOOLEAN,
} = _ModuleSupport;
const { Rect, Label, Group, DropShadow, BBox, Selection, Text } = _Scene;
const { ColorScale } = _Scale;
const { Color, Logger, toFixed, isEqual } = _Util;

type TreeDatum = {
    [prop: string]: any;
    children?: TreeDatum[];
};

type Side = 'left' | 'right' | 'top' | 'bottom';

interface TreemapNodeDatum extends _ModuleSupport.SeriesNodeDatum {
    datum: TreeDatum;
    value: number;
    depth: number;
    label: string;
    fill: string;
    parent?: TreemapNodeDatum;
    isLeaf: boolean;
    children: TreemapNodeDatum[];
}

class TreemapSeriesNodeClickEvent<
    TEvent extends string = _ModuleSupport.SeriesNodeEventTypes,
> extends SeriesNodeClickEvent<TreemapNodeDatum, TEvent> {
    readonly colorKey?: string;
    readonly labelKey?: string;
    readonly sizeKey?: string;
    constructor(type: TEvent, nativeEvent: MouseEvent, datum: TreemapNodeDatum, series: TreemapSeries) {
        super(type, nativeEvent, datum, series);
        this.colorKey = series.colorKey;
        this.labelKey = series.labelKey;
        this.sizeKey = series.sizeKey;
    }
}

<<<<<<< HEAD
=======
class TreemapSeriesNodeClickEvent extends TreemapSeriesNodeBaseClickEvent {
    override readonly type = 'nodeClick';
}

class TreemapSeriesNodeDoubleClickEvent extends TreemapSeriesNodeBaseClickEvent {
    override readonly type = 'nodeDoubleClick';
}

>>>>>>> 7dc6b785
class TreemapSeriesLabel extends Label {
    @Validate(NUMBER(0))
    padding = 10;
}

class TreemapSeriesTileLabel extends Label {
    @Validate(TEXT_WRAP)
    wrapping: TextWrap = 'on-space';
}

class TreemapValueLabel {
    @Validate(OPT_STRING)
    key?: string;

    @Validate(OPT_STRING)
    name?: string;

    @Validate(OPT_FUNCTION)
    formatter?: (params: { datum: any }) => string | undefined;

    style = (() => {
        const label = new Label();
        label.color = 'white';
        return label;
    })();
}

enum TextNodeTag {
    Name,
    Value,
}

const tempText = new Text();

function getTextSize(text: string, style: _Scene.Label): { width: number; height: number } {
    const { fontStyle, fontWeight, fontSize, fontFamily } = style;
    tempText.fontStyle = fontStyle;
    tempText.fontWeight = fontWeight;
    tempText.fontSize = fontSize;
    tempText.fontFamily = fontFamily;
    tempText.text = text;
    tempText.x = 0;
    tempText.y = 0;
    tempText.textAlign = 'left';
    tempText.textBaseline = 'top';
    const { width, height } = tempText.computeBBox();
    return { width, height };
}

function validateColor(color?: string): string | undefined {
    if (typeof color === 'string' && !Color.validColorString(color)) {
        const fallbackColor = 'black';
        Logger.warnOnce(
            `invalid Treemap tile colour string "${color}". Affected treemap tiles will be coloured ${fallbackColor}.`
        );
        return 'black';
    }

    return color;
}

class TreemapTextHighlightStyle {
    @Validate(OPT_COLOR_STRING)
    color?: string = 'black';
}

class TreemapHighlightStyle extends HighlightStyle {
    override readonly text = new TreemapTextHighlightStyle();
}

export class TreemapSeries extends _ModuleSupport.HierarchySeries<TreemapNodeDatum> {
    static className = 'TreemapSeries';
    static type = 'treemap' as const;

    private groupSelection: _Scene.Selection<_Scene.Group, TreemapNodeDatum> = Selection.select(
        this.contentGroup,
        Group
    );
    private highlightSelection: _Scene.Selection<_Scene.Group, TreemapNodeDatum> = Selection.select(
        this.highlightGroup,
        Group
    );

    private dataRoot?: TreemapNodeDatum;

    readonly title: TreemapSeriesLabel = (() => {
        const label = new TreemapSeriesLabel();
        label.color = 'white';
        label.fontWeight = 'bold';
        label.fontSize = 12;
        label.fontFamily = 'Verdana, sans-serif';
        label.padding = 15;
        return label;
    })();

    readonly subtitle: TreemapSeriesLabel = (() => {
        const label = new TreemapSeriesLabel();
        label.color = 'white';
        label.fontSize = 9;
        label.fontFamily = 'Verdana, sans-serif';
        label.padding = 13;
        return label;
    })();

    readonly labels = {
        large: (() => {
            const label = new TreemapSeriesTileLabel();
            label.color = 'white';
            label.fontWeight = 'bold';
            label.fontSize = 18;
            return label;
        })(),
        medium: (() => {
            const label = new TreemapSeriesTileLabel();
            label.color = 'white';
            label.fontWeight = 'bold';
            label.fontSize = 14;
            return label;
        })(),
        small: (() => {
            const label = new TreemapSeriesTileLabel();
            label.color = 'white';
            label.fontWeight = 'bold';
            label.fontSize = 10;
            return label;
        })(),
        formatter: undefined as AgTreemapSeriesLabelsOptions<any>['formatter'],
        value: new TreemapValueLabel(),
    };

    @Validate(NUMBER(0))
    nodePadding = 2;

    @Validate(NUMBER(0))
    nodeGap = 0;

    @Validate(STRING)
    labelKey: string = 'label';

    @Validate(OPT_STRING)
    sizeKey?: string = 'size';

    @Validate(OPT_STRING)
    colorKey?: string = 'color';

    @Validate(NUMBER_ARRAY)
    colorDomain: number[] = [-5, 5];

    @Validate(COLOR_STRING_ARRAY)
    colorRange: string[] = ['#cb4b3f', '#6acb64'];

    @Validate(OPT_STRING)
    groupFill: string = '#272931';

    @Validate(OPT_COLOR_STRING)
    groupStroke: string = 'black';

    @Validate(OPT_NUMBER(0))
    groupStrokeWidth: number = 1;

    @Validate(OPT_COLOR_STRING)
    tileStroke: string = 'black';

    @Validate(OPT_NUMBER(0))
    tileStrokeWidth: number = 1;

    @Validate(BOOLEAN)
    gradient: boolean = true;

    @Validate(OPT_FUNCTION)
    formatter?: (params: AgTreemapSeriesFormatterParams) => AgTreemapSeriesFormat = undefined;

    @Validate(STRING)
    colorName: string = 'Change';

    @Validate(STRING)
    rootName: string = 'Root';

    @Validate(OPT_BOOLEAN)
    highlightGroups: boolean = true;

    tileShadow = new DropShadow();

    labelShadow = new DropShadow();

    readonly tooltip = new SeriesTooltip<AgTreemapSeriesTooltipRendererParams<any>>();

    override readonly highlightStyle = new TreemapHighlightStyle();

    private getNodePaddingTop(nodeDatum: TreemapNodeDatum, bbox: _Scene.BBox) {
        const { title, subtitle, nodePadding } = this;
        const label = nodeDatum.label;
        if (nodeDatum.isLeaf || !label || nodeDatum.depth === 0) {
            return nodePadding;
        }

        const font = nodeDatum.depth > 1 ? subtitle : title;
        const textSize = getTextSize(label, font);
        const heightRatioThreshold = 3;
        if (font.fontSize > bbox.width / heightRatioThreshold || font.fontSize > bbox.height / heightRatioThreshold) {
            return nodePadding;
        }

        if (textSize.height >= bbox.height) {
            return nodePadding;
        }

        return textSize.height + nodePadding + (font.padding ?? 0);
    }

    private getNodePadding(nodeDatum: TreemapNodeDatum, bbox: _Scene.BBox) {
        const { nodePadding } = this;
        const top = this.getNodePaddingTop(nodeDatum, bbox);
        return {
            top,
            right: nodePadding,
            bottom: nodePadding,
            left: nodePadding,
        };
    }

    /**
     * Squarified Treemap algorithm
     * https://www.win.tue.nl/~vanwijk/stm.pdf
     */
    private squarify(
        nodeDatum: TreemapNodeDatum,
        bbox: _Scene.BBox,
        outputNodesBoxes: Map<TreemapNodeDatum, _Scene.BBox> = new Map()
    ): typeof outputNodesBoxes {
        if (bbox.width <= 0 || bbox.height <= 0) {
            return outputNodesBoxes;
        }

        outputNodesBoxes.set(nodeDatum, bbox);

        const targetTileAspectRatio = 1; // The width and height will tend to this ratio
        const padding = this.getNodePadding(nodeDatum, bbox);
        const width = bbox.width - padding.left - padding.right;
        const height = bbox.height - padding.top - padding.bottom;
        if (width <= 0 || height <= 0 || nodeDatum.value <= 0) {
            return outputNodesBoxes;
        }

        let stackSum = 0;
        let startIndex = 0;
        let minRatioDiff = Infinity;
        let partitionSum = nodeDatum.value;
        const children = nodeDatum.children;
        const innerBox = new BBox(bbox.x + padding.left, bbox.y + padding.top, width, height);
        const partition = innerBox.clone();

        for (let i = 0; i < children.length; i++) {
            const value = children[i].value;
            const firstValue = children[startIndex].value;
            const isVertical = partition.width < partition.height;
            stackSum += value;

            const partThickness = isVertical ? partition.height : partition.width;
            const partLength = isVertical ? partition.width : partition.height;
            const firstTileLength = (partLength * firstValue) / stackSum;
            let stackThickness = (partThickness * stackSum) / partitionSum;

            const ratio = Math.max(firstTileLength, stackThickness) / Math.min(firstTileLength, stackThickness);
            const diff = Math.abs(targetTileAspectRatio - ratio);
            if (diff < minRatioDiff) {
                minRatioDiff = diff;
                continue;
            }

            // Go one step back and process the best match
            stackSum -= value;
            stackThickness = (partThickness * stackSum) / partitionSum;
            let start = isVertical ? partition.x : partition.y;
            for (let j = startIndex; j < i; j++) {
                const child = children[j];

                const x = isVertical ? start : partition.x;
                const y = isVertical ? partition.y : start;
                const length = (partLength * child.value) / stackSum;
                const width = isVertical ? length : stackThickness;
                const height = isVertical ? stackThickness : length;

                const childBox = new BBox(x, y, width, height);
                this.applyGap(innerBox, childBox);
                this.squarify(child, childBox, outputNodesBoxes);

                partitionSum -= child.value;
                start += length;
            }

            if (isVertical) {
                partition.y += stackThickness;
                partition.height -= stackThickness;
            } else {
                partition.x += stackThickness;
                partition.width -= stackThickness;
            }
            startIndex = i;
            stackSum = 0;
            minRatioDiff = Infinity;
            i--;
        }

        // Process remaining space
        const isVertical = partition.width < partition.height;
        let start = isVertical ? partition.x : partition.y;
        for (let i = startIndex; i < children.length; i++) {
            const x = isVertical ? start : partition.x;
            const y = isVertical ? partition.y : start;
            const part = children[i].value / partitionSum;
            const width = partition.width * (isVertical ? part : 1);
            const height = partition.height * (isVertical ? 1 : part);
            const childBox = new BBox(x, y, width, height);
            this.applyGap(innerBox, childBox);
            this.squarify(children[i], childBox, outputNodesBoxes);
            start += isVertical ? width : height;
        }

        return outputNodesBoxes;
    }

    private applyGap(innerBox: _Scene.BBox, childBox: _Scene.BBox) {
        const gap = this.nodeGap / 2;
        const getBounds = (box: _Scene.BBox): Record<Side, number> => {
            return {
                left: box.x,
                top: box.y,
                right: box.x + box.width,
                bottom: box.y + box.height,
            };
        };
        const innerBounds = getBounds(innerBox);
        const childBounds = getBounds(childBox);
        const sides = Object.keys(innerBounds) as Side[];
        sides.forEach((side) => {
            if (!isEqual(innerBounds[side], childBounds[side])) {
                childBox.shrink(gap, side);
            }
        });
    }

    async processData() {
        if (!this.data) {
            return;
        }

        const { data, sizeKey, labelKey, colorKey, colorDomain, colorRange, groupFill } = this;
        const labelFormatter = this.labels.formatter;

        const colorScale = new ColorScale();
        colorScale.domain = colorDomain;
        colorScale.range = colorRange;
        colorScale.update();

        const createTreeNodeDatum = (datum: TreeDatum, depth = 0, parent?: TreemapNodeDatum) => {
            let label;
            if (labelFormatter) {
                label = this.ctx.callbackCache.call(labelFormatter, { datum });
            }
            if (label !== undefined) {
                // Label retrieved from formatter successfully.
            } else if (labelKey) {
                label = datum[labelKey] ?? '';
            } else {
                label = '';
            }
            let colorScaleValue = colorKey ? datum[colorKey] ?? depth : depth;
            colorScaleValue = validateColor(colorScaleValue);
            const isLeaf = !datum.children;
            let fill = groupFill;
            if (typeof colorScaleValue === 'string') {
                fill = colorScaleValue;
            } else if (isLeaf || !groupFill) {
                fill = colorScale.convert(colorScaleValue);
            }
            const nodeDatum: TreemapNodeDatum = {
                datum,
                depth,
                parent,
                value: 0,
                label,
                fill,
                series: this,
                isLeaf,
                children: [] as TreemapNodeDatum[],
            };
            if (isLeaf) {
                nodeDatum.value = sizeKey ? datum[sizeKey] ?? 1 : 1;
            } else {
                datum.children?.forEach((child) => {
                    const childNodeDatum = createTreeNodeDatum(child, depth + 1, nodeDatum);
                    const value = childNodeDatum.value;
                    if (isNaN(value) || !isFinite(value) || value === 0) {
                        return;
                    }
                    nodeDatum.value += value;
                    nodeDatum.children.push(childNodeDatum);
                });
                nodeDatum.children.sort((a, b) => {
                    return b.value - a.value;
                });
            }
            return nodeDatum;
        };
        this.dataRoot = createTreeNodeDatum(data);
    }

    async createNodeData() {
        return [];
    }

    async update() {
        await this.updateSelections();
        await this.updateNodes();
    }

    async updateSelections() {
        if (!this.nodeDataRefresh) {
            return;
        }
        this.nodeDataRefresh = false;

        const { chart, dataRoot } = this;

        if (!chart || !dataRoot) {
            return;
        }

        const seriesRect = chart.getSeriesRect();

        if (!seriesRect) {
            return;
        }

        const descendants: TreemapNodeDatum[] = [];

        this.traverseTree(dataRoot, (datum) => descendants.push(datum));

        const updateGroup = (group: _Scene.Group) => {
            group.append([new Rect(), new Text({ tag: TextNodeTag.Name }), new Text({ tag: TextNodeTag.Value })]);
        };

        this.groupSelection.update(descendants, updateGroup);
        this.highlightSelection.update(descendants, updateGroup);
    }

    private isDatumHighlighted(datum: TreemapNodeDatum) {
        const highlightedDatum = this.ctx.highlightManager?.getActiveHighlight();
        return datum === highlightedDatum && (datum.isLeaf || this.highlightGroups);
    }

    private getTileFormat(datum: TreemapNodeDatum, isHighlighted: boolean): AgTreemapSeriesFormat {
        const {
            formatter,
            ctx: { callbackCache },
        } = this;
        if (!formatter) {
            return {};
        }

        const { gradient, colorKey, labelKey, sizeKey, tileStroke, tileStrokeWidth, groupStroke, groupStrokeWidth } =
            this;

        const stroke = datum.isLeaf ? tileStroke : groupStroke;
        const strokeWidth = datum.isLeaf ? tileStrokeWidth : groupStrokeWidth;

        const result = callbackCache.call(formatter, {
            seriesId: this.id,
            datum: datum.datum,
            depth: datum.depth,
            parent: datum.parent?.datum,
            colorKey,
            sizeKey,
            labelKey,
            fill: datum.fill,
            stroke,
            strokeWidth,
            gradient,
            highlighted: isHighlighted,
        });

        return result ?? {};
    }

    async updateNodes() {
        if (!this.chart) return;

        const {
            gradient,
            highlightStyle: {
                item: {
                    fill: highlightedFill,
                    fillOpacity: highlightedFillOpacity,
                    stroke: highlightedStroke,
                    strokeWidth: highlightedDatumStrokeWidth,
                },
                text: { color: highlightedTextColor },
            },
            tileStroke,
            tileStrokeWidth,
            groupStroke,
            groupStrokeWidth,
            tileShadow,
            labelShadow,
            dataRoot,
        } = this;

        if (!dataRoot) return;

        const seriesRect = this.chart.getSeriesRect()!;
        const boxes = this.squarify(dataRoot, new BBox(0, 0, seriesRect.width, seriesRect.height));
        const labelMeta = this.buildLabelMeta(boxes);
        const highlightedSubtree = this.getHighlightedSubtree(dataRoot);

        this.updateNodeMidPoint(boxes);

        const updateRectFn = (rect: _Scene.Rect, datum: TreemapNodeDatum, isDatumHighlighted: boolean) => {
            const box = boxes.get(datum)!;
            if (!box) {
                rect.visible = false;
                return;
            }

            const fill = isDatumHighlighted && highlightedFill !== undefined ? highlightedFill : datum.fill;
            const fillOpacity = (isDatumHighlighted ? highlightedFillOpacity : 1) ?? 1;
            let stroke = groupStroke;
            if (isDatumHighlighted && highlightedStroke !== undefined) {
                stroke = highlightedStroke;
            } else if (datum.isLeaf) {
                stroke = tileStroke;
            }
            let strokeWidth = groupStrokeWidth;
            if (isDatumHighlighted && highlightedDatumStrokeWidth !== undefined) {
                strokeWidth = highlightedDatumStrokeWidth;
            } else if (datum.isLeaf) {
                strokeWidth = tileStrokeWidth;
            }
            const format = this.getTileFormat(datum, isDatumHighlighted);

            const fillColor = validateColor(format?.fill ?? fill);
            if (format?.gradient ?? gradient) {
                const start = Color.tryParseFromString(fill).brighter().toString();
                const end = Color.tryParseFromString(fill).darker().toString();
                rect.fill = `linear-gradient(180deg, ${start}, ${end})`;
            } else {
                rect.fill = fillColor;
            }
            rect.fillOpacity = format?.fillOpacity ?? fillOpacity;
            rect.stroke = validateColor(format?.stroke ?? stroke);
            rect.strokeWidth = format?.strokeWidth ?? strokeWidth;
            rect.fillShadow = tileShadow;
            rect.crisp = true;

            rect.x = box.x;
            rect.y = box.y;
            rect.width = box.width;
            rect.height = box.height;
            rect.visible = true;
        };
        this.groupSelection.selectByClass(Rect).forEach((rect) => updateRectFn(rect, rect.datum, false));
        this.highlightSelection.selectByClass(Rect).forEach((rect) => {
            const isDatumHighlighted = this.isDatumHighlighted(rect.datum);

            rect.visible = isDatumHighlighted || highlightedSubtree.has(rect.datum);
            if (rect.visible) {
                updateRectFn(rect, rect.datum, isDatumHighlighted);
            }
        });

        const updateLabelFn = (
            text: _Scene.Text,
            datum: TreemapNodeDatum,
            highlighted: boolean,
            key: 'label' | 'value'
        ) => {
            const meta = labelMeta.get(datum);
            const label = meta?.[key];
            if (!label) {
                text.visible = false;
                return;
            }

            text.text = label.text;
            text.fontFamily = label.style.fontFamily;
            text.fontSize = label.style.fontSize;
            text.fontWeight = label.style.fontWeight;
            text.fill = highlighted ? highlightedTextColor ?? label.style.color : label.style.color;
            text.fillShadow = highlighted ? undefined : labelShadow;

            text.textAlign = label.hAlign;
            text.textBaseline = label.vAlign;
            text.x = label.x;
            text.y = label.y;
            text.visible = true;
        };
        this.groupSelection
            .selectByTag<_Scene.Text>(TextNodeTag.Name)
            .forEach((text) => updateLabelFn(text, text.datum, false, 'label'));
        this.highlightSelection.selectByTag<_Scene.Text>(TextNodeTag.Name).forEach((text) => {
            const isDatumHighlighted = this.isDatumHighlighted(text.datum);

            text.visible = isDatumHighlighted || highlightedSubtree.has(text.datum);
            if (text.visible) {
                updateLabelFn(text, text.datum, isDatumHighlighted, 'label');
            }
        });

        this.groupSelection
            .selectByTag<_Scene.Text>(TextNodeTag.Value)
            .forEach((text) => updateLabelFn(text, text.datum, false, 'value'));
        this.highlightSelection.selectByTag<_Scene.Text>(TextNodeTag.Value).forEach((text) => {
            const isDatumHighlighted = this.isDatumHighlighted(text.datum);

            text.visible = isDatumHighlighted || highlightedSubtree.has(text.datum);
            if (text.visible) {
                updateLabelFn(text, text.datum, isDatumHighlighted, 'value');
            }
        });
    }

    private updateNodeMidPoint(boxes: Map<TreemapNodeDatum, _Scene.BBox>) {
        boxes.forEach((box, treeNodeDatum) => {
            treeNodeDatum.nodeMidPoint = {
                x: box.x + box.width / 2,
                y: box.y,
            };
        });
    }

    private getHighlightedSubtree(dataRoot: TreemapNodeDatum): Set<TreemapNodeDatum> {
        const items = new Set<TreemapNodeDatum>();
        this.traverseTree(dataRoot, (datum) => {
            if (this.isDatumHighlighted(datum) || (datum.parent && items.has(datum.parent))) {
                items.add(datum);
            }
        });
        return items;
    }

    private traverseTree<D extends { children?: D[] }>(datum: D, iterator: (datum: D) => void) {
        iterator(datum);
        datum.children?.forEach((childDatum) => this.traverseTree(childDatum, iterator));
    }

    buildLabelMeta(boxes: Map<TreemapNodeDatum, _Scene.BBox>) {
        const {
            labels,
            title,
            subtitle,
            nodePadding,
            labelKey,
            ctx: { callbackCache },
        } = this;
        const wrappedRegExp = /-$/m;

        type TextMeta = {
            text: string;
            style: _Scene.Label;
            x: number;
            y: number;
            hAlign: CanvasTextAlign;
            vAlign: CanvasTextBaseline;
        };

        type LabelMeta = { label?: TextMeta; value?: TextMeta };
        const labelMeta = new Map<TreemapNodeDatum, LabelMeta>();

        boxes.forEach((box, datum) => {
            if (!labelKey || datum.depth === 0) {
                return;
            }

            const availTextWidth = box.width - 2 * nodePadding;
            const availTextHeight = box.height - 2 * nodePadding;
            const isBoxTooSmall = (labelStyle: _Scene.Label) => {
                const minSizeRatio = 3;
                return (
                    labelStyle.fontSize > box.width / minSizeRatio || labelStyle.fontSize > box.height / minSizeRatio
                );
            };

            let labelText = datum.isLeaf ? datum.label : datum.label.toUpperCase();

            let valueText = '';
            const valueConfig = labels.value;
            const valueStyle = valueConfig.style;
            const valueMargin = Math.ceil(valueStyle.fontSize * 2 * (_Scene.Text.defaultLineHeightRatio - 1));
            if (datum.isLeaf) {
                if (valueConfig.formatter) {
                    valueText = callbackCache.call(valueConfig.formatter, { datum: datum.datum }) ?? '';
                } else if (valueConfig.key) {
                    valueText = datum.datum[valueConfig.key];
                }
            }
            let valueSize = getTextSize(valueText, valueStyle);
            if (valueText && valueSize.width > availTextWidth) {
                valueText = '';
            }

            let labelStyle: _Scene.Label;
            let wrappedText = '';
            if (datum.isLeaf) {
                const pickStyle = () => {
                    const availHeight = availTextHeight - (valueText ? valueStyle.fontSize + valueMargin : 0);
                    const labelStyles = [labels.large, labels.medium, labels.small];
                    for (const style of labelStyles) {
                        const { width, height } = getTextSize(labelText, style);
                        if (height > availHeight || isBoxTooSmall(style)) {
                            continue;
                        }
                        if (width <= availTextWidth) {
                            return { style, wrappedText: undefined };
                        }
                        // Avoid hyphens and ellipsis for large and medium label styles
                        const wrapped = Text.wrap(labelText, availTextWidth, availHeight, style, style.wrapping);
                        if (
                            wrapped &&
                            wrapped !== '\u2026' &&
                            (style === labels.small || !(wrappedRegExp.exec(wrapped) || wrapped.endsWith('\u2026')))
                        ) {
                            return { style, wrappedText: wrapped };
                        }
                    }
                    // Check if small font fits by height
                    const smallSize = getTextSize(labelText, labels.small);
                    if (smallSize.height <= availHeight && !isBoxTooSmall(labels.small)) {
                        return { style: labels.small, wrappedText: undefined };
                    }
                    return { style: undefined, wrappedText: undefined };
                };

                let result = pickStyle();
                if (!result.style && valueText) {
                    valueText = '';
                    result = pickStyle();
                }
                labelStyle = result.style ?? labels.small;
                wrappedText = result.wrappedText ?? '';
            } else if (datum.depth === 1) {
                labelStyle = title;
            } else {
                labelStyle = subtitle;
            }

            const labelSize = getTextSize(wrappedText || labelText, labelStyle);
            if (isBoxTooSmall(labelStyle)) {
                // Avoid labels on too small tiles
                return;
            }

            // Crop text if not enough space
            if (labelSize.width > availTextWidth) {
                const textLength = Math.floor((labelText.length * availTextWidth) / labelSize.width) - 1;
                labelText = `${labelText.substring(0, textLength).trim()}…`;
            }

            valueSize = getTextSize(valueText, valueStyle);
            const hasValueText =
                valueText &&
                valueSize.width < availTextWidth &&
                valueSize.height + labelSize.height + valueMargin < availTextHeight;

            labelMeta.set(datum, {
                label: {
                    text: wrappedText || labelText,
                    style: labelStyle,
                    ...(datum.isLeaf
                        ? {
                              hAlign: 'center',
                              vAlign: 'middle',
                              x: box.x + box.width / 2,
                              y: box.y + box.height / 2 - (hasValueText ? valueSize.height / 2 + valueMargin / 2 : 0),
                          }
                        : {
                              hAlign: 'left',
                              vAlign: 'top',
                              x: box.x + nodePadding,
                              y: box.y + nodePadding,
                          }),
                },
                value: hasValueText
                    ? {
                          text: valueText,
                          style: valueStyle,
                          hAlign: 'center',
                          vAlign: 'middle',
                          x: box.x + box.width / 2,
                          y: box.y + box.height / 2 + labelSize.height / 2 + valueMargin / 2,
                      }
                    : undefined,
            });
        });

        return labelMeta;
    }

    getDomain(_direction: _ModuleSupport.ChartAxisDirection): any[] {
        return [0, 1];
    }

<<<<<<< HEAD
    protected getNodeClickEvent(event: MouseEvent, datum: TreemapNodeDatum): TreemapSeriesNodeClickEvent<'nodeClick'> {
        return new TreemapSeriesNodeClickEvent('nodeClick', event, datum, this);
    }

    protected getNodeDoubleClickEvent(
        event: MouseEvent,
        datum: TreemapNodeDatum
    ): TreemapSeriesNodeClickEvent<'nodeDoubleClick'> {
        return new TreemapSeriesNodeClickEvent('nodeDoubleClick', event, datum, this);
=======
    protected override getNodeClickEvent(event: MouseEvent, datum: TreemapNodeDatum): TreemapSeriesNodeClickEvent {
        return new TreemapSeriesNodeClickEvent(this.labelKey, this.sizeKey, this.colorKey, event, datum, this);
    }

    protected override getNodeDoubleClickEvent(
        event: MouseEvent,
        datum: TreemapNodeDatum
    ): TreemapSeriesNodeDoubleClickEvent {
        return new TreemapSeriesNodeDoubleClickEvent(this.labelKey, this.sizeKey, this.colorKey, event, datum, this);
>>>>>>> 7dc6b785
    }

    getTooltipHtml(nodeDatum: TreemapNodeDatum): string {
        if (!this.highlightGroups && !nodeDatum.isLeaf) {
            return '';
        }

        const {
            tooltip,
            sizeKey,
            labelKey,
            colorKey,
            rootName,
            id: seriesId,
            labels,
            ctx: { callbackCache },
        } = this;
        const { datum } = nodeDatum;

        const title: string | undefined = nodeDatum.depth ? datum[labelKey] : datum[labelKey] ?? rootName;
        let content = '';
        const format = this.getTileFormat(nodeDatum, false);
        const color = format?.fill ?? nodeDatum.fill ?? 'gray';

        const valueKey = labels.value.key;
        const valueFormatter = labels.value.formatter;
        if (valueKey || valueFormatter) {
            let valueText: string | undefined = '';
            if (valueFormatter) {
                valueText = callbackCache.call(valueFormatter, { datum });
            } else if (valueKey != null) {
                const value = datum[valueKey];
                if (typeof value === 'number' && isFinite(value)) {
                    valueText = toFixed(value);
                }
            }
            if (valueText) {
                if (labels.value.name) {
                    content += `<b>${labels.value.name}:</b> `;
                }
                content += valueText;
            }
        }

        const defaults: AgTooltipRendererResult = {
            title,
            backgroundColor: color,
            content,
        };

        if (!tooltip.renderer && !tooltip.format && !title && !content) {
            return '';
        }

        return tooltip.toTooltipHtml(defaults, {
            datum: nodeDatum.datum,
            parent: nodeDatum.parent?.datum,
            depth: nodeDatum.depth,
            sizeKey,
            labelKey,
            colorKey,
            title,
            color,
            seriesId,
        });
    }

    getLegendData() {
        // Override point for subclasses.
        return [];
    }
}<|MERGE_RESOLUTION|>--- conflicted
+++ resolved
@@ -64,17 +64,6 @@
     }
 }
 
-<<<<<<< HEAD
-=======
-class TreemapSeriesNodeClickEvent extends TreemapSeriesNodeBaseClickEvent {
-    override readonly type = 'nodeClick';
-}
-
-class TreemapSeriesNodeDoubleClickEvent extends TreemapSeriesNodeBaseClickEvent {
-    override readonly type = 'nodeDoubleClick';
-}
-
->>>>>>> 7dc6b785
 class TreemapSeriesLabel extends Label {
     @Validate(NUMBER(0))
     padding = 10;
@@ -876,27 +865,15 @@
         return [0, 1];
     }
 
-<<<<<<< HEAD
-    protected getNodeClickEvent(event: MouseEvent, datum: TreemapNodeDatum): TreemapSeriesNodeClickEvent<'nodeClick'> {
+    protected override getNodeClickEvent(event: MouseEvent, datum: TreemapNodeDatum): TreemapSeriesNodeClickEvent<'nodeClick'> {
         return new TreemapSeriesNodeClickEvent('nodeClick', event, datum, this);
     }
 
-    protected getNodeDoubleClickEvent(
+    protected override getNodeDoubleClickEvent(
         event: MouseEvent,
         datum: TreemapNodeDatum
     ): TreemapSeriesNodeClickEvent<'nodeDoubleClick'> {
         return new TreemapSeriesNodeClickEvent('nodeDoubleClick', event, datum, this);
-=======
-    protected override getNodeClickEvent(event: MouseEvent, datum: TreemapNodeDatum): TreemapSeriesNodeClickEvent {
-        return new TreemapSeriesNodeClickEvent(this.labelKey, this.sizeKey, this.colorKey, event, datum, this);
-    }
-
-    protected override getNodeDoubleClickEvent(
-        event: MouseEvent,
-        datum: TreemapNodeDatum
-    ): TreemapSeriesNodeDoubleClickEvent {
-        return new TreemapSeriesNodeDoubleClickEvent(this.labelKey, this.sizeKey, this.colorKey, event, datum, this);
->>>>>>> 7dc6b785
     }
 
     getTooltipHtml(nodeDatum: TreemapNodeDatum): string {
