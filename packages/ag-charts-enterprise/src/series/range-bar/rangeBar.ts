import type {
    AgRangeBarSeriesFormat,
    AgRangeBarSeriesFormatterParams,
    AgRangeBarSeriesLabelPlacement,
    AgRangeBarSeriesTooltipRendererParams,
    AgTooltipRendererResult,
} from 'ag-charts-community';
import { _ModuleSupport, _Scene, _Util } from 'ag-charts-community';

const {
    Validate,
    SeriesNodePickMode,
    valueProperty,
    keyProperty,
    ChartAxisDirection,
    OPTIONAL,
    NUMBER,
    OPT_NUMBER,
    OPT_STRING,
    OPT_FUNCTION,
    OPT_COLOR_STRING,
    OPT_LINE_DASH,
    getRectConfig,
    updateRect,
    checkCrisp,
    updateLabel,
    CategoryAxis,
    SMALLEST_KEY_INTERVAL,
    STRING_UNION,
    diff,
    prepareBarAnimationFunctions,
    midpointStartingBarPosition,
    resetBarSelectionsFn,
    fixNumericExtent,
    seriesLabelFadeInAnimation,
} = _ModuleSupport;
const { ContinuousScale, BandScale, Rect, PointerEvents, motion } = _Scene;
const { sanitizeHtml, isNumber, extent } = _Util;

const RANGE_BAR_LABEL_PLACEMENTS: AgRangeBarSeriesLabelPlacement[] = ['inside', 'outside'];
const OPT_RANGE_BAR_LABEL_PLACEMENT: _ModuleSupport.ValidatePredicate = (v: any, ctx) =>
    OPTIONAL(v, ctx, (v: any) => RANGE_BAR_LABEL_PLACEMENTS.includes(v));

const DEFAULT_DIRECTION_KEYS = {
    [_ModuleSupport.ChartAxisDirection.X]: ['xKey'],
    [_ModuleSupport.ChartAxisDirection.Y]: ['yLowKey', 'yHighKey'],
};
const DEFAULT_DIRECTION_NAMES = {
    [ChartAxisDirection.X]: ['xName'],
    [ChartAxisDirection.Y]: ['yLowName', 'yHighName', 'yName'],
};

type Bounds = {
    x: number;
    y: number;
    width: number;
    height: number;
};

type RangeBarNodeLabelDatum = Readonly<_Scene.Point> & {
    text: string;
    textAlign: CanvasTextAlign;
    textBaseline: CanvasTextBaseline;
    datum: any;
    itemId: string;
    series: _ModuleSupport.CartesianSeriesNodeDatum['series'];
};

interface RangeBarNodeDatum
    extends Omit<_ModuleSupport.CartesianSeriesNodeDatum, 'yKey' | 'yValue'>,
        Readonly<_Scene.Point> {
    readonly index: number;
    readonly itemId: string;
    readonly yLowKey: string;
    readonly yHighKey: string;
    readonly yLowValue: number;
    readonly yHighValue: number;
    readonly width: number;
    readonly height: number;
    readonly labels: RangeBarNodeLabelDatum[];
    readonly fill: string;
    readonly stroke: string;
    readonly strokeWidth: number;
}

type RangeBarContext = _ModuleSupport.SeriesNodeDataContext<RangeBarNodeDatum, RangeBarNodeLabelDatum>;

type RangeBarAnimationData = _ModuleSupport.CartesianAnimationData<
    _Scene.Rect,
    RangeBarNodeDatum,
    RangeBarNodeLabelDatum
>;

class RangeBarSeriesNodeClickEvent<
    TEvent extends string = _ModuleSupport.SeriesNodeEventTypes,
> extends _ModuleSupport.SeriesNodeClickEvent<RangeBarNodeDatum, TEvent> {
    readonly xKey?: string;
    readonly yLowKey?: string;
    readonly yHighKey?: string;

    constructor(type: TEvent, nativeEvent: MouseEvent, datum: RangeBarNodeDatum, series: RangeBarSeries) {
        super(type, nativeEvent, datum, series);
        this.xKey = series.xKey;
        this.yLowKey = series.yLowKey;
        this.yHighKey = series.yHighKey;
    }
}

class RangeBarSeriesLabel extends _Scene.Label {
    @Validate(OPT_RANGE_BAR_LABEL_PLACEMENT)
    placement: AgRangeBarSeriesLabelPlacement = 'inside';

    @Validate(OPT_NUMBER(0))
    padding: number = 6;
}

export class RangeBarSeries extends _ModuleSupport.CartesianSeries<
    _Scene.Rect,
    RangeBarNodeDatum,
    RangeBarNodeLabelDatum
> {
    static className = 'RangeBarSeries';
    static type = 'range-bar' as const;

    readonly label = new RangeBarSeriesLabel();

    tooltip = new _ModuleSupport.SeriesTooltip<AgRangeBarSeriesTooltipRendererParams>();

    @Validate(OPT_FUNCTION)
    formatter?: (params: AgRangeBarSeriesFormatterParams<any>) => AgRangeBarSeriesFormat = undefined;

    shadow?: _Scene.DropShadow = undefined;

    @Validate(OPT_COLOR_STRING)
    fill: string = '#99CCFF';

    @Validate(OPT_COLOR_STRING)
    stroke: string = '#99CCFF';

    @Validate(NUMBER(0, 1))
    fillOpacity = 1;

    @Validate(NUMBER(0, 1))
    strokeOpacity = 1;

    @Validate(OPT_LINE_DASH)
    lineDash?: number[] = [0];

    @Validate(NUMBER(0))
    lineDashOffset: number = 0;

    @Validate(NUMBER(0))
    strokeWidth: number = 1;

    constructor(moduleCtx: _ModuleSupport.ModuleContext) {
        super({
            moduleCtx,
            pickModes: [SeriesNodePickMode.EXACT_SHAPE_MATCH],
            hasHighlightedLabels: true,
            directionKeys: DEFAULT_DIRECTION_KEYS,
            directionNames: DEFAULT_DIRECTION_NAMES,
        });
    }

    /**
     * Used to get the position of bars within each group.
     */
    private groupScale = new BandScale<string>();

    protected override resolveKeyDirection(direction: _ModuleSupport.ChartAxisDirection) {
        if (this.getBarDirection() === ChartAxisDirection.X) {
            if (direction === ChartAxisDirection.X) {
                return ChartAxisDirection.Y;
            }
            return ChartAxisDirection.X;
        }
        return direction;
    }

    @Validate(OPT_STRING)
    xKey?: string = undefined;

    @Validate(OPT_STRING)
    xName?: string = undefined;

    @Validate(OPT_STRING)
    yLowKey?: string = undefined;

    @Validate(OPT_STRING)
    yLowName?: string = undefined;

    @Validate(OPT_STRING)
    yHighKey?: string = undefined;

    @Validate(OPT_STRING)
    yHighName?: string = undefined;

    @Validate(OPT_STRING)
    yName?: string = undefined;

    @Validate(STRING_UNION('vertical', 'horizontal'))
    direction: 'vertical' | 'horizontal' = 'vertical';

    protected smallestDataInterval?: { x: number; y: number } = undefined;

    override async processData(dataController: _ModuleSupport.DataController) {
        const { xKey, yLowKey, yHighKey, data = [] } = this;

        if (!yLowKey || !yHighKey) return;

        const isContinuousX = this.getCategoryAxis()?.scale instanceof ContinuousScale;
        const isContinuousY = this.getValueAxis()?.scale instanceof ContinuousScale;

        const animationProp = [];
        if (!this.ctx.animationManager.isSkipped() && this.processedData) {
            animationProp.push(diff(this.processedData));
        }

        const { processedData } = await this.requestDataModel<any, any, true>(dataController, data, {
            props: [
                keyProperty(this, xKey, isContinuousX, { id: 'xValue' }),
                valueProperty(this, yLowKey, isContinuousY, { id: `yLowValue` }),
                valueProperty(this, yHighKey, isContinuousY, { id: `yHighValue` }),
                ...(isContinuousX ? [SMALLEST_KEY_INTERVAL] : []),
                ...animationProp,
            ],
            groupByKeys: true,
            dataVisible: this.visible,
        });

        this.smallestDataInterval = {
            x: processedData.reduced?.[SMALLEST_KEY_INTERVAL.property] ?? Infinity,
            y: Infinity,
        };

        this.animationState.transition('updateData');
    }

    override getSeriesDomain(direction: _ModuleSupport.ChartAxisDirection): any[] {
        const { processedData, dataModel } = this;
        if (!(processedData && dataModel)) return [];

        const {
            domain: {
                keys: [keys],
                values,
            },
        } = processedData;

        if (direction === this.getCategoryDirection()) {
            const keyDef = dataModel.resolveProcessedDataDefById(this, `xValue`);

            if (keyDef?.def.type === 'key' && keyDef?.def.valueType === 'category') {
                return keys;
            }

            const { reduced: { [SMALLEST_KEY_INTERVAL.property]: smallestX } = {} } = processedData;
            const scalePadding = isFinite(smallestX) ? smallestX : 0;
            const keysExtent = extent(keys) ?? [NaN, NaN];

            const categoryAxis = this.getCategoryAxis();
            if (direction === ChartAxisDirection.Y) {
                return fixNumericExtent([keysExtent[0] + -scalePadding, keysExtent[1]], categoryAxis);
            }
            return fixNumericExtent([keysExtent[0], keysExtent[1] + scalePadding], categoryAxis);
        } else {
            const yLowIndex = dataModel.resolveProcessedDataIndexById(this, 'yLowValue').index;
            const yLowExtent = values[yLowIndex];
            const yHighIndex = dataModel.resolveProcessedDataIndexById(this, 'yHighValue').index;
            const yHighExtent = values[yHighIndex];
            const fixedYExtent = [
                yLowExtent[0] > yHighExtent[0] ? yHighExtent[0] : yLowExtent[0],
                yHighExtent[1] < yLowExtent[1] ? yLowExtent[1] : yHighExtent[1],
            ];
            return fixNumericExtent(fixedYExtent as any);
        }
    }

    protected override getNodeClickEvent(
        event: MouseEvent,
        datum: RangeBarNodeDatum
    ): RangeBarSeriesNodeClickEvent<'nodeClick'> {
        return new RangeBarSeriesNodeClickEvent('nodeClick', event, datum, this);
    }

    protected override getNodeDoubleClickEvent(
        event: MouseEvent,
        datum: RangeBarNodeDatum
    ): RangeBarSeriesNodeClickEvent<'nodeDoubleClick'> {
        return new RangeBarSeriesNodeClickEvent('nodeDoubleClick', event, datum, this);
    }

    private getCategoryAxis(): _ModuleSupport.ChartAxis | undefined {
        return this.axes[this.getCategoryDirection()];
    }

    protected getValueAxis(): _ModuleSupport.ChartAxis | undefined {
        return this.axes[this.getBarDirection()];
    }

    async createNodeData() {
        const {
            data,
            dataModel,
            smallestDataInterval,
            visible,
            groupScale,
            fill,
            stroke,
            strokeWidth,
            ctx: { seriesStateManager },
        } = this;
        const xAxis = this.getCategoryAxis();
        const yAxis = this.getValueAxis();

        if (!(data && visible && xAxis && yAxis && dataModel)) {
            return [];
        }

        const xScale = xAxis.scale;
        const yScale = yAxis.scale;

        const barAlongX = this.getBarDirection() === ChartAxisDirection.X;

        const { yLowKey = '', yHighKey = '', xKey = '', processedData } = this;

        const itemId = `${yLowKey}-${yHighKey}`;

        const context: RangeBarContext = {
            itemId,
            nodeData: [],
            labelData: [],
        };

        const domain = [];
        const { index: groupIndex, visibleGroupCount } = seriesStateManager.getVisiblePeerGroupIndex(this);
        for (let groupIdx = 0; groupIdx < visibleGroupCount; groupIdx++) {
            domain.push(String(groupIdx));
        }

        const xBandWidth =
            xScale instanceof ContinuousScale ? xScale.calcBandwidth(smallestDataInterval?.x) : xScale.bandwidth;

        groupScale.domain = domain;
        groupScale.range = [0, xBandWidth ?? 0];

        if (xAxis instanceof CategoryAxis) {
            groupScale.paddingInner = xAxis.groupPaddingInner;
        } else {
            // Number or Time axis
            groupScale.padding = 0;
        }

        // To get exactly `0` padding we need to turn off rounding
        groupScale.round = groupScale.padding !== 0;

        const barWidth =
            groupScale.bandwidth >= 1
                ? // Pixel-rounded value for low-volume range charts.
                  groupScale.bandwidth
                : // Handle high-volume range charts gracefully.
                  groupScale.rawBandwidth;

        const yLowIndex = dataModel.resolveProcessedDataIndexById(this, `yLowValue`).index;
        const yHighIndex = dataModel.resolveProcessedDataIndexById(this, `yHighValue`).index;
        const xIndex = dataModel.resolveProcessedDataIndexById(this, `xValue`).index;

        processedData?.data.forEach(({ keys, datum, values }, dataIndex) => {
            const xDatum = keys[xIndex];
            const x = Math.round(xScale.convert(xDatum)) + groupScale.convert(String(groupIndex));

            const rawLowValue = values[0][yLowIndex];
            const rawHighValue = values[0][yHighIndex];

            const yLowValue = Math.min(rawLowValue, rawHighValue);
            const yHighValue = Math.max(rawLowValue, rawHighValue);
            const yLow = Math.round(yScale.convert(yLowValue));
            const yHigh = Math.round(yScale.convert(yHighValue));

            const y = yHigh;
            const bottomY = yLow;
            const barHeight = Math.max(strokeWidth, Math.abs(bottomY - y));

            const rect: Bounds = {
                x: barAlongX ? bottomY : x,
                y: barAlongX ? x : y,
                width: barAlongX ? barHeight : barWidth,
                height: barAlongX ? barWidth : barHeight,
            };

            const nodeMidPoint = {
                x: rect.x + rect.width / 2,
                y: rect.y + rect.height / 2,
            };

            const labelData: RangeBarNodeDatum['labels'] = this.createLabelData({
                rect,
                barAlongX,
                yLowValue,
                yHighValue,
                datum,
                series: this,
            });

            const nodeDatum: RangeBarNodeDatum = {
                index: dataIndex,
                series: this,
                itemId,
                datum,
                xValue: xDatum,
                yLowValue: rawLowValue,
                yHighValue: rawHighValue,
                yLowKey,
                yHighKey,
                xKey,
                x: rect.x,
                y: rect.y,
                width: rect.width,
                height: rect.height,
                midPoint: nodeMidPoint,
                fill,
                stroke,
                strokeWidth,
                labels: labelData,
            };

            context.nodeData.push(nodeDatum);
            context.labelData.push(...labelData);
        });

        return [context];
    }

    private createLabelData({
        rect,
        barAlongX,
        yLowValue,
        yHighValue,
        datum,
        series,
    }: {
        rect: Bounds;
        barAlongX: boolean;
        yLowValue: number;
        yHighValue: number;
        datum: any;
        series: RangeBarSeries;
    }): RangeBarNodeLabelDatum[] {
        const { placement, padding } = this.label;

        const paddingDirection = placement === 'outside' ? 1 : -1;
        const labelPadding = padding * paddingDirection;
        const yLowLabel: RangeBarNodeLabelDatum = {
            x: rect.x + (barAlongX ? -labelPadding : rect.width / 2),
            y: rect.y + (barAlongX ? rect.height / 2 : rect.height + labelPadding),
            textAlign: barAlongX ? 'left' : 'center',
            textBaseline: barAlongX ? 'middle' : 'bottom',
            text: this.getLabelText({ itemId: 'low', datum, value: yLowValue, yLowValue, yHighValue }),
            itemId: 'low',
            datum,
            series,
        };
        const yHighLabel: RangeBarNodeLabelDatum = {
            x: rect.x + (barAlongX ? rect.width + labelPadding : rect.width / 2),
            y: rect.y + (barAlongX ? rect.height / 2 : -labelPadding),
            textAlign: barAlongX ? 'right' : 'center',
            textBaseline: barAlongX ? 'middle' : 'top',
            text: this.getLabelText({ itemId: 'high', datum, value: yHighValue, yLowValue, yHighValue }),
            itemId: 'high',
            datum,
            series,
        };

        if (placement === 'outside') {
            yLowLabel.textAlign = barAlongX ? 'right' : 'center';
            yLowLabel.textBaseline = barAlongX ? 'middle' : 'top';

            yHighLabel.textAlign = barAlongX ? 'left' : 'center';
            yHighLabel.textBaseline = barAlongX ? 'middle' : 'bottom';
        }
        return [yLowLabel, yHighLabel];
    }

    private getLabelText({
        itemId,
        datum,
        value, // yLowValue, yHighValue,
    }: {
        itemId: string;
        datum: RangeBarNodeDatum;
        value: any;
        yLowValue: any;
        yHighValue: any;
    }) {
        const {
            id: seriesId,
            label: { formatter },
            ctx: { callbackCache },
        } = this;
        let labelText;
        if (formatter) {
            labelText = callbackCache.call(formatter, {
                defaultValue: isNumber(value) ? value : undefined,
                seriesId,
                itemId,
                datum,
                // yLowValue,
                // yHighValue,
            });
        }
        return labelText ?? (isNumber(value) ? value.toFixed(2) : '');
    }

    protected override nodeFactory() {
        return new Rect();
    }

    override datumSelectionGarbageCollection = false;

    protected override async updateDatumSelection(opts: {
        nodeData: RangeBarNodeDatum[];
        datumSelection: _Scene.Selection<_Scene.Rect, RangeBarNodeDatum>;
    }) {
        const { nodeData, datumSelection } = opts;
        const data = nodeData ?? [];
        return datumSelection.update(data, undefined, (datum) => this.getDatumId(datum));
    }

    protected override async updateDatumNodes(opts: {
        datumSelection: _Scene.Selection<_Scene.Rect, RangeBarNodeDatum>;
        isHighlight: boolean;
    }) {
        const { datumSelection, isHighlight } = opts;
        const {
            yLowKey = '',
            yHighKey = '',
            highlightStyle: { item: itemHighlightStyle },
            id: seriesId,
            ctx,
        } = this;

        const xAxis = this.axes[ChartAxisDirection.X];
        const crisp = checkCrisp(xAxis?.visibleRange);

        const categoryAlongX = this.getCategoryDirection() === ChartAxisDirection.X;

        datumSelection.each((rect, datum) => {
            const {
                fillOpacity,
                strokeOpacity,
                strokeWidth,
                lineDash,
                lineDashOffset,
                formatter,
                shadow: fillShadow,
            } = this;
            const style: _ModuleSupport.RectConfig = {
                fill: datum.fill,
                stroke: datum.stroke,
                fillOpacity,
                strokeOpacity,
                lineDash,
                lineDashOffset,
                fillShadow,
                strokeWidth: this.getStrokeWidth(strokeWidth),
            };
            const visible = categoryAlongX ? datum.width > 0 : datum.height > 0;

            const config = getRectConfig({
                datum,
                lowValue: datum.yLowValue,
                highValue: datum.yHighValue,
                isHighlighted: isHighlight,
                style,
                highlightStyle: itemHighlightStyle,
                formatter,
                seriesId,
                itemId: datum.itemId,
                ctx,
                yLowKey,
                yHighKey,
            });
            config.crisp = crisp;
            config.visible = visible;
            updateRect({ rect, config });
        });
    }

    protected override getHighlightLabelData(
        labelData: RangeBarNodeLabelDatum[],
        highlightedItem: RangeBarNodeDatum
    ): RangeBarNodeLabelDatum[] | undefined {
        const labelItems = labelData.filter((ld) => ld.datum === highlightedItem.datum);
        return labelItems.length > 0 ? labelItems : undefined;
    }

    protected async updateLabelSelection(opts: {
        labelData: RangeBarNodeLabelDatum[];
        labelSelection: RangeBarAnimationData['labelSelections'][number];
    }) {
        const { labelData, labelSelection } = opts;

        if (labelData.length === 0) {
            return labelSelection.update([]);
        }
        const {
            label: { enabled },
        } = this;
        const data = enabled ? labelData : [];

        return labelSelection.update(data, (text) => {
            text.pointerEvents = PointerEvents.None;
        });
    }

    protected async updateLabelNodes(opts: { labelSelection: _Scene.Selection<_Scene.Text, any> }) {
        const { labelSelection } = opts;
        labelSelection.each((text, datum) => {
            const { label } = this;
            updateLabel({ labelNode: text, labelDatum: datum, config: label, visible: true });
        });
    }

    getTooltipHtml(nodeDatum: RangeBarNodeDatum): string {
        const {
            xKey,
            yLowKey,
            yHighKey,
            ctx: { callbackCache },
        } = this;

        const xAxis = this.getCategoryAxis();
        const yAxis = this.getValueAxis();

        if (!xKey || !yLowKey || !yHighKey || !xAxis || !yAxis) {
            return '';
        }

        const { xName, yLowName, yHighName, yName, id: seriesId } = this;

        const { datum, itemId, xValue, yLowValue, yHighValue } = nodeDatum;

        const { fill, strokeWidth, formatter, tooltip } = this;

        let format: any | undefined = undefined;

        if (formatter) {
            format = callbackCache.call(formatter, {
                datum,
                lowValue: yLowValue,
                highValue: yHighValue,
                xKey,
                yLowKey,
                yHighKey,
                fill,
                strokeWidth,
                highlighted: false,
                seriesId,
                itemId,
            });
        }

        const color = format?.fill ?? fill ?? 'gray';

        const xString = sanitizeHtml(xAxis.formatDatum(xValue));
        const yLowString = sanitizeHtml(yAxis.formatDatum(yLowValue));
        const yHighString = sanitizeHtml(yAxis.formatDatum(yHighValue));

        const xSubheading = xName ?? xKey;
        const yLowSubheading = yLowName ?? yLowKey;
        const yHighSubheading = yHighName ?? yHighKey;

        const title = sanitizeHtml(yName);

        const content = yName
            ? `<b>${sanitizeHtml(xSubheading)}</b>: ${xString}<br>` +
              `<b>${sanitizeHtml(yLowSubheading)}</b>: ${yLowString}<br>` +
              `<b>${sanitizeHtml(yHighSubheading)}</b>: ${yHighString}<br>`
            : `${xString}: ${yLowString} - ${yHighString}`;

        const defaults: AgTooltipRendererResult = {
            title,
            content,
            backgroundColor: color,
        };

        return tooltip.toTooltipHtml(defaults, {
            datum,
            xKey,
            xValue,
            xName,
            yLowKey,
            yLowValue,
            yLowName,
            yHighKey,
            yHighValue,
            yHighName,
            yName,
            color,
            seriesId,
            itemId,
        });
    }

    getLegendData(legendType: _ModuleSupport.ChartLegendType): _ModuleSupport.CategoryLegendDatum[] {
        const { id, visible } = this;

        if (legendType !== 'category') {
            return [];
        }

        const { fill, stroke, strokeWidth, fillOpacity, strokeOpacity, yName, yLowName, yHighName, yLowKey, yHighKey } =
            this;
        const legendItemText = yName ?? `${yLowName ?? yLowKey} - ${yHighName ?? yHighKey}`;

        return [
            {
                legendType: 'category',
                id,
                itemId: `${yLowKey}-${yHighKey}`,
                seriesId: id,
                enabled: visible,
                label: {
                    text: `${legendItemText}`,
                },
                marker: {
                    fill,
                    stroke,
                    fillOpacity,
                    strokeOpacity,
                    strokeWidth,
                },
            },
        ];
    }

    override animateEmptyUpdateReady({ datumSelections, labelSelections }: RangeBarAnimationData) {
        const isVertical = this.getBarDirection() === ChartAxisDirection.Y;

<<<<<<< HEAD
    protected animateRects(datumSelection: RangeBarAnimationData['datumSelections'][number]) {
        const horizontal = this.getBarDirection() === ChartAxisDirection.X;
        datumSelection.each((rect, datum) => {
            this.ctx.animationManager.animate({
                id: `${this.id}_empty-update-ready_${rect.id}`,
                from: { cord: (horizontal ? datum.midPoint?.x : datum.midPoint?.y) ?? 0, dimension: 0 },
                to: { cord: horizontal ? datum.x : datum.y, dimension: horizontal ? datum.width : datum.height },
                ease: _ModuleSupport.Motion.easeOut,
                onUpdate({ cord, dimension }) {
                    rect.setProperties(
                        horizontal
                            ? { x: cord, y: datum.y, width: dimension, height: datum.height }
                            : { x: datum.x, y: cord, width: datum.width, height: dimension }
                    );
                },
            });
        });
=======
        const { toFn, fromFn } = prepareBarAnimationFunctions(midpointStartingBarPosition(isVertical));
        motion.fromToMotion(`${this.id}_empty-update-ready`, this.ctx.animationManager, datumSelections, fromFn, toFn);

        seriesLabelFadeInAnimation(this, this.ctx.animationManager, labelSelections);
>>>>>>> a6936aa3
    }

    override animateWaitingUpdateReady({ datumSelections, labelSelections }: RangeBarAnimationData) {
        const { processedData } = this;
        const diff = processedData?.reduced?.diff;

        if (!diff?.changed) {
            motion.resetMotion(datumSelections, resetBarSelectionsFn);
            return;
        }

<<<<<<< HEAD
        const totalDuration = this.ctx.animationManager.defaultDuration;
        const labelDuration = totalDuration / 5;

        let sectionDuration = totalDuration;
        if (diff.added.length > 0 || diff.removed.length > 0) {
            sectionDuration = Math.floor(totalDuration / 2);
        }

        const addedIds = zipObject(diff.added, true);
        const removedIds = zipObject(diff.removed, true);

        const horizontal = this.getBarDirection() === ChartAxisDirection.X;

        datumSelections.forEach((datumSelection) => {
            datumSelection.each((rect, datum, index) => {
                let from = { x: rect.x, y: rect.y, width: rect.width, height: rect.height };
                let to = { x: datum.x, y: datum.y, width: datum.width, height: datum.height };

                const start = {
                    x: horizontal ? datum.midPoint?.x ?? 0 : datum.x,
                    y: horizontal ? datum.y : datum.midPoint?.y ?? 0,
                    width: horizontal ? 0 : datum.width,
                    height: horizontal ? datum.height : 0,
                };

                const isAdded = datum.xValue !== undefined && addedIds[datum.xValue] !== undefined;
                const isRemoved = datum.xValue !== undefined && removedIds[datum.xValue] !== undefined;
                const cleanup = index === datumSelection.nodes().length - 1;

                if (isAdded) {
                    from = start;
                } else if (isRemoved) {
                    from = to;
                    to = start;
                }

                this.ctx.animationManager.animate({
                    id: `${this.id}_waiting-update-ready_${rect.id}`,
                    from,
                    to,
                    duration: sectionDuration,
                    ease: Motion.easeOut,
                    onUpdate(props) {
                        rect.setProperties(props);
                    },
                    onComplete() {
                        if (cleanup) {
                            datumSelection.cleanup();
                        }
                    },
                    onStop() {
                        if (cleanup) {
                            datumSelection.cleanup();
                        }
                    },
                });
            });
        });
=======
        const isVertical = this.getBarDirection() === ChartAxisDirection.Y;
>>>>>>> a6936aa3

        const { toFn, fromFn } = prepareBarAnimationFunctions(midpointStartingBarPosition(isVertical));
        motion.fromToMotion(
            `${this.id}_empty-update-ready`,
            this.ctx.animationManager,
            datumSelections,
            fromFn,
            toFn,
            {},
            (_, datum) => String(datum.xValue),
            diff
        );

        seriesLabelFadeInAnimation(this, this.ctx.animationManager, labelSelections);
    }

    override animateReadyUpdate({ datumSelections }: RangeBarAnimationData) {
        motion.resetMotion(datumSelections, resetBarSelectionsFn);
    }

    override animateReadyHighlight(highlightSelection: RangeBarAnimationData['datumSelections'][number]) {
        motion.resetMotion([highlightSelection], resetBarSelectionsFn);
    }

    override animateReadyResize({ datumSelections }: RangeBarAnimationData) {
        motion.resetMotion(datumSelections, resetBarSelectionsFn);
    }

    private getDatumId(datum: RangeBarNodeDatum) {
        return `${datum.xValue}`;
    }

    protected isLabelEnabled() {
        return this.label.enabled;
    }

    protected getBarDirection() {
        if (this.direction === 'horizontal') {
            return ChartAxisDirection.X;
        }
        return ChartAxisDirection.Y;
    }

    protected getCategoryDirection() {
        if (this.direction === 'horizontal') {
            return ChartAxisDirection.Y;
        }
        return ChartAxisDirection.X;
    }

    override getBandScalePadding() {
        return { inner: 0.2, outer: 0.1 };
    }

    protected override onDataChange() {}
}<|MERGE_RESOLUTION|>--- conflicted
+++ resolved
@@ -737,30 +737,10 @@
     override animateEmptyUpdateReady({ datumSelections, labelSelections }: RangeBarAnimationData) {
         const isVertical = this.getBarDirection() === ChartAxisDirection.Y;
 
-<<<<<<< HEAD
-    protected animateRects(datumSelection: RangeBarAnimationData['datumSelections'][number]) {
-        const horizontal = this.getBarDirection() === ChartAxisDirection.X;
-        datumSelection.each((rect, datum) => {
-            this.ctx.animationManager.animate({
-                id: `${this.id}_empty-update-ready_${rect.id}`,
-                from: { cord: (horizontal ? datum.midPoint?.x : datum.midPoint?.y) ?? 0, dimension: 0 },
-                to: { cord: horizontal ? datum.x : datum.y, dimension: horizontal ? datum.width : datum.height },
-                ease: _ModuleSupport.Motion.easeOut,
-                onUpdate({ cord, dimension }) {
-                    rect.setProperties(
-                        horizontal
-                            ? { x: cord, y: datum.y, width: dimension, height: datum.height }
-                            : { x: datum.x, y: cord, width: datum.width, height: dimension }
-                    );
-                },
-            });
-        });
-=======
         const { toFn, fromFn } = prepareBarAnimationFunctions(midpointStartingBarPosition(isVertical));
         motion.fromToMotion(`${this.id}_empty-update-ready`, this.ctx.animationManager, datumSelections, fromFn, toFn);
 
         seriesLabelFadeInAnimation(this, this.ctx.animationManager, labelSelections);
->>>>>>> a6936aa3
     }
 
     override animateWaitingUpdateReady({ datumSelections, labelSelections }: RangeBarAnimationData) {
@@ -772,68 +752,7 @@
             return;
         }
 
-<<<<<<< HEAD
-        const totalDuration = this.ctx.animationManager.defaultDuration;
-        const labelDuration = totalDuration / 5;
-
-        let sectionDuration = totalDuration;
-        if (diff.added.length > 0 || diff.removed.length > 0) {
-            sectionDuration = Math.floor(totalDuration / 2);
-        }
-
-        const addedIds = zipObject(diff.added, true);
-        const removedIds = zipObject(diff.removed, true);
-
-        const horizontal = this.getBarDirection() === ChartAxisDirection.X;
-
-        datumSelections.forEach((datumSelection) => {
-            datumSelection.each((rect, datum, index) => {
-                let from = { x: rect.x, y: rect.y, width: rect.width, height: rect.height };
-                let to = { x: datum.x, y: datum.y, width: datum.width, height: datum.height };
-
-                const start = {
-                    x: horizontal ? datum.midPoint?.x ?? 0 : datum.x,
-                    y: horizontal ? datum.y : datum.midPoint?.y ?? 0,
-                    width: horizontal ? 0 : datum.width,
-                    height: horizontal ? datum.height : 0,
-                };
-
-                const isAdded = datum.xValue !== undefined && addedIds[datum.xValue] !== undefined;
-                const isRemoved = datum.xValue !== undefined && removedIds[datum.xValue] !== undefined;
-                const cleanup = index === datumSelection.nodes().length - 1;
-
-                if (isAdded) {
-                    from = start;
-                } else if (isRemoved) {
-                    from = to;
-                    to = start;
-                }
-
-                this.ctx.animationManager.animate({
-                    id: `${this.id}_waiting-update-ready_${rect.id}`,
-                    from,
-                    to,
-                    duration: sectionDuration,
-                    ease: Motion.easeOut,
-                    onUpdate(props) {
-                        rect.setProperties(props);
-                    },
-                    onComplete() {
-                        if (cleanup) {
-                            datumSelection.cleanup();
-                        }
-                    },
-                    onStop() {
-                        if (cleanup) {
-                            datumSelection.cleanup();
-                        }
-                    },
-                });
-            });
-        });
-=======
         const isVertical = this.getBarDirection() === ChartAxisDirection.Y;
->>>>>>> a6936aa3
 
         const { toFn, fromFn } = prepareBarAnimationFunctions(midpointStartingBarPosition(isVertical));
         motion.fromToMotion(
