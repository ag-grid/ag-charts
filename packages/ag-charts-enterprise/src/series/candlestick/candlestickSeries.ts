import {
    AgCandlestickSeriesBaseFormatterParams,
    AgCandlestickSeriesFormatterParams,
    AgCandlestickSeriesItemOptions,
    _ModuleSupport,
} from 'ag-charts-community';

import { CandlestickGroup } from './candlestickGroup';
import { CandlestickSeriesBase } from './candlestickSeriesBase';
import { CandlestickSeriesProperties } from './candlestickSeriesProperties';
import type { CandlestickNodeDatum } from './candlestickTypes';

const { extractDecoratedProperties, mergeDefaults } = _ModuleSupport;
export class CandlestickSeries extends CandlestickSeriesBase<
    CandlestickGroup,
    AgCandlestickSeriesItemOptions,
    CandlestickSeriesProperties,
    CandlestickNodeDatum,
    AgCandlestickSeriesFormatterParams<CandlestickNodeDatum>
> {
    static readonly className = 'CandleStickSeries';
    static readonly type = 'candlestick' as const;

    override properties = new CandlestickSeriesProperties();

    constructor(moduleCtx: _ModuleSupport.ModuleContext) {
<<<<<<< HEAD
        super({
            moduleCtx,
            pickModes: [SeriesNodePickMode.EXACT_SHAPE_MATCH],
            directionKeys: {
                x: ['xKey'],
                y: ['lowKey', 'highKey', 'openKey', 'closeKey'],
            },
            directionNames: {
                x: ['xName'],
                y: ['lowName', 'highName', 'openName', 'closeName'],
            },
            pathsPerSeries: 1,
        });
    }

    override async processData(dataController: _ModuleSupport.DataController): Promise<void> {
        if (!this.properties.isValid() || !this.visible) return;

        const { xKey, openKey, closeKey, highKey, lowKey } = this.properties;

        const animationEnabled = !this.ctx.animationManager.isSkipped();

        const xScale = this.getCategoryAxis()?.scale;
        const isContinuousX = ContinuousScale.is(xScale) || OrdinalTimeScale.is(xScale);
        const xValueType = ContinuousScale.is(xScale) ? 'range' : 'category';

        const extraProps = [];
        if (animationEnabled && this.processedData) {
            extraProps.push(diff(this.processedData));
        }
        if (animationEnabled) {
            extraProps.push(animationValidation());
        }

        const { processedData } = await this.requestDataModel(dataController, this.data, {
            props: [
                keyProperty(xKey, isContinuousX, { id: `xValue`, valueType: xValueType }),
                valueProperty(openKey, true, { id: `openValue` }),
                valueProperty(closeKey, true, { id: `closeValue` }),
                valueProperty(highKey, true, { id: `highValue` }),
                valueProperty(lowKey, true, { id: `lowValue` }),
                ...(isContinuousX ? [SMALLEST_KEY_INTERVAL] : []),
                ...extraProps,
            ],
        });

        this.smallestDataInterval = {
            x: processedData.reduced?.smallestKeyInterval ?? Infinity,
            y: Infinity,
        };

        this.animationState.transition('updateData');
    }

    override getSeriesDomain(direction: _ModuleSupport.ChartAxisDirection) {
        const { processedData, dataModel, smallestDataInterval } = this;
        if (!(processedData && dataModel)) return [];

        if (direction === this.getBarDirection()) {
            const lowValues = dataModel.getDomain(this, `lowValue`, 'value', processedData);
            const highValues = dataModel.getDomain(this, `highValue`, 'value', processedData);
            const openValues = dataModel.getDomain(this, `openValue`, 'value', processedData);
            const closeValues = dataModel.getDomain(this, `closeValue`, 'value', processedData);

            return fixNumericExtent(
                [
                    Math.min(...lowValues, ...highValues, ...openValues, ...closeValues),
                    Math.max(...highValues, ...lowValues, ...openValues, ...closeValues),
                ],
                this.getValueAxis()
            );
        }

        const { index, def } = dataModel.resolveProcessedDataDefById(this, `xValue`);
        const keys = processedData.domain.keys[index];
        if (def.type === 'key' && def.valueType === 'category') {
            return keys;
        }

        const categoryAxis = this.getCategoryAxis();
        const isReversed = categoryAxis?.isReversed();

        const keysExtent = extent(keys) ?? [NaN, NaN];
        const scalePadding = smallestDataInterval && isFinite(smallestDataInterval.x) ? smallestDataInterval.x : 0;

        if (direction === ChartAxisDirection.Y) {
            const d0 = keysExtent[0] + (isReversed ? 0 : -scalePadding);
            const d1 = keysExtent[1] + (isReversed ? scalePadding : 0);
            return fixNumericExtent([d0, d1], categoryAxis);
        }

        const d0 = keysExtent[0] + (isReversed ? -scalePadding : 0);
        const d1 = keysExtent[1] + (isReversed ? 0 : scalePadding);
        return fixNumericExtent([d0, d1], categoryAxis);
=======
        super(moduleCtx);
>>>>>>> f5ac5ae6
    }

    async createNodeData() {
        const baseNodeData = this.createBaseNodeData();

        if (!baseNodeData) {
            return;
        }

        const nodeData = baseNodeData.nodeData.map((datum) => {
            const {
                fill,
                fillOpacity,
                stroke,
                strokeWidth,
                strokeOpacity,
                lineDash,
                lineDashOffset,
                wick,
                cornerRadius,
            } = this.getItemConfig(datum.itemId);
            return {
                ...datum,
                fill,
                fillOpacity,
                stroke,
                strokeWidth,
                strokeOpacity,
                lineDash,
                lineDashOffset,
                wick,
                cornerRadius,
            };
        });

        return { ...baseNodeData, nodeData };
    }

    protected override nodeFactory() {
        return new CandlestickGroup();
    }

    protected override getSeriesStyles(nodeDatum: CandlestickNodeDatum): AgCandlestickSeriesItemOptions {
        const { fill, fillOpacity, stroke, strokeWidth, strokeOpacity, lineDash, lineDashOffset, wick, cornerRadius } =
            nodeDatum;

        return {
            fill,
            fillOpacity,
            stroke,
            strokeWidth,
            strokeOpacity,
            lineDash,
            lineDashOffset,
            wick: extractDecoratedProperties(wick),
            cornerRadius,
        };
    }

    protected override getActiveStyles(nodeDatum: CandlestickNodeDatum, highlighted: boolean) {
        let activeStyles = this.getFormattedStyles(nodeDatum, highlighted);

        if (highlighted) {
            activeStyles = mergeDefaults(this.properties.highlightStyle.item, activeStyles);
        }

        const { stroke, strokeWidth, strokeOpacity, lineDash, lineDashOffset } = activeStyles;

        activeStyles.wick = mergeDefaults(activeStyles.wick, {
            stroke,
            strokeWidth,
            strokeOpacity,
            lineDash,
            lineDashOffset,
        });

        return activeStyles;
    }

    protected override getFormatterParams(
        params: AgCandlestickSeriesBaseFormatterParams<CandlestickNodeDatum>
    ): AgCandlestickSeriesFormatterParams<CandlestickNodeDatum> {
        return params;
    }
}<|MERGE_RESOLUTION|>--- conflicted
+++ resolved
@@ -24,7 +24,6 @@
     override properties = new CandlestickSeriesProperties();
 
     constructor(moduleCtx: _ModuleSupport.ModuleContext) {
-<<<<<<< HEAD
         super({
             moduleCtx,
             pickModes: [SeriesNodePickMode.EXACT_SHAPE_MATCH],
@@ -119,9 +118,6 @@
         const d0 = keysExtent[0] + (isReversed ? -scalePadding : 0);
         const d1 = keysExtent[1] + (isReversed ? 0 : scalePadding);
         return fixNumericExtent([d0, d1], categoryAxis);
-=======
-        super(moduleCtx);
->>>>>>> f5ac5ae6
     }
 
     async createNodeData() {
