import { AgCandlestickSeriesItemType, _ModuleSupport, _Scale, _Scene, _Util } from 'ag-charts-community';

import { ActiveCandlestickGroupStyles, CandlestickGroup } from './candlestickGroup';
import { CandlestickSeriesItem, CandlestickSeriesProperties } from './candlestickSeriesProperties';
import type { CandlestickNodeDatum } from './candlestickTypes';
import { prepareCandlestickFromTo, resetCandlestickSelectionsScalingStartFn } from './candlestickUtil';

const {
    extent,
    extractDecoratedProperties,
    fixNumericExtent,
    keyProperty,
    mergeDefaults,
    SeriesNodePickMode,
    SMALLEST_KEY_INTERVAL,
    valueProperty,
    diff,
    animationValidation,
    ChartAxisDirection,
    convertValuesToScaleByDefs,
} = _ModuleSupport;
const { motion } = _Scene;

const { sanitizeHtml, Logger } = _Util;
const { ContinuousScale, OrdinalTimeScale } = _Scale;

class CandlestickSeriesNodeEvent<
    TEvent extends string = _ModuleSupport.SeriesNodeEventTypes,
> extends _ModuleSupport.SeriesNodeEvent<CandlestickNodeDatum, TEvent> {
    readonly xKey?: string;
    readonly openKey?: string;
    readonly closeKey?: string;
    readonly highKey?: string;
    readonly lowKey?: string;

    constructor(type: TEvent, nativeEvent: MouseEvent, datum: CandlestickNodeDatum, series: CandlestickSeries) {
        super(type, nativeEvent, datum, series);
        this.xKey = series.properties.xKey;
        this.openKey = series.properties.openKey;
        this.closeKey = series.properties.closeKey;
        this.highKey = series.properties.highKey;
        this.lowKey = series.properties.lowKey;
    }
}

export class CandlestickSeries extends _ModuleSupport.AbstractBarSeries<
    CandlestickGroup,
    CandlestickSeriesProperties,
    CandlestickNodeDatum
> {
    static readonly className = 'CandleStickSeries';
    static readonly type = 'candlestick' as const;

    override properties = new CandlestickSeriesProperties();

    protected override readonly NodeEvent = CandlestickSeriesNodeEvent;

    constructor(moduleCtx: _ModuleSupport.ModuleContext) {
        super({
            moduleCtx,
            pickModes: [SeriesNodePickMode.EXACT_SHAPE_MATCH],
            directionKeys: {
                x: ['xKey'],
                y: ['lowKey', 'highKey', 'openKey', 'closeKey'],
            },
            directionNames: {
                x: ['xName'],
                y: ['lowName', 'highName', 'openName', 'closeName'],
            },
            pathsPerSeries: 1,
        });
    }

    override async processData(dataController: _ModuleSupport.DataController): Promise<void> {
        if (!this.properties.isValid()) {
            return;
        }

        const { xKey, openKey, closeKey, highKey, lowKey } = this.properties;

        const animationEnabled = !this.ctx.animationManager.isSkipped();

        const xScale = this.getCategoryAxis()?.scale;
        const isContinuousX = ContinuousScale.is(xScale) || OrdinalTimeScale.is(xScale);
        const xValueType = ContinuousScale.is(xScale) ? 'range' : 'category';

        const extraProps = [];
        if (animationEnabled && this.processedData) {
            extraProps.push(diff(this.processedData));
        }
        if (animationEnabled) {
            extraProps.push(animationValidation(this));
        }

        const { processedData } = await this.requestDataModel(dataController, this.data ?? [], {
            props: [
                keyProperty(this, xKey, isContinuousX, { id: `xValue`, valueType: xValueType }),
                valueProperty(this, openKey, true, { id: `openValue` }),
                valueProperty(this, closeKey, true, { id: `closeValue` }),
                valueProperty(this, highKey, true, { id: `highValue` }),
                valueProperty(this, lowKey, true, { id: `lowValue` }),
                ...(isContinuousX ? [SMALLEST_KEY_INTERVAL] : []),
                ...extraProps,
            ],
            dataVisible: this.visible,
        });

        this.smallestDataInterval = {
            x: processedData.reduced?.smallestKeyInterval ?? Infinity,
            y: Infinity,
        };

        this.animationState.transition('updateData');
    }

    override getSeriesDomain(direction: _ModuleSupport.ChartAxisDirection) {
        const { processedData, dataModel, smallestDataInterval } = this;
        if (!(processedData && dataModel)) return [];

        if (direction === this.getBarDirection()) {
            const lowValues = dataModel.getDomain(this, `lowValue`, 'value', processedData);
            const highValues = dataModel.getDomain(this, `highValue`, 'value', processedData);
            const openValues = dataModel.getDomain(this, `openValue`, 'value', processedData);
            const closeValues = dataModel.getDomain(this, `closeValue`, 'value', processedData);

            return fixNumericExtent(
                [
                    Math.min(...lowValues, ...highValues, ...openValues, ...closeValues),
                    Math.max(...highValues, ...lowValues, ...openValues, ...closeValues),
                ],
                this.getValueAxis()
            );
        }

        const { index, def } = dataModel.resolveProcessedDataIndexById(this, `xValue`);
        const keys = processedData.domain.keys[index];
        if (def.type === 'key' && def.valueType === 'category') {
            return keys;
        }

        const categoryAxis = this.getCategoryAxis();
        const isReversed = categoryAxis?.isReversed();

        const keysExtent = extent(keys) ?? [NaN, NaN];
        const scalePadding = smallestDataInterval && isFinite(smallestDataInterval.x) ? smallestDataInterval.x : 0;

        if (direction === ChartAxisDirection.Y) {
            const d0 = keysExtent[0] + (isReversed ? 0 : -scalePadding);
            const d1 = keysExtent[1] + (isReversed ? scalePadding : 0);
            return fixNumericExtent([d0, d1], categoryAxis);
        }

        const d0 = keysExtent[0] + (isReversed ? -scalePadding : 0);
        const d1 = keysExtent[1] + (isReversed ? 0 : scalePadding);
        return fixNumericExtent([d0, d1], categoryAxis);
    }

    async createNodeData() {
        const { visible, dataModel } = this;

        const xAxis = this.getCategoryAxis();
        const yAxis = this.getValueAxis();

        if (!(dataModel && visible && xAxis && yAxis)) {
            return;
        }

        const { xKey, openKey, closeKey, highKey, lowKey } = this.properties;

        const nodeData: CandlestickNodeDatum[] = [];

        const defs = dataModel.resolveProcessedDataDefsByIds(this, [
            'xValue',
            'openValue',
            'closeValue',
            'highValue',
            'lowValue',
        ]);

        const { barWidth, groupIndex } = this.updateGroupScale(xAxis);
        const { groupScale, processedData } = this;

        processedData?.data.forEach(({ datum, keys, values }) => {
            const { xValue, openValue, closeValue, highValue, lowValue } = dataModel.resolveProcessedDataDefsValues(
                defs,
                { keys, values }
            );

            // compare unscaled values
            const validLowValue = lowValue !== undefined && lowValue <= openValue && lowValue <= closeValue;
            const validHighValue = highValue !== undefined && highValue >= openValue && highValue >= closeValue;

            if (!validLowValue) {
                Logger.warnOnce(
                    `invalid low value for key [${lowKey}] in data element, low value cannot be higher than datum open or close values`
                );
                return;
            }

            if (!validHighValue) {
                Logger.warnOnce(
                    `invalid high value for key [${highKey}] in data element, high value cannot be lower than datum open or close values.`
                );
                return;
            }

            const scaledValues = convertValuesToScaleByDefs({
                defs,
                values: {
                    xValue,
                    openValue,
                    closeValue,
                    highValue,
                    lowValue,
                },
                xAxis,
                yAxis,
            });

            scaledValues.xValue += Math.round(groupScale.convert(String(groupIndex)));

            const isRising = closeValue > openValue;
            const itemId = this.getSeriesItemType(isRising);
            const {
                fill,
                fillOpacity,
                stroke,
                strokeWidth,
                strokeOpacity,
                lineDash,
                lineDashOffset,
                wick,
                cornerRadius,
            } = this.getItemConfig(itemId);

            const y = Math.min(scaledValues.openValue, scaledValues.closeValue);
            const yBottom = Math.max(scaledValues.openValue, scaledValues.closeValue);
            const height = yBottom - y;

            const midPoint = {
                x: scaledValues.xValue + Math.round(barWidth) / 2,
                y: y + height / 2,
            };

            nodeData.push({
                series: this,
                itemId,
                datum,
                xKey,
                xValue,
                openKey,
                closeKey,
                highKey,
                lowKey,
                openValue,
                closeValue,
                highValue,
                lowValue,
                bandwidth: Math.round(barWidth),
                scaledValues,
                wick,
                fill,
                fillOpacity,
                stroke,
                strokeWidth,
                strokeOpacity,
                lineDash,
                lineDashOffset,
                cornerRadius,
                midPoint,
                aggregatedValue: closeValue,
            });
        });

<<<<<<< HEAD
        return [{ itemId: xKey, nodeData, labelData: [], scales: this.calculateScaling(), visible: this.visible }];
=======
        return { itemId: xKey, nodeData, labelData: [], scales: super.calculateScaling(), visible: this.visible };
>>>>>>> 25bd0add
    }

    private getSeriesItemType(isRising: boolean): AgCandlestickSeriesItemType {
        return isRising ? 'up' : 'down';
    }

    private getItemConfig(seriesItemType: AgCandlestickSeriesItemType): CandlestickSeriesItem {
        switch (seriesItemType) {
            case 'up': {
                return this.properties.item.up;
            }
            case 'down': {
                return this.properties.item.down;
            }
        }
    }

    getLegendData(_legendType: _ModuleSupport.ChartLegendType): _ModuleSupport.CategoryLegendDatum[] {
        return [];
    }

    getTooltipHtml(nodeDatum: CandlestickNodeDatum): string {
        const {
            xKey,
            openKey,
            closeKey,
            highKey,
            lowKey,
            xName,
            yName,
            openName,
            closeName,
            highName,
            lowName,
            tooltip,
        } = this.properties;
        const { datum } = nodeDatum;

        const xAxis = this.getCategoryAxis();
        const yAxis = this.getValueAxis();

        if (!xAxis || !yAxis || !this.properties.isValid()) return '';

        const capitalise = (text: string) => text.charAt(0).toUpperCase() + text.substring(1);

        const title = sanitizeHtml(yName);
        const contentData: [string, string | undefined, _ModuleSupport.ChartAxis][] = [
            [xKey, xName, xAxis],
            [openKey, openName, yAxis],
            [highKey, highName, yAxis],
            [lowKey, lowName, yAxis],
            [closeKey, closeName, yAxis],
        ];
        const content = contentData
            .map(([key, name, axis]) => sanitizeHtml(`${name ?? capitalise(key)}: ${axis.formatDatum(datum[key])}`))
            .join('<br/>');

        let { fill } = this.getFormattedStyles(nodeDatum);

        if (fill === 'transparent') {
            fill = this.properties.item.down.fill;
        }

        return tooltip.toTooltipHtml(
            { title, content, backgroundColor: fill },
            {
                seriesId: this.id,
                datum,
                fill,
                xKey,
                openKey,
                closeKey,
                highKey,
                lowKey,
                xName,
                yName,
                openName,
                closeName,
                highName,
                lowName,
            }
        );
    }

    protected override animateEmptyUpdateReady({
        datumSelection,
    }: _ModuleSupport.CartesianAnimationData<CandlestickGroup, CandlestickNodeDatum>) {
        const isVertical = this.isVertical();
        const { from, to } = prepareCandlestickFromTo(isVertical);
        motion.resetMotion([datumSelection], resetCandlestickSelectionsScalingStartFn(isVertical));
        motion.staticFromToMotion(this.id, 'datums', this.ctx.animationManager, [datumSelection], from, to, {
            phase: 'initial',
        });
    }

    protected override isVertical(): boolean {
        return true;
    }

    protected isLabelEnabled(): boolean {
        return false;
    }

    protected override async updateDatumSelection(opts: {
        nodeData: CandlestickNodeDatum[];
        datumSelection: _Scene.Selection<CandlestickGroup, CandlestickNodeDatum>;
        seriesIdx: number;
    }) {
        const data = opts.nodeData ?? [];
        return opts.datumSelection.update(data);
    }

    protected override async updateDatumNodes({
        datumSelection,
        isHighlight: highlighted,
    }: {
        datumSelection: _Scene.Selection<CandlestickGroup, CandlestickNodeDatum>;
        isHighlight: boolean;
    }) {
        datumSelection.each((candlestickGroup, nodeDatum) => {
            let activeStyles = this.getFormattedStyles(nodeDatum, highlighted);

            if (highlighted) {
                activeStyles = mergeDefaults(this.properties.highlightStyle.item, activeStyles);
            }

            const { stroke, strokeWidth, strokeOpacity, lineDash, lineDashOffset } = activeStyles;

            activeStyles.wick = mergeDefaults(activeStyles.wick, {
                stroke,
                strokeWidth,
                strokeOpacity,
                lineDash,
                lineDashOffset,
            });

            candlestickGroup.updateDatumStyles(
                nodeDatum,
                activeStyles as _ModuleSupport.DeepRequired<ActiveCandlestickGroupStyles>
            );
        });
    }

    protected async updateLabelNodes(_opts: {
        labelSelection: _Scene.Selection<_Scene.Text, CandlestickNodeDatum>;
        seriesIdx: number;
    }) {
        // Labels unsupported
    }

    protected async updateLabelSelection(opts: {
        labelData: CandlestickNodeDatum[];
        labelSelection: _Scene.Selection<_Scene.Text, CandlestickNodeDatum>;
        seriesIdx: number;
    }) {
        const { labelData, labelSelection } = opts;
        return labelSelection.update(labelData);
    }

    protected override nodeFactory() {
        return new CandlestickGroup();
    }

    getFormattedStyles(nodeDatum: CandlestickNodeDatum, highlighted = false): ActiveCandlestickGroupStyles {
        const {
            id: seriesId,
            ctx: { callbackCache },
        } = this;
        const { xKey, openKey, closeKey, highKey, lowKey, formatter } = this.properties;
        const {
            datum,
            fill,
            fillOpacity,
            stroke,
            strokeWidth,
            strokeOpacity,
            lineDash,
            lineDashOffset,
            wick,
            itemId,
            cornerRadius,
        } = nodeDatum;
        const activeStyles = {
            fill,
            fillOpacity,
            stroke,
            strokeWidth,
            strokeOpacity,
            lineDash,
            lineDashOffset,
            wick: extractDecoratedProperties(wick),
            cornerRadius,
        };

        if (formatter) {
            const formatStyles = callbackCache.call(formatter, {
                datum,
                seriesId,
                itemId,
                highlighted,
                ...activeStyles,
                xKey,
                openKey,
                closeKey,
                highKey,
                lowKey,
            });
            if (formatStyles) {
                return mergeDefaults(formatStyles, activeStyles);
            }
        }
        return activeStyles;
    }
}<|MERGE_RESOLUTION|>--- conflicted
+++ resolved
@@ -272,11 +272,7 @@
             });
         });
 
-<<<<<<< HEAD
-        return [{ itemId: xKey, nodeData, labelData: [], scales: this.calculateScaling(), visible: this.visible }];
-=======
-        return { itemId: xKey, nodeData, labelData: [], scales: super.calculateScaling(), visible: this.visible };
->>>>>>> 25bd0add
+        return { itemId: xKey, nodeData, labelData: [], scales: this.calculateScaling(), visible: this.visible };
     }
 
     private getSeriesItemType(isRising: boolean): AgCandlestickSeriesItemType {
