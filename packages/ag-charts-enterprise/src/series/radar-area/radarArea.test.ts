import { afterEach, beforeEach, describe, expect, it, jest } from '@jest/globals';

import {
    IMAGE_SNAPSHOT_DEFAULTS,
    extractImageData,
    setupMockCanvas,
    spyOnAnimationManager,
    waitForChartStability,
} from 'ag-charts-community-test';

import type { AgChartOptions } from '../../main';
<<<<<<< HEAD
import { AgChart } from '../../main';
=======
import { AgCharts } from '../../main';
>>>>>>> 98be01b9
import { prepareEnterpriseTestOptions } from '../../test/utils';

describe('Radar Area Chart', () => {
    let chart: any;
    const ctx = setupMockCanvas();

    beforeEach(() => {
        // eslint-disable-next-line no-console
        console.warn = jest.fn();
    });

    afterEach(() => {
        if (chart) {
            chart.destroy();
            (chart as unknown) = undefined;
        }
        // eslint-disable-next-line no-console
        expect(console.warn).not.toBeCalled();
    });

    const EXAMPLE_OPTIONS: AgChartOptions = {
        data: [
            { subject: 'Maths', gradeA: 7.0, gradeB: 4.2 },
            { subject: 'Physics', gradeA: 4.3, gradeB: 8.5 },
            { subject: 'Biology', gradeA: 3.0, gradeB: 3.0 },
            { subject: 'History', gradeA: 6.5, gradeB: 4.3 },
            { subject: 'P.E.', gradeA: 9.8, gradeB: 6.4 },
        ],
        series: [
            {
                type: 'radar-area',
                angleKey: 'subject',
                radiusKey: 'gradeA',
            },
            {
                type: 'radar-area',
                angleKey: 'subject',
                radiusKey: 'gradeB',
            },
        ],
        legend: {
            enabled: true,
        },
    };

    const compare = async () => {
        await waitForChartStability(chart);

        const imageData = extractImageData(ctx);
        expect(imageData).toMatchImageSnapshot(IMAGE_SNAPSHOT_DEFAULTS);
    };

    it(`should render polar chart as expected`, async () => {
        const options: AgChartOptions = { ...EXAMPLE_OPTIONS };
        prepareEnterpriseTestOptions(options as any);

<<<<<<< HEAD
        chart = AgChart.create(options);
=======
        chart = AgCharts.create(options);
>>>>>>> 98be01b9
        await compare();
    });

    it(`should render polar chart with circle axes as expected`, async () => {
        const options: AgChartOptions = {
            ...EXAMPLE_OPTIONS,
            axes: [
                { type: 'angle-category', shape: 'circle' },
                { type: 'radius-number', shape: 'circle' },
            ],
        };
        prepareEnterpriseTestOptions(options as any);

<<<<<<< HEAD
        chart = AgChart.create(options);
=======
        chart = AgCharts.create(options);
>>>>>>> 98be01b9
        await compare();
    });

    it(`should avoid polar chart label collisions`, async () => {
        const options: AgChartOptions = {
            ...EXAMPLE_OPTIONS,
            data: Array.from({ length: 95 }).map((_, i) => ({
                subject: `Subject ${i}`,
                gradeA: 2 * ((i % 5) + 1),
                gradeB: 2 * (((i + 3) % 5) + 1),
            })),
            axes: [
                { type: 'angle-category', label: { avoidCollisions: true, minSpacing: 2 } },
                { type: 'radius-number' },
            ],
        };
        prepareEnterpriseTestOptions(options as any);

<<<<<<< HEAD
        chart = AgChart.create(options);
=======
        chart = AgCharts.create(options);
>>>>>>> 98be01b9
        await compare();
    });

    describe('initial animation', () => {
        const animate = spyOnAnimationManager();

        for (const ratio of [0, 0.25, 0.5, 0.75, 1]) {
            it(`for EXAMPLE_OPTIONS should animate at ${ratio * 100}%`, async () => {
                animate(1200, ratio);

                const options: AgChartOptions = { ...EXAMPLE_OPTIONS };
                prepareEnterpriseTestOptions(options);

<<<<<<< HEAD
                chart = AgChart.create(options);
=======
                chart = AgCharts.create(options);
>>>>>>> 98be01b9
                await waitForChartStability(chart);
                await compare();
            });
        }
    });
});<|MERGE_RESOLUTION|>--- conflicted
+++ resolved
@@ -9,11 +9,7 @@
 } from 'ag-charts-community-test';
 
 import type { AgChartOptions } from '../../main';
-<<<<<<< HEAD
-import { AgChart } from '../../main';
-=======
 import { AgCharts } from '../../main';
->>>>>>> 98be01b9
 import { prepareEnterpriseTestOptions } from '../../test/utils';
 
 describe('Radar Area Chart', () => {
@@ -70,11 +66,7 @@
         const options: AgChartOptions = { ...EXAMPLE_OPTIONS };
         prepareEnterpriseTestOptions(options as any);
 
-<<<<<<< HEAD
-        chart = AgChart.create(options);
-=======
         chart = AgCharts.create(options);
->>>>>>> 98be01b9
         await compare();
     });
 
@@ -88,11 +80,7 @@
         };
         prepareEnterpriseTestOptions(options as any);
 
-<<<<<<< HEAD
-        chart = AgChart.create(options);
-=======
         chart = AgCharts.create(options);
->>>>>>> 98be01b9
         await compare();
     });
 
@@ -111,11 +99,7 @@
         };
         prepareEnterpriseTestOptions(options as any);
 
-<<<<<<< HEAD
-        chart = AgChart.create(options);
-=======
         chart = AgCharts.create(options);
->>>>>>> 98be01b9
         await compare();
     });
 
@@ -129,11 +113,7 @@
                 const options: AgChartOptions = { ...EXAMPLE_OPTIONS };
                 prepareEnterpriseTestOptions(options);
 
-<<<<<<< HEAD
-                chart = AgChart.create(options);
-=======
                 chart = AgCharts.create(options);
->>>>>>> 98be01b9
                 await waitForChartStability(chart);
                 await compare();
             });
