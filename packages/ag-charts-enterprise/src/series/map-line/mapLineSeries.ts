--- conflicted
+++ resolved
@@ -1,14 +1,11 @@
-<<<<<<< HEAD
-import { AgMapLineSeriesStyle, _ModuleSupport, _Scale, _Scene, _Util } from 'ag-charts-community';
-=======
 import {
     AgMapLineSeriesFormatterParams,
     AgMapLineSeriesStyle,
     _ModuleSupport,
+    _Scale,
     _Scene,
     _Util,
 } from 'ag-charts-community';
->>>>>>> 556fe8d2
 
 import { GeoGeometry, GeoGeometryRenderMode } from '../map-util/geoGeometry';
 import { geometryBbox, labelPosition, projectGeometry } from '../map-util/geometryUtil';
@@ -400,7 +397,7 @@
             ctx: { callbackCache },
         } = this;
         const { datumSelection, isHighlight } = opts;
-        const { idKey, labelKey, stroke, strokeOpacity, lineDash, lineDashOffset, formatter } = properties;
+        const { idKey, labelKey, colorKey, stroke, strokeOpacity, lineDash, lineDashOffset, formatter } = properties;
         const highlightStyle = isHighlight ? properties.highlightStyle.item : undefined;
         const strokeWidth = this.getStrokeWidth(properties.strokeWidth);
 
@@ -420,6 +417,7 @@
                     itemId: datum.itemId,
                     idKey,
                     labelKey,
+                    colorKey,
                     strokeOpacity,
                     stroke,
                     strokeWidth,
@@ -432,19 +430,11 @@
 
             geoGeometry.visible = true;
             geoGeometry.projectedGeometry = projectedGeometry;
-<<<<<<< HEAD
-            geoGeometry.stroke = highlightStyle?.stroke ?? datum.stroke ?? stroke;
-            geoGeometry.strokeWidth = highlightStyle?.strokeWidth ?? strokeWidth;
-            geoGeometry.strokeOpacity = highlightStyle?.strokeOpacity ?? strokeOpacity;
-            geoGeometry.lineDash = highlightStyle?.lineDash ?? lineDash;
-            geoGeometry.lineDashOffset = highlightStyle?.lineDashOffset ?? lineDashOffset;
-=======
-            geoGeometry.stroke = highlightStyle?.stroke ?? format?.stroke ?? stroke;
+            geoGeometry.stroke = highlightStyle?.stroke ?? format?.stroke ?? datum.stroke ?? stroke;
             geoGeometry.strokeWidth = highlightStyle?.strokeWidth ?? format?.strokeWidth ?? strokeWidth;
             geoGeometry.strokeOpacity = highlightStyle?.strokeOpacity ?? format?.strokeOpacity ?? strokeOpacity;
             geoGeometry.lineDash = highlightStyle?.lineDash ?? format?.lineDash ?? lineDash;
             geoGeometry.lineDashOffset = highlightStyle?.lineDashOffset ?? format?.lineDashOffset ?? lineDashOffset;
->>>>>>> 556fe8d2
         });
     }
 
