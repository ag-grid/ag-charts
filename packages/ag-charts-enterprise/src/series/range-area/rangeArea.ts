--- conflicted
+++ resolved
@@ -66,7 +66,6 @@
     strokeData: _ModuleSupport.AreaPathDatum;
 }
 
-<<<<<<< HEAD
 class RangeAreaSeriesNodeClickEvent<
     TEvent extends string = _ModuleSupport.SeriesNodeEventTypes,
 > extends _ModuleSupport.SeriesNodeClickEvent<RangeAreaMarkerDatum, TEvent> {
@@ -80,14 +79,6 @@
         this.yLowKey = series.yLowKey;
         this.yHighKey = series.yHighKey;
     }
-=======
-export class RangeAreaSeriesNodeClickEvent extends RangeAreaSeriesNodeBaseClickEvent {
-    override readonly type = 'nodeClick';
-}
-
-export class RangeAreaSeriesNodeDoubleClickEvent extends RangeAreaSeriesNodeBaseClickEvent {
-    override readonly type = 'nodeDoubleClick';
->>>>>>> 7dc6b785
 }
 
 class RangeAreaSeriesLabel extends _Scene.Label {
@@ -239,19 +230,11 @@
         }
     }
 
-<<<<<<< HEAD
-    protected getNodeClickEvent(
+    protected override getNodeClickEvent(
         event: MouseEvent,
         datum: RangeAreaMarkerDatum
     ): RangeAreaSeriesNodeClickEvent<'nodeClick'> {
         return new RangeAreaSeriesNodeClickEvent('nodeClick', event, datum, this);
-=======
-    protected override getNodeClickEvent(
-        event: MouseEvent,
-        datum: RangeAreaMarkerDatum
-    ): RangeAreaSeriesNodeClickEvent {
-        return new RangeAreaSeriesNodeClickEvent(datum.xKey, datum.yLowKey, datum.yHighKey, event, datum, this);
->>>>>>> 7dc6b785
     }
 
     protected override getNodeDoubleClickEvent(
@@ -788,13 +771,9 @@
         return this.label.enabled;
     }
 
-<<<<<<< HEAD
-    onDataChange() {}
+    override onDataChange() {}
 
     protected nodeFactory() {
         return new _Scene.Group();
     }
-=======
-    override onDataChange() {}
->>>>>>> 7dc6b785
 }