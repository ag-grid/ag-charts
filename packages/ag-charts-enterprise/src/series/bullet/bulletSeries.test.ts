--- conflicted
+++ resolved
@@ -4,17 +4,15 @@
 import type { AgChartInstance } from 'ag-charts-community';
 import {
     IMAGE_SNAPSHOT_DEFAULTS,
+    clickAction,
     deproxy,
     extractImageData,
+    hoverAction,
     setupMockCanvas,
     waitForChartStability,
 } from 'ag-charts-community-test';
 
-<<<<<<< HEAD
-import { AgChart } from '../../main';
-=======
 import { AgCharts } from '../../main';
->>>>>>> 98be01b9
 import { prepareEnterpriseTestOptions } from '../../test/utils';
 import type { BulletSeries } from './bulletSeries';
 
@@ -52,11 +50,7 @@
     const opts = prepareEnterpriseTestOptions({});
 
     it('should render simple bullet', async () => {
-<<<<<<< HEAD
-        chart = AgChart.create({
-=======
-        chart = AgCharts.create({
->>>>>>> 98be01b9
+        chart = AgCharts.create({
             ...opts,
             series: [
                 {
@@ -70,11 +64,7 @@
     });
 
     it('should render a vertical bullet by default', async () => {
-<<<<<<< HEAD
-        chart = AgChart.create({
-=======
-        chart = AgCharts.create({
->>>>>>> 98be01b9
+        chart = AgCharts.create({
             ...opts,
             series: [
                 {
@@ -92,11 +82,7 @@
     });
 
     it('should render a horizontal bullet as expected', async () => {
-<<<<<<< HEAD
-        chart = AgChart.create({
-=======
-        chart = AgCharts.create({
->>>>>>> 98be01b9
+        chart = AgCharts.create({
             ...opts,
             series: [
                 {
@@ -115,11 +101,7 @@
     });
 
     it('should clip everything to scale.max', async () => {
-<<<<<<< HEAD
-        chart = AgChart.create({
-=======
-        chart = AgCharts.create({
->>>>>>> 98be01b9
+        chart = AgCharts.create({
             ...opts,
             series: [
                 {
@@ -136,11 +118,7 @@
     });
 
     it('should extend final color to scale.max', async () => {
-<<<<<<< HEAD
-        chart = AgChart.create({
-=======
-        chart = AgCharts.create({
->>>>>>> 98be01b9
+        chart = AgCharts.create({
             ...opts,
             series: [
                 {
@@ -157,11 +135,7 @@
     });
 
     it('should use explicit axis max', async () => {
-<<<<<<< HEAD
-        chart = AgChart.create({
-=======
-        chart = AgCharts.create({
->>>>>>> 98be01b9
+        chart = AgCharts.create({
             ...opts,
             axes: [{ type: 'number', max: 50 }, { type: 'category' }],
             series: [
@@ -177,11 +151,7 @@
     });
 
     it('should process first datum only', async () => {
-<<<<<<< HEAD
-        chart = AgChart.create({
-=======
-        chart = AgCharts.create({
->>>>>>> 98be01b9
+        chart = AgCharts.create({
             ...opts,
             series: [
                 {
@@ -197,11 +167,7 @@
 
     test('tooltip valueKey only', async () => {
         chart = deproxy(
-<<<<<<< HEAD
-            AgChart.create({
-=======
             AgCharts.create({
->>>>>>> 98be01b9
                 ...opts,
                 series: [
                     {
@@ -220,11 +186,7 @@
 
     test('tooltip no names', async () => {
         chart = deproxy(
-<<<<<<< HEAD
-            AgChart.create({
-=======
             AgCharts.create({
->>>>>>> 98be01b9
                 ...opts,
                 series: [
                     {
@@ -246,11 +208,7 @@
 
     test('tooltip with names', async () => {
         chart = deproxy(
-<<<<<<< HEAD
-            AgChart.create({
-=======
             AgCharts.create({
->>>>>>> 98be01b9
                 ...opts,
                 series: [
                     {
