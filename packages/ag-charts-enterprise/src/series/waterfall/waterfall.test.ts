import { afterEach, beforeEach, describe, expect, it, jest } from '@jest/globals';

import {
    IMAGE_SNAPSHOT_DEFAULTS,
    extractImageData,
    setupMockCanvas,
    spyOnAnimationManager,
    waitForChartStability,
} from 'ag-charts-community-test';

import type { AgChartOptions } from '../../main';
<<<<<<< HEAD
import { AgChart } from '../../main';
=======
import { AgCharts } from '../../main';
>>>>>>> 98be01b9
import { prepareEnterpriseTestOptions } from '../../test/utils';

describe('Chart', () => {
    let chart: any;
    const ctx = setupMockCanvas();

    beforeEach(() => {
        // eslint-disable-next-line no-console
        console.warn = jest.fn();
    });

    afterEach(() => {
        if (chart) {
            chart.destroy();
            (chart as unknown) = undefined;
        }
        // eslint-disable-next-line no-console
        expect(console.warn).not.toBeCalled();
    });

    const TOTALS_META_DATA = [
        { totalType: 'subtotal', index: 2, axisLabel: 'Subtotal 1' },
        { totalType: 'subtotal', index: 5, axisLabel: 'Subtotal 2' },
        { totalType: 'subtotal', index: 7, axisLabel: 'Subtotal 3' },
        { totalType: 'total', index: 8, axisLabel: 'Total' },
    ];

    const DATA_WITH_MISSING_INVALID_VALUES = [
        { year: '2020', spending: 10 },
        { year: '2021' },
        { year: '2022', spending: 30 },
        { year: '2024', spending: -80 },
        { year: '2025', spending: '-30' },
        { year: '2026', spending: 40 },
        { year: '2028', spending: -30 },
        { year: '2029', spending: 40 },
        { year: '2031', spending: [50] },
    ];

    const WATERFALL_COLUMN_OPTIONS: AgChartOptions = {
        data: [
            { year: '2020', spending: 10 },
            { year: '2021', spending: 20 },
            { year: '2022', spending: 30 },
            { year: '2023', spending: -20 },
            { year: '2024', spending: -30 },
            { year: '2025', spending: 40 },
            { year: '2026', spending: -30 },
            { year: '2027', spending: 40 },
            { year: '2028', spending: 50 },
        ],
        series: [
            {
                type: 'waterfall',
                xKey: 'year',
                yKey: 'spending',
                item: {
                    total: {
                        label: {
                            enabled: true,
                            placement: 'inside',
                        },
                    },
                    positive: {
                        label: {
                            enabled: true,
                            placement: 'inside',
                        },
                        fill: '#91CC75',
                        stroke: '#91CC75',
                        name: 'Revenue',
                    },
                    negative: {
                        label: {
                            enabled: true,
                            placement: 'inside',
                        },
                        fill: '#D21E75',
                        stroke: '#D21E75',
                        name: 'Product Cost',
                    },
                },
            },
        ],
        legend: {
            enabled: true,
        },
    };

    const compare = async () => {
        await waitForChartStability(chart);

        const imageData = extractImageData(ctx);
        expect(imageData).toMatchImageSnapshot(IMAGE_SNAPSHOT_DEFAULTS);
    };

    function switchSeriesType<T>(opts: T, direction: 'horizontal' | 'vertical'): T {
        return {
            ...opts,
            series: opts['series']?.map((s) => ({
                ...s,
                direction,
            })),
        };
    }

    it(`should render a waterfall chart as expected`, async () => {
        const options: AgChartOptions = { ...WATERFALL_COLUMN_OPTIONS };
        prepareEnterpriseTestOptions(options as any);

<<<<<<< HEAD
        chart = AgChart.create(options);
=======
        chart = AgCharts.create(options);
>>>>>>> 98be01b9
        await compare();
    });

    it(`should render a horizontal waterfall chart as expected`, async () => {
        const options: AgChartOptions = { ...switchSeriesType(WATERFALL_COLUMN_OPTIONS, 'horizontal') };
        prepareEnterpriseTestOptions(options as any);

<<<<<<< HEAD
        chart = AgChart.create(options);
=======
        chart = AgCharts.create(options);
>>>>>>> 98be01b9
        await compare();
    });

    it(`should render a waterfall chart with total and subtotal columns`, async () => {
        const WATERFALL_COLUMN_SERIES_OPTIONS = WATERFALL_COLUMN_OPTIONS.series;
        const options: AgChartOptions = {
            ...WATERFALL_COLUMN_OPTIONS,
            series: [{ ...WATERFALL_COLUMN_SERIES_OPTIONS[0], totals: TOTALS_META_DATA }],
        };
        prepareEnterpriseTestOptions(options as any);

<<<<<<< HEAD
        chart = AgChart.create(options);
=======
        chart = AgCharts.create(options);
>>>>>>> 98be01b9
        await compare();
    });

    it(`should render a horizontal waterfall chart with total and subtotal bars`, async () => {
        const WATERFALL_BAR_OPTIONS = switchSeriesType(WATERFALL_COLUMN_OPTIONS, 'horizontal');
        const WATERFALL_BAR_SERIES_OPTIONS = WATERFALL_BAR_OPTIONS.series[0];
        const options: AgChartOptions = {
            ...WATERFALL_BAR_OPTIONS,
            series: [{ ...WATERFALL_BAR_SERIES_OPTIONS, totals: TOTALS_META_DATA }],
        };
        prepareEnterpriseTestOptions(options as any);

<<<<<<< HEAD
        chart = AgChart.create(options);
=======
        chart = AgCharts.create(options);
>>>>>>> 98be01b9
        await compare();
    });

    it(`should render a waterfall chart with missing and invalid values`, async () => {
        const WATERFALL_COLUMN_SERIES_OPTIONS = WATERFALL_COLUMN_OPTIONS.series;
        const options: AgChartOptions = {
            ...WATERFALL_COLUMN_OPTIONS,
            data: DATA_WITH_MISSING_INVALID_VALUES,
            series: [{ ...WATERFALL_COLUMN_SERIES_OPTIONS[0], totals: TOTALS_META_DATA }],
        };
        prepareEnterpriseTestOptions(options as any);

<<<<<<< HEAD
        chart = AgChart.create(options);
=======
        chart = AgCharts.create(options);
>>>>>>> 98be01b9
        await compare();
    });

    it(`should render a horizontal waterfall chart with missing and invalid values`, async () => {
        const WATERFALL_BAR_OPTIONS = switchSeriesType(WATERFALL_COLUMN_OPTIONS, 'horizontal');
        const WATERFALL_BAR_SERIES_OPTIONS = WATERFALL_BAR_OPTIONS.series[0];
        const options: AgChartOptions = {
            ...WATERFALL_BAR_OPTIONS,
            data: DATA_WITH_MISSING_INVALID_VALUES,
            series: [{ ...WATERFALL_BAR_SERIES_OPTIONS, totals: TOTALS_META_DATA }],
        };
        prepareEnterpriseTestOptions(options as any);

<<<<<<< HEAD
        chart = AgChart.create(options);
=======
        chart = AgCharts.create(options);
>>>>>>> 98be01b9
        await compare();
    });

    describe('initial animation', () => {
        const animate = spyOnAnimationManager();

        for (const ratio of [0, 0.25, 0.5, 0.75, 1]) {
            it(`for WATERFALL_COLUMN_OPTIONS should animate at ${ratio * 100}%`, async () => {
                animate(1200, ratio);

                const options: AgChartOptions = { ...WATERFALL_COLUMN_OPTIONS };
                prepareEnterpriseTestOptions(options);

<<<<<<< HEAD
                chart = AgChart.create(options);
=======
                chart = AgCharts.create(options);
>>>>>>> 98be01b9
                await waitForChartStability(chart);
                await compare();
            });

            it(`for horizontal WATERFALL_COLUMN_OPTIONS should animate at ${ratio * 100}%`, async () => {
                animate(1200, ratio);

                const options: AgChartOptions = { ...switchSeriesType(WATERFALL_COLUMN_OPTIONS, 'horizontal') };
                prepareEnterpriseTestOptions(options);

<<<<<<< HEAD
                chart = AgChart.create(options);
=======
                chart = AgCharts.create(options);
>>>>>>> 98be01b9
                await waitForChartStability(chart);
                await compare();
            });
        }
    });
});<|MERGE_RESOLUTION|>--- conflicted
+++ resolved
@@ -9,11 +9,7 @@
 } from 'ag-charts-community-test';
 
 import type { AgChartOptions } from '../../main';
-<<<<<<< HEAD
-import { AgChart } from '../../main';
-=======
 import { AgCharts } from '../../main';
->>>>>>> 98be01b9
 import { prepareEnterpriseTestOptions } from '../../test/utils';
 
 describe('Chart', () => {
@@ -124,11 +120,7 @@
         const options: AgChartOptions = { ...WATERFALL_COLUMN_OPTIONS };
         prepareEnterpriseTestOptions(options as any);
 
-<<<<<<< HEAD
-        chart = AgChart.create(options);
-=======
-        chart = AgCharts.create(options);
->>>>>>> 98be01b9
+        chart = AgCharts.create(options);
         await compare();
     });
 
@@ -136,11 +128,7 @@
         const options: AgChartOptions = { ...switchSeriesType(WATERFALL_COLUMN_OPTIONS, 'horizontal') };
         prepareEnterpriseTestOptions(options as any);
 
-<<<<<<< HEAD
-        chart = AgChart.create(options);
-=======
-        chart = AgCharts.create(options);
->>>>>>> 98be01b9
+        chart = AgCharts.create(options);
         await compare();
     });
 
@@ -152,11 +140,7 @@
         };
         prepareEnterpriseTestOptions(options as any);
 
-<<<<<<< HEAD
-        chart = AgChart.create(options);
-=======
-        chart = AgCharts.create(options);
->>>>>>> 98be01b9
+        chart = AgCharts.create(options);
         await compare();
     });
 
@@ -169,11 +153,7 @@
         };
         prepareEnterpriseTestOptions(options as any);
 
-<<<<<<< HEAD
-        chart = AgChart.create(options);
-=======
-        chart = AgCharts.create(options);
->>>>>>> 98be01b9
+        chart = AgCharts.create(options);
         await compare();
     });
 
@@ -186,11 +166,7 @@
         };
         prepareEnterpriseTestOptions(options as any);
 
-<<<<<<< HEAD
-        chart = AgChart.create(options);
-=======
-        chart = AgCharts.create(options);
->>>>>>> 98be01b9
+        chart = AgCharts.create(options);
         await compare();
     });
 
@@ -204,11 +180,7 @@
         };
         prepareEnterpriseTestOptions(options as any);
 
-<<<<<<< HEAD
-        chart = AgChart.create(options);
-=======
-        chart = AgCharts.create(options);
->>>>>>> 98be01b9
+        chart = AgCharts.create(options);
         await compare();
     });
 
@@ -222,11 +194,7 @@
                 const options: AgChartOptions = { ...WATERFALL_COLUMN_OPTIONS };
                 prepareEnterpriseTestOptions(options);
 
-<<<<<<< HEAD
-                chart = AgChart.create(options);
-=======
                 chart = AgCharts.create(options);
->>>>>>> 98be01b9
                 await waitForChartStability(chart);
                 await compare();
             });
@@ -237,11 +205,7 @@
                 const options: AgChartOptions = { ...switchSeriesType(WATERFALL_COLUMN_OPTIONS, 'horizontal') };
                 prepareEnterpriseTestOptions(options);
 
-<<<<<<< HEAD
-                chart = AgChart.create(options);
-=======
                 chart = AgCharts.create(options);
->>>>>>> 98be01b9
                 await waitForChartStability(chart);
                 await compare();
             });
