--- conflicted
+++ resolved
@@ -270,7 +270,7 @@
             nodeData: [],
             labelData: [],
             pointData: [],
-            scales: super.calculateScaling(),
+            scales: this.calculateScaling(),
             visible: this.visible,
         };
 
@@ -319,7 +319,6 @@
         }
 
         let trailingSubtotal = 0;
-        const scales = this.calculateScaling();
         const { xKey, yKey, xName, yName } = this.properties;
 
         this.processedData?.data.forEach(({ keys, datum, values }, dataIndex) => {
@@ -353,24 +352,6 @@
             const bottomY = isPositive ? trailY : currY;
             const barHeight = Math.max(strokeWidth, Math.abs(bottomY - y));
 
-<<<<<<< HEAD
-            const itemId = seriesItemType;
-            let contextIndex = contextIndexMap.get(itemId);
-            if (contextIndex === undefined) {
-                contextIndex = contexts.length;
-                contextIndexMap.set(itemId, contextIndex);
-            }
-            contexts[contextIndex] ??= {
-                itemId,
-                nodeData: [],
-                labelData: [],
-                pointData: [],
-                scales,
-                visible: this.visible,
-            };
-
-=======
->>>>>>> 25bd0add
             const rect = {
                 x: barAlongX ? Math.min(y, bottomY) : x,
                 y: barAlongX ? x : Math.min(y, bottomY),
