--- conflicted
+++ resolved
@@ -16,11 +16,7 @@
     waitForChartStability,
 } from 'ag-charts-community-test';
 
-<<<<<<< HEAD
-import { AgChart } from '../../main';
-=======
 import { AgCharts } from '../../main';
->>>>>>> 98be01b9
 import { prepareEnterpriseTestOptions } from '../../test/utils';
 
 const EXAMPLES: Record<string, TestCase> = {
@@ -59,11 +55,7 @@
                 const options: AgChartOptions = { ...example.options };
                 prepareEnterpriseTestOptions(options);
 
-<<<<<<< HEAD
-                chart = AgChart.create(options);
-=======
-                chart = AgCharts.create(options);
->>>>>>> 98be01b9
+                chart = AgCharts.create(options);
                 await waitForChartStability(chart);
                 await example.assertions(chart);
             });
@@ -72,11 +64,7 @@
                 const options: AgChartOptions = { ...example.options };
                 prepareEnterpriseTestOptions(options);
 
-<<<<<<< HEAD
-                chart = AgChart.create(options);
-=======
-                chart = AgCharts.create(options);
->>>>>>> 98be01b9
+                chart = AgCharts.create(options);
                 await compare();
 
                 if (example.extraScreenshotActions) {
@@ -105,11 +93,7 @@
 
             prepareEnterpriseTestOptions(options);
 
-<<<<<<< HEAD
-            chart = deproxy(AgChart.create(options));
-=======
             chart = deproxy(AgCharts.create(options));
->>>>>>> 98be01b9
             await waitForChartStability(chart);
 
             const series = chart.series.find((v: any) => v.type === 'scatter');
@@ -148,11 +132,7 @@
                 const options: AgChartOptions = { ...example.options };
                 prepareEnterpriseTestOptions(options);
 
-<<<<<<< HEAD
-                chart = AgChart.create(options);
-=======
-                chart = AgCharts.create(options);
->>>>>>> 98be01b9
+                chart = AgCharts.create(options);
                 await waitForChartStability(chart);
                 await example.assertions(chart);
             });
@@ -161,11 +141,7 @@
                 const options: AgChartOptions = { ...example.options };
                 prepareEnterpriseTestOptions(options);
 
-<<<<<<< HEAD
-                chart = AgChart.create(options);
-=======
-                chart = AgCharts.create(options);
->>>>>>> 98be01b9
+                chart = AgCharts.create(options);
                 await compare();
             });
         }
@@ -181,11 +157,7 @@
                 const options: AgChartOptions = { ...GALLERY_EXAMPLES.SIMPLE_HISTOGRAM_CHART_EXAMPLE.options };
                 prepareEnterpriseTestOptions(options);
 
-<<<<<<< HEAD
-                chart = AgChart.create(options);
-=======
-                chart = AgCharts.create(options);
->>>>>>> 98be01b9
+                chart = AgCharts.create(options);
                 await waitForChartStability(chart);
                 await compare();
             });
@@ -202,17 +174,10 @@
                 const options: AgChartOptions = { ...GALLERY_EXAMPLES.SIMPLE_HISTOGRAM_CHART_EXAMPLE.options };
                 prepareEnterpriseTestOptions(options);
 
-<<<<<<< HEAD
-                chart = AgChart.create(options);
-                await waitForChartStability(chart);
-
-                AgChart.updateDelta(chart, {
-=======
                 chart = AgCharts.create(options);
                 await waitForChartStability(chart);
 
                 AgCharts.updateDelta(chart, {
->>>>>>> 98be01b9
                     data: [
                         ...options.data!.filter(
                             (d: any) => d['engine-size'] > 80 && (d['engine-size'] < 100 || d['engine-size'] > 120)
@@ -237,17 +202,10 @@
                 const options: AgChartOptions = { ...GALLERY_EXAMPLES.SIMPLE_HISTOGRAM_CHART_EXAMPLE.options };
                 prepareEnterpriseTestOptions(options);
 
-<<<<<<< HEAD
-                chart = AgChart.create(options);
-                await waitForChartStability(chart);
-
-                AgChart.updateDelta(chart, {
-=======
                 chart = AgCharts.create(options);
                 await waitForChartStability(chart);
 
                 AgCharts.updateDelta(chart, {
->>>>>>> 98be01b9
                     data: [
                         ...options.data!.filter(
                             (d: any) => d['engine-size'] > 80 && (d['engine-size'] < 100 || d['engine-size'] > 120)
@@ -256,11 +214,7 @@
                 });
                 await waitForChartStability(chart);
 
-<<<<<<< HEAD
-                AgChart.update(chart, options);
-=======
                 AgCharts.update(chart, options);
->>>>>>> 98be01b9
                 animate(1200, ratio);
 
                 await waitForChartStability(chart);
@@ -279,17 +233,10 @@
                 const options: AgChartOptions = { ...GALLERY_EXAMPLES.SIMPLE_HISTOGRAM_CHART_EXAMPLE.options };
                 prepareEnterpriseTestOptions(options);
 
-<<<<<<< HEAD
-                chart = AgChart.create(options);
-                await waitForChartStability(chart);
-
-                AgChart.updateDelta(chart, {
-=======
                 chart = AgCharts.create(options);
                 await waitForChartStability(chart);
 
                 AgCharts.updateDelta(chart, {
->>>>>>> 98be01b9
                     data: [
                         ...options.data!.map((d: any, index: number) => ({
                             ...d,
