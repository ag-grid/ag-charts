--- conflicted
+++ resolved
@@ -2,12 +2,7 @@
 
 export const NIGHTINGALE_SERIES_THEME = {
     __extends__: _Theme.EXTENDS_SERIES_DEFAULTS,
-<<<<<<< HEAD
-    stroke: undefined,
-    sectorSpacing: 1,
-=======
     strokeWidth: 1,
->>>>>>> 013f9949
     label: {
         enabled: false,
         fontSize: 12,
