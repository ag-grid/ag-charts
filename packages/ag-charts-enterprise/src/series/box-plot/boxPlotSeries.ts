--- conflicted
+++ resolved
@@ -232,11 +232,7 @@
             });
         });
 
-<<<<<<< HEAD
-        return [{ itemId: xKey, nodeData, labelData: [], scales: this.calculateScaling(), visible: this.visible }];
-=======
-        return { itemId: xKey, nodeData, labelData: [], scales: super.calculateScaling(), visible: this.visible };
->>>>>>> 25bd0add
+        return { itemId: xKey, nodeData, labelData: [], scales: this.calculateScaling(), visible: this.visible };
     }
 
     getLegendData(legendType: _ModuleSupport.ChartLegendType): _ModuleSupport.CategoryLegendDatum[] {
