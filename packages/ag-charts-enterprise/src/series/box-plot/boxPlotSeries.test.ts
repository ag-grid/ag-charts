import { afterEach, beforeEach, describe, expect, it, jest } from '@jest/globals';

import {
    IMAGE_SNAPSHOT_DEFAULTS,
    extractImageData,
    setupMockCanvas,
    spyOnAnimationManager,
    waitForChartStability,
} from 'ag-charts-community-test';

import type { AgChartOptions } from '../../main';
<<<<<<< HEAD
import { AgChart } from '../../main';
=======
import { AgCharts } from '../../main';
>>>>>>> 98be01b9
import { prepareEnterpriseTestOptions } from '../../test/utils';

const BOX_PLOT_BAR_OPTIONS: AgChartOptions = {
    data: [
        { year: '2020', min: 3.07, q1: 4.78, median: 5.3, q3: 6.3, max: 7.27 },
        { year: '2021', min: 4.87, q1: 5.8, median: 6.13, q3: 6.66, max: 7.09 },
        { year: '2022', min: 4.4, q1: 4.41, median: 4.64, q3: 4.96, max: 5.2 },
        { year: '2023', min: 7.31, q1: 7.32, median: 7.32, q3: 7.33, max: 7.33 },
    ],
    series: [
        {
            type: 'box-plot',
            xKey: 'year',
            minKey: 'min',
            q1Key: 'q1',
            medianKey: 'median',
            q3Key: 'q3',
            maxKey: 'max',
        },
    ],
};

describe('Chart', () => {
    const ctx = setupMockCanvas();

    beforeEach(() => {
        // eslint-disable-next-line no-console
        console.warn = jest.fn();
    });

    afterEach(() => {
        // eslint-disable-next-line no-console
        expect(console.warn).not.toBeCalled();
    });

    const compareSnapshot = async (chart: any) => {
        await waitForChartStability(chart);

        const imageData = extractImageData(ctx);
        expect(imageData).toMatchImageSnapshot(IMAGE_SNAPSHOT_DEFAULTS);

        chart.destroy();
    };

    it(`should render a box-plot chart as expected`, async () => {
        const options = BOX_PLOT_BAR_OPTIONS;
        prepareEnterpriseTestOptions(options as any);
<<<<<<< HEAD
        await compareSnapshot(AgChart.create(options));
=======
        await compareSnapshot(AgCharts.create(options));
>>>>>>> 98be01b9
    });

    describe('initial animation', () => {
        const animate = spyOnAnimationManager();

        for (const ratio of [0, 0.25, 0.5, 0.75, 1]) {
            it(`for BOX_PLOT_BAR_OPTIONS should animate at ${ratio * 100}%`, async () => {
                animate(1200, ratio);

                const options: AgChartOptions = { ...BOX_PLOT_BAR_OPTIONS };
                prepareEnterpriseTestOptions(options);

<<<<<<< HEAD
                await compareSnapshot(AgChart.create(options));
=======
                await compareSnapshot(AgCharts.create(options));
>>>>>>> 98be01b9
            });
        }
    });
});<|MERGE_RESOLUTION|>--- conflicted
+++ resolved
@@ -9,11 +9,7 @@
 } from 'ag-charts-community-test';
 
 import type { AgChartOptions } from '../../main';
-<<<<<<< HEAD
-import { AgChart } from '../../main';
-=======
 import { AgCharts } from '../../main';
->>>>>>> 98be01b9
 import { prepareEnterpriseTestOptions } from '../../test/utils';
 
 const BOX_PLOT_BAR_OPTIONS: AgChartOptions = {
@@ -61,11 +57,7 @@
     it(`should render a box-plot chart as expected`, async () => {
         const options = BOX_PLOT_BAR_OPTIONS;
         prepareEnterpriseTestOptions(options as any);
-<<<<<<< HEAD
-        await compareSnapshot(AgChart.create(options));
-=======
         await compareSnapshot(AgCharts.create(options));
->>>>>>> 98be01b9
     });
 
     describe('initial animation', () => {
@@ -78,11 +70,7 @@
                 const options: AgChartOptions = { ...BOX_PLOT_BAR_OPTIONS };
                 prepareEnterpriseTestOptions(options);
 
-<<<<<<< HEAD
-                await compareSnapshot(AgChart.create(options));
-=======
                 await compareSnapshot(AgCharts.create(options));
->>>>>>> 98be01b9
             });
         }
     });
