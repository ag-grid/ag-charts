--- conflicted
+++ resolved
@@ -165,11 +165,7 @@
                 return {
                     series: this,
                     itemId: undefined,
-<<<<<<< HEAD
-                    datum: {},
-=======
                     datum: {}, // Must be a referential object for tooltips
->>>>>>> feeca597
                     type: FlowProportionDatumType.Node,
                     id,
                     label,
