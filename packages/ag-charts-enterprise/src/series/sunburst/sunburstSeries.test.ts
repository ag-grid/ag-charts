--- conflicted
+++ resolved
@@ -19,11 +19,7 @@
     waitForChartStability,
 } from 'ag-charts-community-test';
 
-<<<<<<< HEAD
-import { AgChart } from '../../main';
-=======
 import { AgCharts } from '../../main';
->>>>>>> 98be01b9
 import { prepareEnterpriseTestOptions } from '../../test/utils';
 import type { SunburstSeries } from './sunburstSeries';
 
@@ -63,11 +59,7 @@
             const options: AgChartOptions = { ...SIMPLIFIED_EXAMPLE };
             prepareEnterpriseTestOptions(options);
 
-<<<<<<< HEAD
-            chart = deproxy(AgChart.create(options));
-=======
             chart = deproxy(AgCharts.create(options));
->>>>>>> 98be01b9
             await compare();
         });
 
@@ -76,11 +68,7 @@
             const options: AgChartOptions = { ...SIMPLIFIED_EXAMPLE };
             prepareEnterpriseTestOptions(options);
 
-<<<<<<< HEAD
-            chart = deproxy(AgChart.create(options));
-=======
             chart = deproxy(AgCharts.create(options));
->>>>>>> 98be01b9
             await waitForChartStability(chart);
 
             const seriesImpl = chart.series[0] as SunburstSeries;
@@ -110,11 +98,7 @@
                 const options: AgChartOptions = { ...example.options };
                 prepareEnterpriseTestOptions(options);
 
-<<<<<<< HEAD
-                chart = AgChart.create(options);
-=======
                 chart = AgCharts.create(options);
->>>>>>> 98be01b9
                 await waitForChartStability(chart);
                 await example.assertions(chart);
             });
@@ -123,11 +107,7 @@
                 const options: AgChartOptions = { ...example.options };
                 prepareEnterpriseTestOptions(options);
 
-<<<<<<< HEAD
-                chart = AgChart.create(options);
-=======
                 chart = AgCharts.create(options);
->>>>>>> 98be01b9
                 await compare();
             });
         }
@@ -177,11 +157,7 @@
                 ...(testParams.chartOptions ?? {}),
             };
             prepareEnterpriseTestOptions(options);
-<<<<<<< HEAD
-            const chart = deproxy(AgChart.create(options));
-=======
             const chart = deproxy(AgCharts.create(options));
->>>>>>> 98be01b9
             await waitForChartStability(chart);
             return chart;
         };
