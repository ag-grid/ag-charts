--- conflicted
+++ resolved
@@ -607,10 +607,6 @@
         return [];
     }
 
-<<<<<<< HEAD
-    override getSeriesDomain() {
-        return [NaN, NaN];
-=======
     protected override animateEmptyUpdateReady({
         datumSelections,
     }: _ModuleSupport.HierarchyAnimationData<_Scene.Group, TDatum>) {
@@ -632,6 +628,5 @@
                 },
             }
         );
->>>>>>> 99ce053d
     }
 }