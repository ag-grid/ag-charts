--- conflicted
+++ resolved
@@ -45,13 +45,6 @@
     }
 }
 
-<<<<<<< HEAD
-=======
-class RadialBarSeriesNodeDoubleClickEvent extends RadialBarSeriesNodeClickEvent {
-    override readonly type = 'nodeDoubleClick';
-}
-
->>>>>>> 7dc6b785
 interface RadialBarLabelNodeDatum {
     text: string;
     x: number;
@@ -534,16 +527,11 @@
         });
     }
 
-<<<<<<< HEAD
-    protected getNodeClickEvent(
+    protected override getNodeClickEvent(
         event: MouseEvent,
         datum: RadialColumnNodeDatum
     ): RadialBarSeriesNodeClickEvent<'nodeClick'> {
         return new RadialBarSeriesNodeClickEvent('nodeClick', event, datum, this);
-=======
-    protected override getNodeClickEvent(event: MouseEvent, datum: RadialBarNodeDatum): RadialBarSeriesNodeClickEvent {
-        return new RadialBarSeriesNodeClickEvent(this.angleKey, this.radiusKey, event, datum, this);
->>>>>>> 7dc6b785
     }
 
     protected override getNodeDoubleClickEvent(
