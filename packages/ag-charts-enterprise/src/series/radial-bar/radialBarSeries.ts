import { _ModuleSupport, _Scale, _Scene, _Util } from 'ag-charts-community';

import { RadiusCategoryAxis } from '../../axes/radius-category/radiusCategoryAxis';
import type { RadialColumnNodeDatum } from '../radial-column/radialColumnSeriesBase';
import { RadialBarSeriesProperties } from './radialBarSeriesProperties';
import { prepareRadialBarSeriesAnimationFunctions, resetRadialBarSelectionsFn } from './radialBarUtil';

const {
    ChartAxisDirection,
    PolarAxis,
    diff,
    isDefined,
    groupAccumulativeValueProperty,
    keyProperty,
    normaliseGroupTo,
    valueProperty,
    fixNumericExtent,
    resetLabelFn,
    seriesLabelFadeInAnimation,
    seriesLabelFadeOutAnimation,
    animationValidation,
    isFiniteNumber,
} = _ModuleSupport;

const { BandScale } = _Scale;
const { Sector, SectorBox, motion } = _Scene;
const { angleBetween, isNumber, sanitizeHtml } = _Util;

class RadialBarSeriesNodeEvent<
    TEvent extends string = _ModuleSupport.SeriesNodeEventTypes,
> extends _ModuleSupport.SeriesNodeEvent<RadialBarNodeDatum, TEvent> {
    readonly angleKey?: string;
    readonly radiusKey?: string;
    constructor(type: TEvent, nativeEvent: MouseEvent, datum: RadialBarNodeDatum, series: RadialBarSeries) {
        super(type, nativeEvent, datum, series);
        this.angleKey = series.properties.angleKey;
        this.radiusKey = series.properties.radiusKey;
    }
}

interface RadialBarLabelNodeDatum {
    text: string;
    x: number;
    y: number;
    textAlign: CanvasTextAlign;
    textBaseline: CanvasTextBaseline;
}

export interface RadialBarNodeDatum extends _ModuleSupport.SeriesNodeDatum {
    readonly label?: RadialBarLabelNodeDatum;
    readonly angleValue: any;
    readonly radiusValue: any;
    readonly innerRadius: number;
    readonly outerRadius: number;
    readonly startAngle: number;
    readonly endAngle: number;
    readonly clipSector: _Scene.SectorBox;
    readonly reversed: boolean;
    readonly index: number;
}

export class RadialBarSeries extends _ModuleSupport.PolarSeries<
    RadialBarNodeDatum,
    RadialBarSeriesProperties<any>,
    _Scene.Sector
> {
    static readonly className = 'RadialBarSeries';
    static readonly type = 'radial-bar' as const;

    override properties = new RadialBarSeriesProperties();

    protected override readonly NodeEvent = RadialBarSeriesNodeEvent;

    protected nodeData: RadialBarNodeDatum[] = [];

    private groupScale = new BandScale<string>();

    constructor(moduleCtx: _ModuleSupport.ModuleContext) {
        super({
            moduleCtx,
            useLabelLayer: true,
            canHaveAxes: true,
            animationResetFns: {
                item: resetRadialBarSelectionsFn,
                label: resetLabelFn,
            },
        });
    }

    protected override nodeFactory(): _Scene.Sector {
        return new Sector();
    }

    override addChartEventListeners(): void {
        this.destroyFns.push(
            this.ctx.chartEventManager?.addListener('legend-item-click', (event) => this.onLegendItemClick(event)),
            this.ctx.chartEventManager?.addListener('legend-item-double-click', (event) =>
                this.onLegendItemDoubleClick(event)
            )
        );
    }

    override getSeriesDomain(direction: _ModuleSupport.ChartAxisDirection): any[] {
        const { axes, dataModel, processedData } = this;
        if (!processedData || !dataModel) return [];

        if (direction === ChartAxisDirection.X) {
            const angleAxis = axes[ChartAxisDirection.X];
            const xExtent = dataModel.getDomain(this, 'angleValue-end', 'value', processedData);
            const fixedXExtent = [xExtent[0] > 0 ? 0 : xExtent[0], xExtent[1] < 0 ? 0 : xExtent[1]];
            return fixNumericExtent(fixedXExtent as any, angleAxis);
        } else {
            return dataModel.getDomain(this, 'radiusValue', 'key', processedData);
        }
    }

    override async processData(dataController: _ModuleSupport.DataController) {
        const { angleKey, radiusKey, normalizedTo, visible } = this.properties;
        const animationEnabled = !this.ctx.animationManager.isSkipped();

        if (!this.properties.isValid() || !(visible || animationEnabled)) return;

        const stackGroupId = this.getStackId();
        const stackGroupTrailingId = `${stackGroupId}-trailing`;

        const extraProps = [];

        if (isDefined(normalizedTo)) {
<<<<<<< HEAD
            extraProps.push(normaliseGroupTo([stackGroupId, stackGroupTrailingId], Math.abs(normalizedTo)));
=======
            extraProps.push(normaliseGroupTo([stackGroupId, stackGroupTrailingId], Math.abs(normalizedTo), 'range'));
>>>>>>> 8d6f81d0
        }

        if (animationEnabled) {
            if (this.processedData) {
                extraProps.push(diff(this.processedData));
            }
            extraProps.push(animationValidation());
        }

        const visibleProps = this.visible || !animationEnabled ? {} : { forceValue: 0 };

        await this.requestDataModel<any, any, true>(dataController, this.data, {
            props: [
                keyProperty(radiusKey, false, { id: 'radiusValue' }),
                valueProperty(angleKey, true, {
                    id: 'angleValue-raw',
                    invalidValue: null,
                    ...visibleProps,
                }),
                ...groupAccumulativeValueProperty(angleKey, true, 'normal', 'current', {
                    id: `angleValue-end`,
                    rangeId: `angleValue-range`,
                    invalidValue: null,
                    groupId: stackGroupId,
                    separateNegative: true,
                    ...visibleProps,
                }),
                ...groupAccumulativeValueProperty(angleKey, true, 'trailing', 'current', {
                    id: `angleValue-start`,
                    invalidValue: null,
                    groupId: stackGroupTrailingId,
                    separateNegative: true,
                    ...visibleProps,
                }),
                ...extraProps,
            ],
        });

        this.animationState.transition('updateData');
    }

    protected circleCache = { r: 0, cx: 0, cy: 0 };

    protected didCircleChange() {
        const r = this.radius;
        const cx = this.centerX;
        const cy = this.centerY;
        const cache = this.circleCache;
        if (!(r === cache.r && cx === cache.cx && cy === cache.cy)) {
            this.circleCache = { r, cx, cy };
            return true;
        }
        return false;
    }

    protected async maybeRefreshNodeData() {
        const circleChanged = this.didCircleChange();
        if (!circleChanged && !this.nodeDataRefresh) return;
        const { nodeData = [] } = (await this.createNodeData()) ?? {};
        this.nodeData = nodeData;
        this.nodeDataRefresh = false;
    }

    protected getAxisInnerRadius() {
        const radiusAxis = this.axes[ChartAxisDirection.Y];
        return radiusAxis instanceof PolarAxis ? this.radius * radiusAxis.innerRadiusRatio : 0;
    }

    async createNodeData() {
        const { processedData, dataModel } = this;

        if (!processedData || !dataModel || !this.properties.isValid()) {
            return;
        }

        const angleAxis = this.axes[ChartAxisDirection.X];
        const radiusAxis = this.axes[ChartAxisDirection.Y];
        const angleScale = angleAxis?.scale;
        const radiusScale = radiusAxis?.scale;

        if (!angleScale || !radiusScale) {
            return;
        }

        const angleStartIndex = dataModel.resolveProcessedDataIndexById(this, `angleValue-start`);
        const angleEndIndex = dataModel.resolveProcessedDataIndexById(this, `angleValue-end`);
        const angleRangeIndex = dataModel.resolveProcessedDataIndexById(this, `angleValue-range`);
        const angleRawIndex = dataModel.resolveProcessedDataIndexById(this, `angleValue-raw`);

        let groupPaddingInner = 0;
        if (radiusAxis instanceof RadiusCategoryAxis) {
            groupPaddingInner = radiusAxis.groupPaddingInner;
        }

        const { groupScale } = this;
        const { index: groupIndex, visibleGroupCount } = this.ctx.seriesStateManager.getVisiblePeerGroupIndex(this);
        groupScale.domain = Array.from({ length: visibleGroupCount }).map((_, i) => String(i));
        groupScale.range = [0, Math.abs(radiusScale.bandwidth ?? 0)];
        groupScale.paddingInner = visibleGroupCount > 1 ? groupPaddingInner : 0;

        const barWidth = groupScale.bandwidth >= 1 ? groupScale.bandwidth : groupScale.rawBandwidth;

        const angleAxisReversed = angleAxis.isReversed();
        const radiusAxisReversed = radiusAxis.isReversed();

        const axisInnerRadius = radiusAxisReversed ? this.radius : this.getAxisInnerRadius();
        const axisOuterRadius = radiusAxisReversed ? this.getAxisInnerRadius() : this.radius;
        const axisTotalRadius = axisOuterRadius + axisInnerRadius;

        const { angleKey, radiusKey, angleName, radiusName, label } = this.properties;

        const getLabelNodeDatum = (
            datum: RadialColumnNodeDatum,
            angleDatum: number,
            x: number,
            y: number
        ): RadialBarLabelNodeDatum | undefined => {
            const labelText = this.getLabelText(
                label,
                { value: angleDatum, datum, angleKey, radiusKey, angleName, radiusName },
                (value) => (isFiniteNumber(value) ? value.toFixed(2) : String(value))
            );
            if (labelText) {
                return { x, y, text: labelText, textAlign: 'center', textBaseline: 'middle' };
            }
        };

        const nodeData = processedData.data.map((group, index): RadialBarNodeDatum => {
            const { datum, keys, values, aggValues } = group;

            const radiusDatum = keys[0];
            const angleDatum = values[angleRawIndex];
            const isPositive = angleDatum >= 0 && !Object.is(angleDatum, -0);
            const angleStartDatum = values[angleStartIndex];
            const angleEndDatum = values[angleEndIndex];
            const angleRange = aggValues?.[angleRangeIndex][isPositive ? 1 : 0] ?? 0;
            const reversed = isPositive === angleAxisReversed;

            let startAngle = angleScale.convert(angleStartDatum, { clampMode: 'clamped' });
            let endAngle = angleScale.convert(angleEndDatum, { clampMode: 'clamped' });

            let rangeStartAngle = angleScale.convert(0, { clampMode: 'clamped' });
            let rangeEndAngle = angleScale.convert(angleRange, { clampMode: 'clamped' });

            if (reversed) {
                [rangeStartAngle, rangeEndAngle] = [rangeEndAngle, rangeStartAngle];
                [startAngle, endAngle] = [endAngle, startAngle];
            }

            const dataRadius = axisTotalRadius - radiusScale.convert(radiusDatum);
            const innerRadius = dataRadius + groupScale.convert(String(groupIndex));
            const outerRadius = innerRadius + barWidth;
            const midRadius = (innerRadius + outerRadius) / 2;
            const midAngle = startAngle + angleBetween(startAngle, endAngle) / 2;
            const x = Math.cos(midAngle) * midRadius;
            const y = Math.sin(midAngle) * midRadius;
            const labelNodeDatum = this.properties.label.enabled
                ? getLabelNodeDatum(datum, angleDatum, x, y)
                : undefined;

            const clipSector = new SectorBox(startAngle, endAngle, innerRadius, outerRadius);

            return {
                series: this,
                datum,
                point: { x, y, size: 0 },
                midPoint: { x, y },
                label: labelNodeDatum,
                angleValue: angleDatum,
                radiusValue: radiusDatum,
                innerRadius,
                outerRadius,
                startAngle: rangeStartAngle,
                endAngle: rangeEndAngle,
                clipSector,
                reversed,
                index,
            };
        });

        return { itemId: radiusKey, nodeData, labelData: nodeData };
    }

    async update({ seriesRect }: { seriesRect?: _Scene.BBox }) {
        const resize = this.checkResize(seriesRect);
        await this.maybeRefreshNodeData();

        this.contentGroup.translationX = this.centerX;
        this.contentGroup.translationY = this.centerY;
        this.highlightGroup.translationX = this.centerX;
        this.highlightGroup.translationY = this.centerY;
        if (this.labelGroup) {
            this.labelGroup.translationX = this.centerX;
            this.labelGroup.translationY = this.centerY;
        }

        this.updateSectorSelection(this.itemSelection, false);
        this.updateSectorSelection(this.highlightSelection, true);
        this.updateLabels();

        if (resize) {
            this.animationState.transition('resize');
        }
        this.animationState.transition('update');
    }

    protected updateSectorSelection(
        selection: _Scene.Selection<_Scene.Sector, RadialBarNodeDatum>,
        highlight: boolean
    ) {
        let selectionData: RadialBarNodeDatum[] = [];
        if (highlight) {
            const highlighted = this.ctx.highlightManager?.getActiveHighlight();
            if (highlighted?.datum && highlighted.series === this) {
                selectionData = [highlighted as RadialBarNodeDatum];
            }
        } else {
            selectionData = this.nodeData;
        }

        const highlightedStyle = highlight ? this.properties.highlightStyle.item : undefined;
        const fill = highlightedStyle?.fill ?? this.properties.fill;
        const fillOpacity = highlightedStyle?.fillOpacity ?? this.properties.fillOpacity;
        const stroke = highlightedStyle?.stroke ?? this.properties.stroke;
        const strokeOpacity = this.properties.strokeOpacity;
        const strokeWidth = highlightedStyle?.strokeWidth ?? this.properties.strokeWidth;
        const cornerRadius = this.properties.cornerRadius;

        const idFn = (datum: RadialBarNodeDatum) => datum.radiusValue;
        selection.update(selectionData, undefined, idFn).each((node, datum) => {
            const format = this.properties.formatter
                ? this.ctx.callbackCache.call(this.properties.formatter, {
                      datum,
                      fill,
                      stroke,
                      strokeWidth,
                      highlighted: highlight,
                      angleKey: this.properties.angleKey,
                      radiusKey: this.properties.radiusKey,
                      seriesId: this.id,
                  })
                : undefined;

            node.fill = format?.fill ?? fill;
            node.fillOpacity = format?.fillOpacity ?? fillOpacity;
            node.stroke = format?.stroke ?? stroke;
            node.strokeOpacity = strokeOpacity;
            node.strokeWidth = format?.strokeWidth ?? strokeWidth;
            node.lineDash = this.properties.lineDash;
            node.lineJoin = 'round';
            node.inset = stroke != null ? (format?.strokeWidth ?? strokeWidth) / 2 : 0;
            node.startInnerCornerRadius = datum.reversed ? cornerRadius : 0;
            node.startOuterCornerRadius = datum.reversed ? cornerRadius : 0;
            node.endInnerCornerRadius = datum.reversed ? 0 : cornerRadius;
            node.endOuterCornerRadius = datum.reversed ? 0 : cornerRadius;

            if (highlight) {
                node.startAngle = datum.startAngle;
                node.endAngle = datum.endAngle;
                node.clipSector = datum.clipSector;
                node.innerRadius = datum.innerRadius;
                node.outerRadius = datum.outerRadius;
            }
        });
    }

    protected updateLabels() {
        const { label } = this.properties;
        this.labelSelection.update(this.nodeData).each((node, datum) => {
            if (label.enabled && datum.label) {
                node.x = datum.label.x;
                node.y = datum.label.y;

                node.fill = label.color;

                node.fontFamily = label.fontFamily;
                node.fontSize = label.fontSize;
                node.fontStyle = label.fontStyle;
                node.fontWeight = label.fontWeight;
                node.text = datum.label.text;
                node.textAlign = datum.label.textAlign;
                node.textBaseline = datum.label.textBaseline;

                node.visible = true;
            } else {
                node.visible = false;
            }
        });
    }

    private getBarTransitionFunctions() {
        const angleScale = this.axes[ChartAxisDirection.X]?.scale;
        let axisZeroAngle = 0;
        if (!angleScale) {
            return prepareRadialBarSeriesAnimationFunctions(axisZeroAngle);
        }

        const d0 = Math.min(angleScale.domain[0], angleScale.domain[1]);
        const d1 = Math.max(angleScale.domain[0], angleScale.domain[1]);
        if (d0 <= 0 && d1 >= 0) {
            axisZeroAngle = angleScale.convert(0);
        }

        return prepareRadialBarSeriesAnimationFunctions(axisZeroAngle);
    }

    protected override animateEmptyUpdateReady() {
        const { labelSelection } = this;

        const fns = this.getBarTransitionFunctions();
        motion.fromToMotion(this.id, 'datums', this.ctx.animationManager, [this.itemSelection], fns);
        seriesLabelFadeInAnimation(this, 'labels', this.ctx.animationManager, labelSelection);
    }

    override animateClearingUpdateEmpty() {
        const { itemSelection } = this;
        const { animationManager } = this.ctx;

        const fns = this.getBarTransitionFunctions();
        motion.fromToMotion(this.id, 'datums', animationManager, [itemSelection], fns);

        seriesLabelFadeOutAnimation(this, 'labels', animationManager, this.labelSelection);
    }

    getTooltipHtml(nodeDatum: RadialBarNodeDatum): string {
        const { id: seriesId, axes, dataModel } = this;
        const { angleKey, angleName, radiusKey, radiusName, fill, stroke, strokeWidth, formatter, tooltip } =
            this.properties;
        const { angleValue, radiusValue, datum } = nodeDatum;

        const xAxis = axes[ChartAxisDirection.X];
        const yAxis = axes[ChartAxisDirection.Y];

        if (!this.properties.isValid() || !(xAxis && yAxis && isNumber(angleValue)) || !dataModel) {
            return '';
        }

        const angleString = xAxis.formatDatum(angleValue);
        const radiusString = yAxis.formatDatum(radiusValue);
        const title = sanitizeHtml(angleName);
        const content = sanitizeHtml(`${radiusString}: ${angleString}`);

        const { fill: color } = (formatter &&
            this.ctx.callbackCache.call(formatter, {
                datum,
                fill,
                stroke,
                strokeWidth,
                highlighted: false,
                angleKey,
                radiusKey,
                seriesId,
            })) ?? { fill };

        return tooltip.toTooltipHtml(
            { title, backgroundColor: fill, content },
            { seriesId, datum, color, title, angleKey, radiusKey, angleName, radiusName }
        );
    }

    getLegendData(legendType: _ModuleSupport.ChartLegendType): _ModuleSupport.CategoryLegendDatum[] {
        if (!this.data?.length || !this.properties.isValid() || legendType !== 'category') {
            return [];
        }

        const { angleKey, angleName, fill, stroke, fillOpacity, strokeOpacity, strokeWidth, visible } = this.properties;

        return [
            {
                legendType: 'category',
                id: this.id,
                itemId: angleKey,
                seriesId: this.id,
                enabled: visible,
                label: {
                    text: angleName ?? angleKey,
                },
                marker: {
                    fill: fill ?? 'rgba(0, 0, 0, 0)',
                    stroke: stroke ?? 'rgba(0, 0, 0, 0)',
                    fillOpacity: fillOpacity ?? 1,
                    strokeOpacity: strokeOpacity ?? 1,
                    strokeWidth,
                },
            },
        ];
    }

    onLegendItemClick(event: _ModuleSupport.LegendItemClickChartEvent) {
        const { enabled, itemId, series } = event;

        if (series.id === this.id) {
            this.toggleSeriesItem(itemId, enabled);
        }
    }

    onLegendItemDoubleClick(event: _ModuleSupport.LegendItemDoubleClickChartEvent) {
        const { enabled, itemId, series, numVisibleItems } = event;

        const wasClicked = series.id === this.id;
        const newEnabled = wasClicked || (enabled && numVisibleItems === 1);

        this.toggleSeriesItem(itemId, newEnabled);
    }

    override computeLabelsBBox() {
        return null;
    }

    protected getStackId() {
        const groupIndex = this.seriesGrouping?.groupIndex ?? this.id;
        return `radialBar-stack-${groupIndex}-xValues`;
    }
}<|MERGE_RESOLUTION|>--- conflicted
+++ resolved
@@ -126,11 +126,7 @@
         const extraProps = [];
 
         if (isDefined(normalizedTo)) {
-<<<<<<< HEAD
-            extraProps.push(normaliseGroupTo([stackGroupId, stackGroupTrailingId], Math.abs(normalizedTo)));
-=======
             extraProps.push(normaliseGroupTo([stackGroupId, stackGroupTrailingId], Math.abs(normalizedTo), 'range'));
->>>>>>> 8d6f81d0
         }
 
         if (animationEnabled) {
