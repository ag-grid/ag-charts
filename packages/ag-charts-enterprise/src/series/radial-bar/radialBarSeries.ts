import { _ModuleSupport, _Scale, _Scene, _Util } from 'ag-charts-community';

import { RadiusCategoryAxis } from '../../axes/radius-category/radiusCategoryAxis';
import type { RadialColumnNodeDatum } from '../radial-column/radialColumnSeriesBase';
import { RadialBarSeriesProperties } from './radialBarSeriesProperties';
import { prepareRadialBarSeriesAnimationFunctions, resetRadialBarSelectionsFn } from './radialBarUtil';

const {
    ChartAxisDirection,
    PolarAxis,
    diff,
    isDefined,
    groupAccumulativeValueProperty,
    keyProperty,
    normaliseGroupTo,
    valueProperty,
    fixNumericExtent,
    resetLabelFn,
    seriesLabelFadeInAnimation,
    seriesLabelFadeOutAnimation,
    animationValidation,
    isFiniteNumber,
} = _ModuleSupport;

const { BandScale } = _Scale;
const { Sector, motion } = _Scene;
const { angleBetween, isNumber, sanitizeHtml } = _Util;

class RadialBarSeriesNodeEvent<
    TEvent extends string = _ModuleSupport.SeriesNodeEventTypes,
> extends _ModuleSupport.SeriesNodeEvent<RadialBarNodeDatum, TEvent> {
    readonly angleKey?: string;
    readonly radiusKey?: string;
    constructor(type: TEvent, nativeEvent: MouseEvent, datum: RadialBarNodeDatum, series: RadialBarSeries) {
        super(type, nativeEvent, datum, series);
        this.angleKey = series.properties.angleKey;
        this.radiusKey = series.properties.radiusKey;
    }
}

interface RadialBarLabelNodeDatum {
    text: string;
    x: number;
    y: number;
    textAlign: CanvasTextAlign;
    textBaseline: CanvasTextBaseline;
}

export interface RadialBarNodeDatum extends _ModuleSupport.SeriesNodeDatum {
    readonly label?: RadialBarLabelNodeDatum;
    readonly angleValue: any;
    readonly radiusValue: any;
    readonly innerRadius: number;
    readonly outerRadius: number;
    readonly startAngle: number;
    readonly endAngle: number;
    readonly clipStartAngle: number;
    readonly clipEndAngle: number;
    readonly index: number;
}

export class RadialBarSeries extends _ModuleSupport.PolarSeries<
    RadialBarNodeDatum,
    RadialBarSeriesProperties<any>,
    _Scene.Sector
> {
    static readonly className = 'RadialBarSeries';
    static readonly type = 'radial-bar' as const;

    override properties = new RadialBarSeriesProperties();

    protected override readonly NodeEvent = RadialBarSeriesNodeEvent;

    protected nodeData: RadialBarNodeDatum[] = [];

    private groupScale = new BandScale<string>();

    constructor(moduleCtx: _ModuleSupport.ModuleContext) {
        super({
            moduleCtx,
            useLabelLayer: true,
            canHaveAxes: true,
            animationResetFns: {
                item: resetRadialBarSelectionsFn,
                label: resetLabelFn,
            },
        });
    }

    protected override nodeFactory(): _Scene.Sector {
        return new Sector();
    }

    override addChartEventListeners(): void {
        this.destroyFns.push(
            this.ctx.chartEventManager?.addListener('legend-item-click', (event) => this.onLegendItemClick(event)),
            this.ctx.chartEventManager?.addListener('legend-item-double-click', (event) =>
                this.onLegendItemDoubleClick(event)
            )
        );
    }

    override getSeriesDomain(direction: _ModuleSupport.ChartAxisDirection): any[] {
        const { axes, dataModel, processedData } = this;
        if (!processedData || !dataModel) return [];

        if (direction === ChartAxisDirection.X) {
            const angleAxis = axes[ChartAxisDirection.X];
            const xExtent = dataModel.getDomain(this, 'angleValue-end', 'value', processedData);
            const fixedXExtent = [xExtent[0] > 0 ? 0 : xExtent[0], xExtent[1] < 0 ? 0 : xExtent[1]];
            return fixNumericExtent(fixedXExtent as any, angleAxis);
        } else {
            return dataModel.getDomain(this, 'radiusValue', 'key', processedData);
        }
    }

    override async processData(dataController: _ModuleSupport.DataController) {
        const { angleKey, radiusKey, normalizedTo, visible } = this.properties;
        const animationEnabled = !this.ctx.animationManager.isSkipped();

        if (!this.properties.isValid() || !(visible || animationEnabled)) return;

        const stackGroupId = this.getStackId();
        const stackGroupTrailingId = `${stackGroupId}-trailing`;

        const extraProps = [];

        if (isDefined(normalizedTo)) {
            extraProps.push(normaliseGroupTo([stackGroupId, stackGroupTrailingId], Math.abs(normalizedTo)));
        }

        if (animationEnabled) {
            if (this.processedData) {
                extraProps.push(diff(this.processedData));
            }
            extraProps.push(animationValidation());
        }

        const visibleProps = this.visible || !animationEnabled ? {} : { forceValue: 0 };

        await this.requestDataModel<any, any, true>(dataController, this.data, {
            props: [
                keyProperty(radiusKey, false, { id: 'radiusValue' }),
                valueProperty(angleKey, true, {
                    id: 'angleValue-raw',
                    invalidValue: null,
                    ...visibleProps,
                }),
                ...groupAccumulativeValueProperty(angleKey, true, 'normal', 'current', {
                    id: `angleValue-end`,
                    rangeId: `angleValue-range`,
                    invalidValue: null,
                    groupId: stackGroupId,
                    separateNegative: true,
                    ...visibleProps,
                }),
                ...groupAccumulativeValueProperty(angleKey, true, 'trailing', 'current', {
                    id: `angleValue-start`,
                    invalidValue: null,
                    groupId: stackGroupTrailingId,
                    separateNegative: true,
                    ...visibleProps,
                }),
                ...extraProps,
            ],
        });

        this.animationState.transition('updateData');
    }

    protected circleCache = { r: 0, cx: 0, cy: 0 };

    protected didCircleChange() {
        const r = this.radius;
        const cx = this.centerX;
        const cy = this.centerY;
        const cache = this.circleCache;
        if (!(r === cache.r && cx === cache.cx && cy === cache.cy)) {
            this.circleCache = { r, cx, cy };
            return true;
        }
        return false;
    }

    protected async maybeRefreshNodeData() {
        const circleChanged = this.didCircleChange();
        if (!circleChanged && !this.nodeDataRefresh) return;
        const { nodeData = [] } = (await this.createNodeData()) ?? {};
        this.nodeData = nodeData;
        this.nodeDataRefresh = false;
    }

    protected getAxisInnerRadius() {
        const radiusAxis = this.axes[ChartAxisDirection.Y];
        return radiusAxis instanceof PolarAxis ? this.radius * radiusAxis.innerRadiusRatio : 0;
    }

    async createNodeData() {
        const { processedData, dataModel } = this;

        if (!processedData || !dataModel || !this.properties.isValid()) {
            return;
        }

        const angleAxis = this.axes[ChartAxisDirection.X];
        const radiusAxis = this.axes[ChartAxisDirection.Y];
        const angleScale = angleAxis?.scale;
        const radiusScale = radiusAxis?.scale;

        if (!angleScale || !radiusScale) {
            return;
        }

<<<<<<< HEAD
        const angleStartIndex = dataModel.resolveProcessedDataIndexById(this, `angleValue-start`);
        const angleEndIndex = dataModel.resolveProcessedDataIndexById(this, `angleValue-end`);
        const angleRawIndex = dataModel.resolveProcessedDataIndexById(this, `angleValue-raw`);
=======
        const angleStartIndex = dataModel.resolveProcessedDataIndexById(this, `angleValue-start`).index;
        const angleEndIndex = dataModel.resolveProcessedDataIndexById(this, `angleValue-end`).index;
        const angleRangeIndex = dataModel.resolveProcessedDataIndexById(this, `angleValue-range`).index;
        const angleRawIndex = dataModel.resolveProcessedDataIndexById(this, `angleValue-raw`).index;
>>>>>>> 64a3cfea

        let groupPaddingInner = 0;
        if (radiusAxis instanceof RadiusCategoryAxis) {
            groupPaddingInner = radiusAxis.groupPaddingInner;
        }

        const { groupScale } = this;
        const { index: groupIndex, visibleGroupCount } = this.ctx.seriesStateManager.getVisiblePeerGroupIndex(this);
        groupScale.domain = Array.from({ length: visibleGroupCount }).map((_, i) => String(i));
        groupScale.range = [0, Math.abs(radiusScale.bandwidth ?? 0)];
        groupScale.paddingInner = visibleGroupCount > 1 ? groupPaddingInner : 0;

        const barWidth = groupScale.bandwidth >= 1 ? groupScale.bandwidth : groupScale.rawBandwidth;

        const angleAxisReversed = angleAxis.isReversed();
        const radiusAxisReversed = radiusAxis.isReversed();

        const axisInnerRadius = radiusAxisReversed ? this.radius : this.getAxisInnerRadius();
        const axisOuterRadius = radiusAxisReversed ? this.getAxisInnerRadius() : this.radius;
        const axisTotalRadius = axisOuterRadius + axisInnerRadius;

        const { angleKey, radiusKey, angleName, radiusName, label } = this.properties;

        const getLabelNodeDatum = (
            datum: RadialColumnNodeDatum,
            angleDatum: number,
            x: number,
            y: number
        ): RadialBarLabelNodeDatum | undefined => {
            const labelText = this.getLabelText(
                label,
                { value: angleDatum, datum, angleKey, radiusKey, angleName, radiusName },
                (value) => (isFiniteNumber(value) ? value.toFixed(2) : String(value))
            );
            if (labelText) {
                return { x, y, text: labelText, textAlign: 'center', textBaseline: 'middle' };
            }
        };

        const nodeData = processedData.data.map((group, index): RadialBarNodeDatum => {
            const { datum, keys, values, aggValues } = group;

            const radiusDatum = keys[0];
            const angleDatum = values[angleRawIndex];
            const isPositive = angleDatum >= 0 && !Object.is(angleDatum, -0);
            const angleStartDatum = values[angleStartIndex];
            const angleEndDatum = values[angleEndIndex];
            const angleRange = aggValues?.[angleRangeIndex][isPositive ? 1 : 0] ?? 0;

            let startAngle = angleScale.convert(angleStartDatum, { clampMode: 'clamped' });
            let endAngle = angleScale.convert(angleEndDatum, { clampMode: 'clamped' });

            let rangeStartAngle = angleScale.convert(0, { clampMode: 'clamped' });
            let rangeEndAngle = angleScale.convert(angleRange, { clampMode: 'clamped' });

            if (!isPositive || angleAxisReversed) {
                [rangeStartAngle, rangeEndAngle] = [rangeEndAngle, rangeStartAngle];
                [startAngle, endAngle] = [endAngle, startAngle];
            }

            const dataRadius = axisTotalRadius - radiusScale.convert(radiusDatum);
            const innerRadius = dataRadius + groupScale.convert(String(groupIndex));
            const outerRadius = innerRadius + barWidth;
            const midRadius = (innerRadius + outerRadius) / 2;
            const midAngle = startAngle + angleBetween(startAngle, endAngle) / 2;
            const x = Math.cos(midAngle) * midRadius;
            const y = Math.sin(midAngle) * midRadius;
            const labelNodeDatum = this.properties.label.enabled
                ? getLabelNodeDatum(datum, angleDatum, x, y)
                : undefined;

            return {
                series: this,
                datum,
                point: { x, y, size: 0 },
                midPoint: { x, y },
                label: labelNodeDatum,
                angleValue: angleDatum,
                radiusValue: radiusDatum,
                innerRadius,
                outerRadius,
                startAngle: rangeStartAngle,
                endAngle: rangeEndAngle,
                clipStartAngle: startAngle,
                clipEndAngle: endAngle,
                index,
            };
        });

        return { itemId: radiusKey, nodeData, labelData: nodeData };
    }

    async update({ seriesRect }: { seriesRect?: _Scene.BBox }) {
        const resize = this.checkResize(seriesRect);
        await this.maybeRefreshNodeData();

        this.contentGroup.translationX = this.centerX;
        this.contentGroup.translationY = this.centerY;
        this.highlightGroup.translationX = this.centerX;
        this.highlightGroup.translationY = this.centerY;
        if (this.labelGroup) {
            this.labelGroup.translationX = this.centerX;
            this.labelGroup.translationY = this.centerY;
        }

        this.updateSectorSelection(this.itemSelection, false);
        this.updateSectorSelection(this.highlightSelection, true);
        this.updateLabels();

        if (resize) {
            this.animationState.transition('resize');
        }
        this.animationState.transition('update');
    }

    protected updateSectorSelection(
        selection: _Scene.Selection<_Scene.Sector, RadialBarNodeDatum>,
        highlight: boolean
    ) {
        let selectionData: RadialBarNodeDatum[] = [];
        if (highlight) {
            const highlighted = this.ctx.highlightManager?.getActiveHighlight();
            if (highlighted?.datum && highlighted.series === this) {
                selectionData = [highlighted as RadialBarNodeDatum];
            }
        } else {
            selectionData = this.nodeData;
        }

        const angleAxis = this.axes[ChartAxisDirection.X];
        const angleAxisReversed = angleAxis?.isReversed() ?? false;

        const highlightedStyle = highlight ? this.properties.highlightStyle.item : undefined;
        const fill = highlightedStyle?.fill ?? this.properties.fill;
        const fillOpacity = highlightedStyle?.fillOpacity ?? this.properties.fillOpacity;
        const stroke = highlightedStyle?.stroke ?? this.properties.stroke;
        const strokeOpacity = this.properties.strokeOpacity;
        const strokeWidth = highlightedStyle?.strokeWidth ?? this.properties.strokeWidth;
        const cornerRadius = this.properties.cornerRadius;

        const idFn = (datum: RadialBarNodeDatum) => datum.radiusValue;
        selection.update(selectionData, undefined, idFn).each((node, datum) => {
            const format = this.properties.formatter
                ? this.ctx.callbackCache.call(this.properties.formatter, {
                      datum,
                      fill,
                      stroke,
                      strokeWidth,
                      highlighted: highlight,
                      angleKey: this.properties.angleKey,
                      radiusKey: this.properties.radiusKey,
                      seriesId: this.id,
                  })
                : undefined;

            node.fill = format?.fill ?? fill;
            node.fillOpacity = format?.fillOpacity ?? fillOpacity;
            node.stroke = format?.stroke ?? stroke;
            node.strokeOpacity = strokeOpacity;
            node.strokeWidth = format?.strokeWidth ?? strokeWidth;
            node.lineDash = this.properties.lineDash;
            node.lineJoin = 'round';
            node.inset = stroke != null ? (format?.strokeWidth ?? strokeWidth) / 2 : 0;
            node.startInnerCornerRadius = angleAxisReversed ? cornerRadius : 0;
            node.startOuterCornerRadius = angleAxisReversed ? cornerRadius : 0;
            node.endInnerCornerRadius = angleAxisReversed ? 0 : cornerRadius;
            node.endOuterCornerRadius = angleAxisReversed ? 0 : cornerRadius;

            if (highlight) {
                node.startAngle = datum.startAngle;
                node.endAngle = datum.endAngle;
                node.clipStartAngle = datum.clipStartAngle;
                node.clipEndAngle = datum.clipEndAngle;
                node.innerRadius = datum.innerRadius;
                node.outerRadius = datum.outerRadius;
            }
        });
    }

    protected updateLabels() {
        const { label } = this.properties;
        this.labelSelection.update(this.nodeData).each((node, datum) => {
            if (label.enabled && datum.label) {
                node.x = datum.label.x;
                node.y = datum.label.y;

                node.fill = label.color;

                node.fontFamily = label.fontFamily;
                node.fontSize = label.fontSize;
                node.fontStyle = label.fontStyle;
                node.fontWeight = label.fontWeight;
                node.text = datum.label.text;
                node.textAlign = datum.label.textAlign;
                node.textBaseline = datum.label.textBaseline;

                node.visible = true;
            } else {
                node.visible = false;
            }
        });
    }

    private getBarTransitionFunctions() {
        const angleScale = this.axes[ChartAxisDirection.X]?.scale;
        let axisZeroAngle = 0;
        if (!angleScale) {
            return prepareRadialBarSeriesAnimationFunctions(axisZeroAngle);
        }

        const d0 = Math.min(angleScale.domain[0], angleScale.domain[1]);
        const d1 = Math.max(angleScale.domain[0], angleScale.domain[1]);
        if (d0 <= 0 && d1 >= 0) {
            axisZeroAngle = angleScale.convert(0);
        }

        return prepareRadialBarSeriesAnimationFunctions(axisZeroAngle);
    }

    protected override animateEmptyUpdateReady() {
        const { labelSelection } = this;

        const fns = this.getBarTransitionFunctions();
        motion.fromToMotion(this.id, 'datums', this.ctx.animationManager, [this.itemSelection], fns);
        seriesLabelFadeInAnimation(this, 'labels', this.ctx.animationManager, labelSelection);
    }

    override animateClearingUpdateEmpty() {
        const { itemSelection } = this;
        const { animationManager } = this.ctx;

        const fns = this.getBarTransitionFunctions();
        motion.fromToMotion(this.id, 'datums', animationManager, [itemSelection], fns);

        seriesLabelFadeOutAnimation(this, 'labels', animationManager, this.labelSelection);
    }

    getTooltipHtml(nodeDatum: RadialBarNodeDatum): string {
        const { id: seriesId, axes, dataModel } = this;
        const { angleKey, angleName, radiusKey, radiusName, fill, stroke, strokeWidth, formatter, tooltip } =
            this.properties;
        const { angleValue, radiusValue, datum } = nodeDatum;

        const xAxis = axes[ChartAxisDirection.X];
        const yAxis = axes[ChartAxisDirection.Y];

        if (!this.properties.isValid() || !(xAxis && yAxis && isNumber(angleValue)) || !dataModel) {
            return '';
        }

        const angleString = xAxis.formatDatum(angleValue);
        const radiusString = yAxis.formatDatum(radiusValue);
        const title = sanitizeHtml(angleName);
        const content = sanitizeHtml(`${radiusString}: ${angleString}`);

        const { fill: color } = (formatter &&
            this.ctx.callbackCache.call(formatter, {
                datum,
                fill,
                stroke,
                strokeWidth,
                highlighted: false,
                angleKey,
                radiusKey,
                seriesId,
            })) ?? { fill };

        return tooltip.toTooltipHtml(
            { title, backgroundColor: fill, content },
            { seriesId, datum, color, title, angleKey, radiusKey, angleName, radiusName }
        );
    }

    getLegendData(legendType: _ModuleSupport.ChartLegendType): _ModuleSupport.CategoryLegendDatum[] {
        if (!this.data?.length || !this.properties.isValid() || legendType !== 'category') {
            return [];
        }

        const { angleKey, angleName, fill, stroke, fillOpacity, strokeOpacity, strokeWidth, visible } = this.properties;

        return [
            {
                legendType: 'category',
                id: this.id,
                itemId: angleKey,
                seriesId: this.id,
                enabled: visible,
                label: {
                    text: angleName ?? angleKey,
                },
                marker: {
                    fill: fill ?? 'rgba(0, 0, 0, 0)',
                    stroke: stroke ?? 'rgba(0, 0, 0, 0)',
                    fillOpacity: fillOpacity ?? 1,
                    strokeOpacity: strokeOpacity ?? 1,
                    strokeWidth,
                },
            },
        ];
    }

    onLegendItemClick(event: _ModuleSupport.LegendItemClickChartEvent) {
        const { enabled, itemId, series } = event;

        if (series.id === this.id) {
            this.toggleSeriesItem(itemId, enabled);
        }
    }

    onLegendItemDoubleClick(event: _ModuleSupport.LegendItemDoubleClickChartEvent) {
        const { enabled, itemId, series, numVisibleItems } = event;

        const wasClicked = series.id === this.id;
        const newEnabled = wasClicked || (enabled && numVisibleItems === 1);

        this.toggleSeriesItem(itemId, newEnabled);
    }

    override computeLabelsBBox() {
        return null;
    }

    protected getStackId() {
        const groupIndex = this.seriesGrouping?.groupIndex ?? this.id;
        return `radialBar-stack-${groupIndex}-xValues`;
    }
}<|MERGE_RESOLUTION|>--- conflicted
+++ resolved
@@ -211,16 +211,10 @@
             return;
         }
 
-<<<<<<< HEAD
         const angleStartIndex = dataModel.resolveProcessedDataIndexById(this, `angleValue-start`);
         const angleEndIndex = dataModel.resolveProcessedDataIndexById(this, `angleValue-end`);
+        const angleRangeIndex = dataModel.resolveProcessedDataIndexById(this, `angleValue-range`);
         const angleRawIndex = dataModel.resolveProcessedDataIndexById(this, `angleValue-raw`);
-=======
-        const angleStartIndex = dataModel.resolveProcessedDataIndexById(this, `angleValue-start`).index;
-        const angleEndIndex = dataModel.resolveProcessedDataIndexById(this, `angleValue-end`).index;
-        const angleRangeIndex = dataModel.resolveProcessedDataIndexById(this, `angleValue-range`).index;
-        const angleRawIndex = dataModel.resolveProcessedDataIndexById(this, `angleValue-raw`).index;
->>>>>>> 64a3cfea
 
         let groupPaddingInner = 0;
         if (radiusAxis instanceof RadiusCategoryAxis) {
