import type {
    AgRadialSeriesFormat,
    AgRadialSeriesFormatterParams,
    AgRadialSeriesLabelFormatterParams,
    AgRadialSeriesTooltipRendererParams,
} from 'ag-charts-community';
import { _ModuleSupport, _Scale, _Scene, _Util } from 'ag-charts-community';

import { RadiusCategoryAxis } from '../../axes/radius-category/radiusCategoryAxis';
import type { RadialColumnNodeDatum } from '../radial-column/radialColumnSeriesBase';
import { prepareRadialBarSeriesAnimationFunctions, resetRadialBarSelectionsFn } from './radialBarUtil';

const {
    ChartAxisDirection,
    HighlightStyle,
    NUMBER,
    OPT_COLOR_STRING,
    OPT_FUNCTION,
    OPT_LINE_DASH,
    OPT_NUMBER,
    OPT_STRING,
    PolarAxis,
    STRING,
    Validate,
    diff,
    groupAccumulativeValueProperty,
    keyProperty,
    normaliseGroupTo,
    valueProperty,
    fixNumericExtent,
    resetLabelFn,
    seriesLabelFadeInAnimation,
    seriesLabelFadeOutAnimation,
} = _ModuleSupport;

const { BandScale } = _Scale;
const { Sector, motion } = _Scene;
const { angleBetween, isNumber, sanitizeHtml } = _Util;

class RadialBarSeriesNodeClickEvent<
    TEvent extends string = _ModuleSupport.SeriesNodeEventTypes,
> extends _ModuleSupport.SeriesNodeClickEvent<RadialBarNodeDatum, TEvent> {
    readonly angleKey?: string;
    readonly radiusKey?: string;
    constructor(type: TEvent, nativeEvent: MouseEvent, datum: RadialBarNodeDatum, series: RadialBarSeries) {
        super(type, nativeEvent, datum, series);
        this.angleKey = series.angleKey;
        this.radiusKey = series.radiusKey;
    }
}

interface RadialBarLabelNodeDatum {
    text: string;
    x: number;
    y: number;
    textAlign: CanvasTextAlign;
    textBaseline: CanvasTextBaseline;
}

export interface RadialBarNodeDatum extends _ModuleSupport.SeriesNodeDatum {
    readonly label?: RadialBarLabelNodeDatum;
    readonly angleValue: any;
    readonly radiusValue: any;
    readonly innerRadius: number;
    readonly outerRadius: number;
    readonly startAngle: number;
    readonly endAngle: number;
    readonly index: number;
}

export class RadialBarSeries extends _ModuleSupport.PolarSeries<RadialBarNodeDatum, _Scene.Sector> {
    static className = 'RadialBarSeries';

    protected override readonly NodeClickEvent = RadialBarSeriesNodeClickEvent;

    readonly label = new _Scene.Label<AgRadialSeriesLabelFormatterParams>();

    protected nodeData: RadialBarNodeDatum[] = [];

    tooltip = new _ModuleSupport.SeriesTooltip<AgRadialSeriesTooltipRendererParams>();

    @Validate(STRING)
    angleKey = '';

    @Validate(OPT_STRING)
    angleName?: string = undefined;

    @Validate(STRING)
    radiusKey: string = '';

    @Validate(OPT_STRING)
    radiusName?: string = undefined;

    @Validate(OPT_COLOR_STRING)
    fill?: string = 'black';

    @Validate(NUMBER(0, 1))
    fillOpacity = 1;

    @Validate(OPT_COLOR_STRING)
    stroke?: string = 'black';

    @Validate(NUMBER(0, 1))
    strokeOpacity = 1;

    @Validate(OPT_LINE_DASH)
    lineDash?: number[] = [0];

    @Validate(NUMBER(0))
    lineDashOffset: number = 0;

    @Validate(OPT_FUNCTION)
    formatter?: (params: AgRadialSeriesFormatterParams<any>) => AgRadialSeriesFormat = undefined;

    @Validate(NUMBER(-360, 360))
    rotation = 0;

    @Validate(NUMBER(0))
    strokeWidth = 1;

    @Validate(OPT_STRING)
    stackGroup?: string = undefined;

    @Validate(OPT_NUMBER())
    normalizedTo?: number;

    override readonly highlightStyle = new HighlightStyle();

    private groupScale = new BandScale<string>();

    constructor(moduleCtx: _ModuleSupport.ModuleContext) {
        super({
            moduleCtx,
            useLabelLayer: true,
            canHaveAxes: true,
            animationResetFns: {
                item: resetRadialBarSelectionsFn,
                label: resetLabelFn,
            },
        });
    }

    protected override nodeFactory(): _Scene.Sector {
        return new Sector();
    }

    override addChartEventListeners(): void {
        this.ctx.chartEventManager?.addListener('legend-item-click', (event) => this.onLegendItemClick(event));
        this.ctx.chartEventManager?.addListener('legend-item-double-click', (event) =>
            this.onLegendItemDoubleClick(event)
        );
    }

    override getSeriesDomain(direction: _ModuleSupport.ChartAxisDirection): any[] {
        const { axes, dataModel, processedData } = this;
        if (!processedData || !dataModel) return [];

        if (direction === ChartAxisDirection.X) {
            const angleAxis = axes[ChartAxisDirection.X];
            const xExtent = dataModel.getDomain(this, 'angleValue-end', 'value', processedData);
            const fixedXExtent = [xExtent[0] > 0 ? 0 : xExtent[0], xExtent[1] < 0 ? 0 : xExtent[1]];
            return fixNumericExtent(fixedXExtent as any, angleAxis);
        } else {
            return dataModel.getDomain(this, 'radiusValue', 'key', processedData);
        }
    }

    override async processData(dataController: _ModuleSupport.DataController) {
        const { data = [], visible } = this;
        const { angleKey, radiusKey } = this;

        if (!angleKey || !radiusKey) return;

        const stackGroupId = this.getStackId();
        const stackGroupTrailingId = `${stackGroupId}-trailing`;

        const normalizedToAbs = Math.abs(this.normalizedTo ?? NaN);
        const normaliseTo = normalizedToAbs && isFinite(normalizedToAbs) ? normalizedToAbs : undefined;
        const extraProps = [];
        if (normaliseTo) {
            extraProps.push(normaliseGroupTo(this, [stackGroupId, stackGroupTrailingId], normaliseTo, 'range'));
        }

        const animationEnabled = !this.ctx.animationManager.isSkipped();
        if (animationEnabled && this.processedData) {
            extraProps.push(diff(this.processedData));
        }

        await this.requestDataModel<any, any, true>(dataController, data, {
            props: [
                keyProperty(this, radiusKey, false, { id: 'radiusValue' }),
                valueProperty(this, angleKey, true, { id: 'angleValue-raw', invalidValue: undefined }),
                ...groupAccumulativeValueProperty(this, angleKey, true, 'window', 'current', {
                    id: `angleValue-end`,
                    invalidValue: null,
                    groupId: stackGroupId,
                }),
                ...groupAccumulativeValueProperty(this, angleKey, true, 'window-trailing', 'current', {
                    id: `angleValue-start`,
                    invalidValue: null,
                    groupId: stackGroupTrailingId,
                }),
                ...extraProps,
            ],
            dataVisible: visible,
        });

        this.animationState.transition('updateData');
    }

    protected circleCache = { r: 0, cx: 0, cy: 0 };

    protected didCircleChange() {
        const r = this.radius;
        const cx = this.centerX;
        const cy = this.centerY;
        const cache = this.circleCache;
        if (!(r === cache.r && cx === cache.cx && cy === cache.cy)) {
            this.circleCache = { r, cx, cy };
            return true;
        }
        return false;
    }

    protected async maybeRefreshNodeData() {
        const circleChanged = this.didCircleChange();
        if (!circleChanged && !this.nodeDataRefresh) return;
        const [{ nodeData = [] } = {}] = await this.createNodeData();
        this.nodeData = nodeData;
        this.nodeDataRefresh = false;
    }

    protected getAxisInnerRadius() {
        const radiusAxis = this.axes[ChartAxisDirection.Y];
        return radiusAxis instanceof PolarAxis ? this.radius * radiusAxis.innerRadiusRatio : 0;
    }

    async createNodeData() {
        const { processedData, dataModel, angleKey, radiusKey } = this;

        if (!processedData || !dataModel || !angleKey || !radiusKey) {
            return [];
        }

        const angleAxis = this.axes[ChartAxisDirection.X];
        const radiusAxis = this.axes[ChartAxisDirection.Y];
        const angleScale = angleAxis?.scale;
        const radiusScale = radiusAxis?.scale;

        if (!angleScale || !radiusScale) {
            return [];
        }

        const angleStartIndex = dataModel.resolveProcessedDataIndexById(this, `angleValue-start`).index;
        const angleEndIndex = dataModel.resolveProcessedDataIndexById(this, `angleValue-end`).index;
        const angleRawIndex = dataModel.resolveProcessedDataIndexById(this, `angleValue-raw`).index;

        const { label, id: seriesId } = this;

        let groupPaddingInner = 0;
        if (radiusAxis instanceof RadiusCategoryAxis) {
            groupPaddingInner = radiusAxis.groupPaddingInner;
        }

        const { groupScale } = this;
        const { index: groupIndex, visibleGroupCount } = this.ctx.seriesStateManager.getVisiblePeerGroupIndex(this);
        groupScale.domain = Array.from({ length: visibleGroupCount }).map((_, i) => String(i));
        groupScale.range = [0, Math.abs(radiusScale.bandwidth ?? 0)];
        groupScale.paddingInner = visibleGroupCount > 1 ? groupPaddingInner : 0;

        const barWidth = groupScale.bandwidth >= 1 ? groupScale.bandwidth : groupScale.rawBandwidth;

        const axisInnerRadius = this.getAxisInnerRadius();
        const axisOuterRadius = this.radius;
        const axisTotalRadius = axisOuterRadius + axisInnerRadius;

        const getLabelNodeDatum = (
            datum: RadialColumnNodeDatum,
            angleDatum: number,
            x: number,
            y: number
        ): RadialBarLabelNodeDatum | undefined => {
            let labelText = '';
            if (label.formatter) {
                labelText = label.formatter({
                    defaultValue: angleDatum,
                    datum,
                    seriesId,
                    angleKey,
                    radiusKey,
                    angleName: this.angleName,
                    radiusName: this.radiusName,
                });
            } else if (typeof angleDatum === 'number' && isFinite(angleDatum)) {
                labelText = angleDatum.toFixed(2);
            } else if (angleDatum) {
                labelText = String(angleDatum);
            }
            if (labelText) {
                return {
                    x,
                    y,
                    text: labelText,
                    textAlign: 'center',
                    textBaseline: 'middle',
                };
            }
        };

        const nodeData = processedData.data.map((group, index): RadialBarNodeDatum => {
            const { datum, keys, values } = group;

            const radiusDatum = keys[0];
            const angleDatum = values[angleRawIndex];
            const angleStartDatum = values[angleStartIndex];
            const angleEndDatum = values[angleEndIndex];

            let startAngle = Math.max(angleScale.convert(angleStartDatum), angleScale.range[0]);
            let endAngle = Math.min(angleScale.convert(angleEndDatum), angleScale.range[1]);
            if (angleDatum < 0) {
                const tempAngle = startAngle;
                startAngle = endAngle;
                endAngle = tempAngle;
            }

            const dataRadius = axisTotalRadius - radiusScale.convert(radiusDatum);
            const innerRadius = dataRadius + groupScale.convert(String(groupIndex));
            const outerRadius = innerRadius + barWidth;
            const midRadius = (innerRadius + outerRadius) / 2;
            const midAngle = startAngle + angleBetween(startAngle, endAngle) / 2;
            const x = Math.cos(midAngle) * midRadius;
            const y = Math.sin(midAngle) * midRadius;
            const labelNodeDatum = label.enabled ? getLabelNodeDatum(datum, angleDatum, x, y) : undefined;

            return {
                series: this,
                datum,
                point: { x, y, size: 0 },
                midPoint: { x, y },
                label: labelNodeDatum,
                angleValue: angleDatum,
                radiusValue: radiusDatum,
                innerRadius,
                outerRadius,
                startAngle,
                endAngle,
                index,
            };
        });

        return [{ itemId: radiusKey, nodeData, labelData: nodeData }];
    }

    async update() {
        await this.maybeRefreshNodeData();

        this.contentGroup.translationX = this.centerX;
        this.contentGroup.translationY = this.centerY;
        this.highlightGroup.translationX = this.centerX;
        this.highlightGroup.translationY = this.centerY;
        if (this.labelGroup) {
            this.labelGroup.translationX = this.centerX;
            this.labelGroup.translationY = this.centerY;
        }

        this.updateSectorSelection(this.itemSelection, false);
        this.updateSectorSelection(this.highlightSelection, true);
        this.updateLabels();

        this.animationState.transition('update');
    }

    protected updateSectorSelection(
        selection: _Scene.Selection<_Scene.Sector, RadialBarNodeDatum>,
        highlight: boolean
    ) {
        let selectionData: RadialBarNodeDatum[] = [];
        if (highlight) {
            const highlighted = this.ctx.highlightManager?.getActiveHighlight();
            if (highlighted?.datum && highlighted.series === this) {
                selectionData = [highlighted as RadialBarNodeDatum];
            }
        } else {
            selectionData = this.nodeData;
        }

        const highlightedStyle = highlight ? this.highlightStyle.item : undefined;
        const fill = highlightedStyle?.fill ?? this.fill;
        const fillOpacity = highlightedStyle?.fillOpacity ?? this.fillOpacity;
        const stroke = highlightedStyle?.stroke ?? this.stroke;
        const strokeOpacity = this.strokeOpacity;
        const strokeWidth = highlightedStyle?.strokeWidth ?? this.strokeWidth;
        selection.update(selectionData).each((node, datum) => {
            const format = this.formatter
                ? this.ctx.callbackCache.call(this.formatter, {
                      datum,
                      fill,
                      stroke,
                      strokeWidth,
                      highlighted: highlight,
                      angleKey: this.angleKey,
                      radiusKey: this.radiusKey,
                      seriesId: this.id,
                  })
                : undefined;

            node.fill = format?.fill ?? fill;
            node.fillOpacity = format?.fillOpacity ?? fillOpacity;
            node.stroke = format?.stroke ?? stroke;
            node.strokeOpacity = strokeOpacity;
            node.strokeWidth = format?.strokeWidth ?? strokeWidth;
            node.lineDash = this.lineDash;
            node.lineJoin = 'round';
        });
    }

    protected updateLabels() {
        const { label, labelSelection } = this;
        labelSelection.update(this.nodeData).each((node, datum) => {
            if (label.enabled && datum.label) {
                node.x = datum.label.x;
                node.y = datum.label.y;

                node.fill = label.color;

                node.fontFamily = label.fontFamily;
                node.fontSize = label.fontSize;
                node.fontStyle = label.fontStyle;
                node.fontWeight = label.fontWeight;
                node.text = datum.label.text;
                node.textAlign = datum.label.textAlign;
                node.textBaseline = datum.label.textBaseline;

                node.visible = true;
            } else {
                node.visible = false;
            }
        });
    }

    protected override animateEmptyUpdateReady() {
        const { labelSelection } = this;

        const fns = prepareRadialBarSeriesAnimationFunctions(this.axes);
        motion.fromToMotion(`${this.id}_empty-update-ready`, this.ctx.animationManager, [this.itemSelection], fns);
        seriesLabelFadeInAnimation(this, this.ctx.animationManager, [labelSelection]);
    }

    override animateWaitingUpdateReady() {
        const { itemSelection, labelSelection } = this;
        const {
            processedData,
            ctx: { animationManager },
        } = this;
        const diff = processedData?.reduced?.diff;

        if (!diff?.changed) {
            this.resetAllAnimation();
            return;
        }

        const fns = prepareRadialBarSeriesAnimationFunctions(this.axes);
        motion.fromToMotion(
            `${this.id}_waiting-update-ready`,
            animationManager,
            [itemSelection],
            fns,
            (_, datum) => String(datum.radiusValue),
            diff
        );

        seriesLabelFadeInAnimation(this, this.ctx.animationManager, [labelSelection]);
    }

<<<<<<< HEAD
=======
    override animateClearingUpdateEmpty() {
        const { itemSelection } = this;
        const { animationManager } = this.ctx;

        const fns = prepareRadialBarSeriesAnimationFunctions(this.axes);
        motion.fromToMotion(`${this.id}_clearing-update-empty`, animationManager, [itemSelection], fns);

        seriesLabelFadeOutAnimation(this, animationManager, [this.labelSelection]);
    }

    protected override getNodeClickEvent(
        event: MouseEvent,
        datum: RadialColumnNodeDatum
    ): RadialBarSeriesNodeClickEvent<'nodeClick'> {
        return new RadialBarSeriesNodeClickEvent('nodeClick', event, datum, this);
    }

    protected override getNodeDoubleClickEvent(
        event: MouseEvent,
        datum: RadialColumnNodeDatum
    ): RadialBarSeriesNodeClickEvent<'nodeDoubleClick'> {
        return new RadialBarSeriesNodeClickEvent('nodeDoubleClick', event, datum, this);
    }

>>>>>>> 9f5d9b32
    getTooltipHtml(nodeDatum: RadialBarNodeDatum): string {
        const {
            id: seriesId,
            axes,
            angleKey,
            angleName,
            radiusKey,
            radiusName,
            fill,
            formatter,
            stroke,
            strokeWidth,
            tooltip,
            dataModel,
        } = this;
        const { angleValue, radiusValue, datum } = nodeDatum;

        const xAxis = axes[ChartAxisDirection.X];
        const yAxis = axes[ChartAxisDirection.Y];

        if (!(angleKey && radiusKey) || !(xAxis && yAxis && isNumber(angleValue)) || !dataModel) {
            return '';
        }

        const angleString = xAxis.formatDatum(angleValue);
        const radiusString = yAxis.formatDatum(radiusValue);
        const title = sanitizeHtml(angleName);
        const content = sanitizeHtml(`${radiusString}: ${angleString}`);

        const { fill: color } = (formatter &&
            this.ctx.callbackCache.call(formatter, {
                datum,
                fill,
                stroke,
                strokeWidth,
                highlighted: false,
                angleKey,
                radiusKey,
                seriesId,
            })) ?? { fill };

        return tooltip.toTooltipHtml(
            { title, backgroundColor: fill, content },
            { seriesId, datum, color, title, angleKey, radiusKey, angleName, radiusName }
        );
    }

    getLegendData(legendType: _ModuleSupport.ChartLegendType): _ModuleSupport.CategoryLegendDatum[] {
        const { id, data, angleKey, angleName, radiusKey, visible } = this;

        if (!(data?.length && angleKey && radiusKey && legendType === 'category')) {
            return [];
        }

        return [
            {
                legendType: 'category',
                id,
                itemId: angleKey,
                seriesId: id,
                enabled: visible,
                label: {
                    text: angleName ?? angleKey,
                },
                marker: {
                    fill: this.fill ?? 'rgba(0, 0, 0, 0)',
                    stroke: this.stroke ?? 'rgba(0, 0, 0, 0)',
                    fillOpacity: this.fillOpacity ?? 1,
                    strokeOpacity: this.strokeOpacity ?? 1,
                    strokeWidth: this.strokeWidth,
                },
            },
        ];
    }

    onLegendItemClick(event: _ModuleSupport.LegendItemClickChartEvent) {
        const { enabled, itemId, series } = event;

        if (series.id === this.id) {
            this.toggleSeriesItem(itemId, enabled);
        }
    }

    onLegendItemDoubleClick(event: _ModuleSupport.LegendItemDoubleClickChartEvent) {
        const { enabled, itemId, series, numVisibleItems } = event;

        const totalVisibleItems = Object.values(numVisibleItems).reduce((p, v) => p + v, 0);

        const wasClicked = series.id === this.id;
        const newEnabled = wasClicked || (enabled && totalVisibleItems === 1);

        this.toggleSeriesItem(itemId, newEnabled);
    }

    override computeLabelsBBox() {
        return null;
    }

    protected getStackId() {
        const groupIndex = this.seriesGrouping?.groupIndex ?? this.id;
        return `radialBar-stack-${groupIndex}-xValues`;
    }
}<|MERGE_RESOLUTION|>--- conflicted
+++ resolved
@@ -472,8 +472,6 @@
         seriesLabelFadeInAnimation(this, this.ctx.animationManager, [labelSelection]);
     }
 
-<<<<<<< HEAD
-=======
     override animateClearingUpdateEmpty() {
         const { itemSelection } = this;
         const { animationManager } = this.ctx;
@@ -484,21 +482,6 @@
         seriesLabelFadeOutAnimation(this, animationManager, [this.labelSelection]);
     }
 
-    protected override getNodeClickEvent(
-        event: MouseEvent,
-        datum: RadialColumnNodeDatum
-    ): RadialBarSeriesNodeClickEvent<'nodeClick'> {
-        return new RadialBarSeriesNodeClickEvent('nodeClick', event, datum, this);
-    }
-
-    protected override getNodeDoubleClickEvent(
-        event: MouseEvent,
-        datum: RadialColumnNodeDatum
-    ): RadialBarSeriesNodeClickEvent<'nodeDoubleClick'> {
-        return new RadialBarSeriesNodeClickEvent('nodeDoubleClick', event, datum, this);
-    }
-
->>>>>>> 9f5d9b32
     getTooltipHtml(nodeDatum: RadialBarNodeDatum): string {
         const {
             id: seriesId,
