--- conflicted
+++ resolved
@@ -9,11 +9,7 @@
 } from 'ag-charts-community-test';
 
 import type { AgChartOptions } from '../../main';
-<<<<<<< HEAD
-import { AgChart } from '../../main';
-=======
 import { AgCharts } from '../../main';
->>>>>>> 98be01b9
 import { prepareEnterpriseTestOptions } from '../../test/utils';
 
 describe('Radial Column Chart', () => {
@@ -80,11 +76,7 @@
     it(`should render radial column chart as expected`, async () => {
         const options: AgChartOptions = { ...EXAMPLE_OPTIONS };
         prepareEnterpriseTestOptions(options as any);
-<<<<<<< HEAD
-        chart = AgChart.create(options);
-=======
         chart = AgCharts.create(options);
->>>>>>> 98be01b9
         await compare();
     });
 
@@ -100,11 +92,7 @@
         };
         prepareEnterpriseTestOptions(options as any);
 
-<<<<<<< HEAD
-        chart = AgChart.create(options);
-=======
         chart = AgCharts.create(options);
->>>>>>> 98be01b9
         await compare();
     });
 
@@ -121,11 +109,7 @@
         };
         prepareEnterpriseTestOptions(options as any);
 
-<<<<<<< HEAD
-        chart = AgChart.create(options);
-=======
         chart = AgCharts.create(options);
->>>>>>> 98be01b9
         await compare();
     });
 
@@ -139,11 +123,7 @@
                 const options: AgChartOptions = { ...EXAMPLE_OPTIONS };
                 prepareEnterpriseTestOptions(options);
 
-<<<<<<< HEAD
-                chart = AgChart.create(options);
-=======
-                chart = AgCharts.create(options);
->>>>>>> 98be01b9
+                chart = AgCharts.create(options);
                 await waitForChartStability(chart);
                 await compare();
             });
@@ -160,17 +140,10 @@
                 const options: AgChartOptions = { ...EXAMPLE_OPTIONS };
                 prepareEnterpriseTestOptions(options);
 
-<<<<<<< HEAD
-                chart = AgChart.create(options);
-                await waitForChartStability(chart);
-
-                AgChart.updateDelta(chart, {
-=======
                 chart = AgCharts.create(options);
                 await waitForChartStability(chart);
 
                 AgCharts.updateDelta(chart, {
->>>>>>> 98be01b9
                     data: options.data!.slice(0, 4),
                 });
                 animate(1200, ratio);
@@ -192,17 +165,10 @@
                 const options: AgChartOptions = { ...EXAMPLE_OPTIONS, data: fullData.slice(0, 4) };
                 prepareEnterpriseTestOptions(options);
 
-<<<<<<< HEAD
-                chart = AgChart.create(options);
-                await waitForChartStability(chart);
-
-                AgChart.updateDelta(chart, {
-=======
                 chart = AgCharts.create(options);
                 await waitForChartStability(chart);
 
                 AgCharts.updateDelta(chart, {
->>>>>>> 98be01b9
                     data: fullData,
                 });
                 animate(1200, ratio);
@@ -223,17 +189,10 @@
                 const options: AgChartOptions = { ...EXAMPLE_OPTIONS };
                 prepareEnterpriseTestOptions(options);
 
-<<<<<<< HEAD
-                chart = AgChart.create(options);
-                await waitForChartStability(chart);
-
-                AgChart.updateDelta(chart, {
-=======
                 chart = AgCharts.create(options);
                 await waitForChartStability(chart);
 
                 AgCharts.updateDelta(chart, {
->>>>>>> 98be01b9
                     data: options.data!.map((d: any) => {
                         return Object.entries(d).reduce((obj, [key, value], i) => {
                             return Object.assign(obj, { [key]: typeof value === 'number' ? value * i : value });
