import type { AgRadialSeriesFormat } from 'ag-charts-community';
import { _ModuleSupport, _Scale, _Scene, _Util } from 'ag-charts-community';

import { AngleCategoryAxis } from '../../axes/angle-category/angleCategoryAxis';
import type { RadialColumnSeriesBaseProperties } from './radialColumnSeriesBaseProperties';

const {
    isDefined,
    ChartAxisDirection,
    PolarAxis,
    diff,
    fixNumericExtent,
    groupAccumulativeValueProperty,
    keyProperty,
    normaliseGroupTo,
    resetLabelFn,
    seriesLabelFadeInAnimation,
    seriesLabelFadeOutAnimation,
    valueProperty,
    animationValidation,
    isFiniteNumber,
    SeriesNodePickMode,
} = _ModuleSupport;

const { BandScale } = _Scale;
const { motion } = _Scene;
const { isNumber, normalizeAngle360, sanitizeHtml } = _Util;

class RadialColumnSeriesNodeEvent<
    TEvent extends string = _ModuleSupport.SeriesNodeEventTypes,
> extends _ModuleSupport.SeriesNodeEvent<RadialColumnNodeDatum, TEvent> {
    readonly angleKey?: string;
    readonly radiusKey?: string;
    constructor(
        type: TEvent,
        nativeEvent: MouseEvent,
        datum: RadialColumnNodeDatum,
        series: RadialColumnSeriesBase<any>
    ) {
        super(type, nativeEvent, datum, series);
        this.angleKey = series.properties.angleKey;
        this.radiusKey = series.properties.radiusKey;
    }
}

interface RadialColumnLabelNodeDatum {
    text: string;
    x: number;
    y: number;
    textAlign: CanvasTextAlign;
    textBaseline: CanvasTextBaseline;
}

export interface RadialColumnNodeDatum extends _ModuleSupport.SeriesNodeDatum {
    readonly label?: RadialColumnLabelNodeDatum;
    readonly angleValue: any;
    readonly radiusValue: any;
    readonly negative: boolean;
    readonly innerRadius: number;
    readonly outerRadius: number;
    readonly stackInnerRadius: number;
    readonly stackOuterRadius: number;
    readonly startAngle: number;
    readonly endAngle: number;
    readonly axisInnerRadius: number;
    readonly axisOuterRadius: number;
    readonly columnWidth: number;
    readonly index: number;
}

export abstract class RadialColumnSeriesBase<
    ItemPathType extends _Scene.Sector | _Scene.RadialColumnShape,
> extends _ModuleSupport.PolarSeries<RadialColumnNodeDatum, RadialColumnSeriesBaseProperties<any>, ItemPathType> {
    protected override readonly NodeEvent = RadialColumnSeriesNodeEvent;

    protected nodeData: RadialColumnNodeDatum[] = [];

    private groupScale = new BandScale<string>();

    constructor(
        moduleCtx: _ModuleSupport.ModuleContext,
        {
            animationResetFns,
        }: {
            animationResetFns?: {
                item?: (
                    node: ItemPathType,
                    datum: RadialColumnNodeDatum
                ) => _ModuleSupport.AnimationValue & Partial<ItemPathType>;
            };
        }
    ) {
        super({
            moduleCtx,
            useLabelLayer: true,
            canHaveAxes: true,
            pickModes: [SeriesNodePickMode.EXACT_SHAPE_MATCH],
            animationResetFns: {
                ...animationResetFns,
                label: resetLabelFn,
            },
        });
    }

    override addChartEventListeners(): void {
        this.destroyFns.push(
            this.ctx.chartEventManager?.addListener('legend-item-click', (event) => this.onLegendItemClick(event)),
            this.ctx.chartEventManager?.addListener('legend-item-double-click', (event) =>
                this.onLegendItemDoubleClick(event)
            )
        );
    }

    override getSeriesDomain(direction: _ModuleSupport.ChartAxisDirection): any[] {
        const { axes, dataModel, processedData } = this;
        if (!processedData || !dataModel) return [];

        if (direction === ChartAxisDirection.X) {
            return dataModel.getDomain(this, 'angleValue', 'key', processedData);
        } else {
            const radiusAxis = axes[ChartAxisDirection.Y];
            const yExtent = dataModel.getDomain(this, 'radiusValue-end', 'value', processedData);
            const fixedYExtent = [yExtent[0] > 0 ? 0 : yExtent[0], yExtent[1] < 0 ? 0 : yExtent[1]];
            return fixNumericExtent(fixedYExtent as any, radiusAxis);
        }
    }

    protected abstract getStackId(): string;

    override async processData(dataController: _ModuleSupport.DataController) {
        const { angleKey, radiusKey, normalizedTo, visible } = this.properties;
        const animationEnabled = !this.ctx.animationManager.isSkipped();

        if (!this.properties.isValid() || !(visible || animationEnabled)) return;

        const stackGroupId = this.getStackId();
        const stackGroupTrailingId = `${stackGroupId}-trailing`;
        const extraProps = [];

        if (isDefined(normalizedTo)) {
            extraProps.push(normaliseGroupTo([stackGroupId, stackGroupTrailingId], Math.abs(normalizedTo)));
        }

        if (animationEnabled && this.processedData) {
            extraProps.push(diff(this.processedData));
        }
        if (animationEnabled) {
            extraProps.push(animationValidation());
        }

        const visibleProps = visible || !animationEnabled ? {} : { forceValue: 0 };

        await this.requestDataModel<any, any, true>(dataController, this.data, {
            props: [
                keyProperty(angleKey, false, { id: 'angleValue' }),
                valueProperty(radiusKey, true, {
                    id: 'radiusValue-raw',
                    invalidValue: null,
                    ...visibleProps,
                }),
                ...groupAccumulativeValueProperty(radiusKey, true, 'normal', 'current', {
                    id: `radiusValue-end`,
                    rangeId: `radiusValue-range`,
                    invalidValue: null,
                    groupId: stackGroupId,
                    separateNegative: true,
                    ...visibleProps,
                }),
                ...groupAccumulativeValueProperty(radiusKey, true, 'trailing', 'current', {
                    id: `radiusValue-start`,
                    invalidValue: null,
                    groupId: stackGroupTrailingId,
                    separateNegative: true,
                    ...visibleProps,
                }),
                ...extraProps,
            ],
        });

        this.animationState.transition('updateData');
    }

    protected circleCache = { r: 0, cx: 0, cy: 0 };

    protected didCircleChange() {
        const r = this.radius;
        const cx = this.centerX;
        const cy = this.centerY;
        const cache = this.circleCache;
        if (!(r === cache.r && cx === cache.cx && cy === cache.cy)) {
            this.circleCache = { r, cx, cy };
            return true;
        }
        return false;
    }

    protected isRadiusAxisReversed() {
        return this.axes[ChartAxisDirection.Y]?.isReversed();
    }

    async maybeRefreshNodeData() {
        const circleChanged = this.didCircleChange();
        if (!circleChanged && !this.nodeDataRefresh) return;
        const { nodeData = [] } = (await this.createNodeData()) ?? {};
        this.nodeData = nodeData;
        this.nodeDataRefresh = false;
    }

    protected getAxisInnerRadius() {
        const radiusAxis = this.axes[ChartAxisDirection.Y];
        return radiusAxis instanceof PolarAxis ? this.radius * radiusAxis.innerRadiusRatio : 0;
    }

    async createNodeData() {
        const { processedData, dataModel, groupScale } = this;

        if (!processedData || !dataModel || !this.properties.isValid()) {
            return;
        }

        const angleAxis = this.axes[ChartAxisDirection.X];
        const radiusAxis = this.axes[ChartAxisDirection.Y];
        const angleScale = angleAxis?.scale;
        const radiusScale = radiusAxis?.scale;

        if (!angleScale || !radiusScale) {
            return;
        }

<<<<<<< HEAD
        const radiusStartIndex = dataModel.resolveProcessedDataIndexById(this, `radiusValue-start`);
        const radiusEndIndex = dataModel.resolveProcessedDataIndexById(this, `radiusValue-end`);
        const radiusRawIndex = dataModel.resolveProcessedDataIndexById(this, `radiusValue-raw`);
=======
        const radiusStartIndex = dataModel.resolveProcessedDataIndexById(this, `radiusValue-start`).index;
        const radiusEndIndex = dataModel.resolveProcessedDataIndexById(this, `radiusValue-end`).index;
        const radiusRangeIndex = dataModel.resolveProcessedDataIndexById(this, `radiusValue-range`).index;
        const radiusRawIndex = dataModel.resolveProcessedDataIndexById(this, `radiusValue-raw`).index;
>>>>>>> f5ac5ae6

        let groupPaddingInner = 0;
        let groupPaddingOuter = 0;
        if (angleAxis instanceof AngleCategoryAxis) {
            groupPaddingInner = angleAxis.groupPaddingInner;
            groupPaddingOuter = angleAxis.paddingInner;
        }

        const groupAngleStep = angleScale.bandwidth ?? 0;
        const paddedGroupAngleStep = groupAngleStep * (1 - groupPaddingOuter);

        const { index: groupIndex, visibleGroupCount } = this.ctx.seriesStateManager.getVisiblePeerGroupIndex(this);
        groupScale.domain = Array.from({ length: visibleGroupCount }).map((_, i) => String(i));
        groupScale.range = [-paddedGroupAngleStep / 2, paddedGroupAngleStep / 2];
        groupScale.paddingInner = visibleGroupCount > 1 ? groupPaddingInner : 0;

        const radiusAxisReversed = this.isRadiusAxisReversed();
        const axisInnerRadius = radiusAxisReversed ? this.radius : this.getAxisInnerRadius();
        const axisOuterRadius = radiusAxisReversed ? this.getAxisInnerRadius() : this.radius;

        const axisTotalRadius = axisOuterRadius + axisInnerRadius;

        const { angleKey, radiusKey, angleName, radiusName, label } = this.properties;

        const getLabelNodeDatum = (
            datum: RadialColumnNodeDatum,
            radiusDatum: number,
            x: number,
            y: number
        ): RadialColumnLabelNodeDatum | undefined => {
            const labelText = this.getLabelText(
                label,
                { value: radiusDatum, datum, angleKey, radiusKey, angleName, radiusName },
                (value) => (isFiniteNumber(value) ? value.toFixed(2) : String(value))
            );

            if (labelText) {
                return { x, y, text: labelText, textAlign: 'center', textBaseline: 'middle' };
            }
        };

        const nodeData = processedData.data.map((group, index, data): RadialColumnNodeDatum => {
            const { datum, keys, values, aggValues } = group;

            const angleDatum = keys[0];
            const radiusDatum = values[radiusRawIndex];
            const isPositive = radiusDatum >= 0 && !Object.is(radiusDatum, -0);
            const innerRadiusDatum = values[radiusStartIndex];
            const outerRadiusDatum = values[radiusEndIndex];
            const radiusRange = aggValues?.[radiusRangeIndex][isPositive ? 1 : 0] ?? 0;
            const negative = isPositive === radiusAxisReversed;

            let startAngle: number;
            let endAngle: number;
            if (data.length === 1) {
                startAngle = -0.5 * Math.PI;
                endAngle = 1.5 * Math.PI;
            } else {
                const groupAngle = angleScale.convert(angleDatum);
                startAngle = normalizeAngle360(groupAngle + groupScale.convert(String(groupIndex)));
                endAngle = normalizeAngle360(startAngle + groupScale.bandwidth);
            }
            const angle = startAngle + groupScale.bandwidth / 2;

            const innerRadius = axisTotalRadius - radiusScale.convert(innerRadiusDatum);
            const outerRadius = axisTotalRadius - radiusScale.convert(outerRadiusDatum);
            const midRadius = (innerRadius + outerRadius) / 2;

            const stackInnerRadius = axisTotalRadius - radiusScale.convert(0);
            const stackOuterRadius = axisTotalRadius - radiusScale.convert(radiusRange);

            const x = Math.cos(angle) * midRadius;
            const y = Math.sin(angle) * midRadius;

            const labelNodeDatum = this.properties.label.enabled
                ? getLabelNodeDatum(datum, radiusDatum, x, y)
                : undefined;

            const columnWidth = this.getColumnWidth(startAngle, endAngle);

            return {
                series: this,
                datum,
                point: { x, y, size: 0 },
                midPoint: { x, y },
                label: labelNodeDatum,
                angleValue: angleDatum,
                radiusValue: radiusDatum,
                negative,
                innerRadius,
                outerRadius,
                stackInnerRadius,
                stackOuterRadius,
                startAngle,
                endAngle,
                axisInnerRadius,
                axisOuterRadius,
                columnWidth,
                index,
            };
        });

        return { itemId: radiusKey, nodeData, labelData: nodeData };
    }

    protected getColumnWidth(_startAngle: number, _endAngle: number) {
        return NaN;
    }

    async update({ seriesRect }: { seriesRect?: _Scene.BBox }) {
        const resize = this.checkResize(seriesRect);
        await this.maybeRefreshNodeData();

        this.contentGroup.translationX = this.centerX;
        this.contentGroup.translationY = this.centerY;
        this.highlightGroup.translationX = this.centerX;
        this.highlightGroup.translationY = this.centerY;
        if (this.labelGroup) {
            this.labelGroup.translationX = this.centerX;
            this.labelGroup.translationY = this.centerY;
        }

        this.updateSectorSelection(this.itemSelection, false);
        this.updateSectorSelection(this.highlightSelection, true);
        this.updateLabels();

        if (resize) {
            this.animationState.transition('resize');
        }
        this.animationState.transition('update');
    }

    protected abstract updateItemPath(
        node: ItemPathType,
        datum: RadialColumnNodeDatum,
        highlight: boolean,
        format: AgRadialSeriesFormat | undefined
    ): void;

    protected updateSectorSelection(
        selection: _Scene.Selection<ItemPathType, RadialColumnNodeDatum>,
        highlight: boolean
    ) {
        let selectionData: RadialColumnNodeDatum[] = [];
        if (highlight) {
            const highlighted = this.ctx.highlightManager?.getActiveHighlight();
            if (highlighted?.datum && highlighted.series === this) {
                selectionData = [highlighted as RadialColumnNodeDatum];
            }
        } else {
            selectionData = this.nodeData;
        }

        const highlightedStyle = highlight ? this.properties.highlightStyle.item : undefined;
        const fill = highlightedStyle?.fill ?? this.properties.fill;
        const fillOpacity = highlightedStyle?.fillOpacity ?? this.properties.fillOpacity;
        const stroke = highlightedStyle?.stroke ?? this.properties.stroke;
        const strokeOpacity = this.properties.strokeOpacity;
        const strokeWidth = highlightedStyle?.strokeWidth ?? this.properties.strokeWidth;

        const idFn = (datum: RadialColumnNodeDatum) => datum.angleValue;
        selection.update(selectionData, undefined, idFn).each((node, datum) => {
            const format = this.properties.formatter
                ? this.ctx.callbackCache.call(this.properties.formatter, {
                      datum,
                      fill,
                      stroke,
                      strokeWidth,
                      highlighted: highlight,
                      angleKey: this.properties.angleKey,
                      radiusKey: this.properties.radiusKey,
                      seriesId: this.id,
                  })
                : undefined;

            this.updateItemPath(node, datum, highlight, format);
            node.fill = format?.fill ?? fill;
            node.fillOpacity = format?.fillOpacity ?? fillOpacity;
            node.stroke = format?.stroke ?? stroke;
            node.strokeOpacity = strokeOpacity;
            node.strokeWidth = format?.strokeWidth ?? strokeWidth;
            node.lineDash = this.properties.lineDash;
            node.lineJoin = 'round';
        });
    }

    protected updateLabels() {
        const { label } = this.properties;
        this.labelSelection.update(this.nodeData).each((node, datum) => {
            if (label.enabled && datum.label) {
                node.x = datum.label.x;
                node.y = datum.label.y;

                node.fill = label.color;

                node.fontFamily = label.fontFamily;
                node.fontSize = label.fontSize;
                node.fontStyle = label.fontStyle;
                node.fontWeight = label.fontWeight;
                node.text = datum.label.text;
                node.textAlign = datum.label.textAlign;
                node.textBaseline = datum.label.textBaseline;

                node.visible = true;
            } else {
                node.visible = false;
            }
        });
    }

    protected abstract getColumnTransitionFunctions(): {
        fromFn: _Scene.FromToMotionPropFn<any, any, any>;
        toFn: _Scene.FromToMotionPropFn<any, any, any>;
    };

    protected override animateEmptyUpdateReady() {
        const { labelSelection } = this;

        const fns = this.getColumnTransitionFunctions();
        motion.fromToMotion(this.id, 'datums', this.ctx.animationManager, [this.itemSelection], fns);
        seriesLabelFadeInAnimation(this, 'labels', this.ctx.animationManager, labelSelection);
    }

    override animateClearingUpdateEmpty() {
        const { itemSelection } = this;
        const { animationManager } = this.ctx;

        const fns = this.getColumnTransitionFunctions();
        motion.fromToMotion(this.id, 'datums', animationManager, [itemSelection], fns);

        seriesLabelFadeOutAnimation(this, 'labels', animationManager, this.labelSelection);
    }

    getTooltipHtml(nodeDatum: RadialColumnNodeDatum): string {
        const { id: seriesId, axes, dataModel } = this;
        const { angleKey, radiusKey, angleName, radiusName, fill, stroke, strokeWidth, formatter, tooltip } =
            this.properties;
        const { angleValue, radiusValue, datum } = nodeDatum;

        const xAxis = axes[ChartAxisDirection.X];
        const yAxis = axes[ChartAxisDirection.Y];

        if (!this.properties.isValid() || !(xAxis && yAxis && isNumber(radiusValue)) || !dataModel) {
            return '';
        }

        const angleString = xAxis.formatDatum(angleValue);
        const radiusString = yAxis.formatDatum(radiusValue);
        const title = sanitizeHtml(radiusName);
        const content = sanitizeHtml(`${angleString}: ${radiusString}`);

        const { fill: color } = (formatter &&
            this.ctx.callbackCache.call(formatter, {
                seriesId,
                datum,
                fill,
                stroke,
                strokeWidth,
                highlighted: false,
                angleKey,
                radiusKey,
            })) ?? { fill };

        return tooltip.toTooltipHtml(
            { title, backgroundColor: fill, content },
            { seriesId, datum, color, title, angleKey, radiusKey, angleName, radiusName }
        );
    }

    protected override pickNodeClosestDatum(point: _Scene.Point): _ModuleSupport.SeriesNodePickMatch | undefined {
        return this.pickNodeNearestDistantObject(point, this.itemSelection.nodes());
    }

    getLegendData(legendType: _ModuleSupport.ChartLegendType): _ModuleSupport.CategoryLegendDatum[] {
        if (!this.data?.length || !this.properties.isValid() || legendType !== 'category') {
            return [];
        }

        const { radiusKey, radiusName, fill, stroke, fillOpacity, strokeOpacity, strokeWidth, visible } =
            this.properties;

        return [
            {
                legendType: 'category',
                id: this.id,
                itemId: radiusKey,
                seriesId: this.id,
                enabled: visible,
                label: {
                    text: radiusName ?? radiusKey,
                },
                marker: {
                    fill: fill ?? 'rgba(0, 0, 0, 0)',
                    stroke: stroke ?? 'rgba(0, 0, 0, 0)',
                    fillOpacity: fillOpacity ?? 1,
                    strokeOpacity: strokeOpacity ?? 1,
                    strokeWidth,
                },
            },
        ];
    }

    onLegendItemClick(event: _ModuleSupport.LegendItemClickChartEvent) {
        const { enabled, itemId, series } = event;

        if (series.id === this.id) {
            this.toggleSeriesItem(itemId, enabled);
        }
    }

    onLegendItemDoubleClick(event: _ModuleSupport.LegendItemDoubleClickChartEvent) {
        const { enabled, itemId, series, numVisibleItems } = event;

        const wasClicked = series.id === this.id;
        const newEnabled = wasClicked || (enabled && numVisibleItems === 1);

        this.toggleSeriesItem(itemId, newEnabled);
    }

    override computeLabelsBBox() {
        return null;
    }
}<|MERGE_RESOLUTION|>--- conflicted
+++ resolved
@@ -227,16 +227,10 @@
             return;
         }
 
-<<<<<<< HEAD
         const radiusStartIndex = dataModel.resolveProcessedDataIndexById(this, `radiusValue-start`);
         const radiusEndIndex = dataModel.resolveProcessedDataIndexById(this, `radiusValue-end`);
+        const radiusRangeIndex = dataModel.resolveProcessedDataIndexById(this, `radiusValue-range`);
         const radiusRawIndex = dataModel.resolveProcessedDataIndexById(this, `radiusValue-raw`);
-=======
-        const radiusStartIndex = dataModel.resolveProcessedDataIndexById(this, `radiusValue-start`).index;
-        const radiusEndIndex = dataModel.resolveProcessedDataIndexById(this, `radiusValue-end`).index;
-        const radiusRangeIndex = dataModel.resolveProcessedDataIndexById(this, `radiusValue-range`).index;
-        const radiusRawIndex = dataModel.resolveProcessedDataIndexById(this, `radiusValue-raw`).index;
->>>>>>> f5ac5ae6
 
         let groupPaddingInner = 0;
         let groupPaddingOuter = 0;
