import type { AgRadialSeriesFormat } from 'ag-charts-community';
import { _ModuleSupport, _Scale, _Scene, _Util } from 'ag-charts-community';

import { AngleCategoryAxis } from '../../axes/angle-category/angleCategoryAxis';
import type { RadialColumnSeriesBaseProperties } from './radialColumnSeriesBaseProperties';

const {
    isDefined,
    ChartAxisDirection,
    PolarAxis,
    diff,
    fixNumericExtent,
    groupAccumulativeValueProperty,
    keyProperty,
    normaliseGroupTo,
    resetLabelFn,
    seriesLabelFadeInAnimation,
    seriesLabelFadeOutAnimation,
    valueProperty,
    animationValidation,
    isFiniteNumber,
    SeriesNodePickMode,
} = _ModuleSupport;

const { BandScale } = _Scale;
const { motion } = _Scene;
const { isNumber, normalizeAngle360, sanitizeHtml } = _Util;

class RadialColumnSeriesNodeEvent<
    TEvent extends string = _ModuleSupport.SeriesNodeEventTypes,
> extends _ModuleSupport.SeriesNodeEvent<RadialColumnNodeDatum, TEvent> {
    readonly angleKey?: string;
    readonly radiusKey?: string;
    constructor(
        type: TEvent,
        nativeEvent: MouseEvent,
        datum: RadialColumnNodeDatum,
        series: RadialColumnSeriesBase<any>
    ) {
        super(type, nativeEvent, datum, series);
        this.angleKey = series.properties.angleKey;
        this.radiusKey = series.properties.radiusKey;
    }
}

interface RadialColumnLabelNodeDatum {
    text: string;
    x: number;
    y: number;
    textAlign: CanvasTextAlign;
    textBaseline: CanvasTextBaseline;
}

export interface RadialColumnNodeDatum extends _ModuleSupport.SeriesNodeDatum {
    readonly label?: RadialColumnLabelNodeDatum;
    readonly angleValue: any;
    readonly radiusValue: any;
    readonly negative: boolean;
    readonly innerRadius: number;
    readonly outerRadius: number;
    readonly stackInnerRadius: number;
    readonly stackOuterRadius: number;
    readonly startAngle: number;
    readonly endAngle: number;
    readonly axisInnerRadius: number;
    readonly axisOuterRadius: number;
    readonly columnWidth: number;
    readonly index: number;
}

export abstract class RadialColumnSeriesBase<
    ItemPathType extends _Scene.Sector | _Scene.RadialColumnShape,
> extends _ModuleSupport.PolarSeries<RadialColumnNodeDatum, RadialColumnSeriesBaseProperties<any>, ItemPathType> {
    protected override readonly NodeEvent = RadialColumnSeriesNodeEvent;

    protected nodeData: RadialColumnNodeDatum[] = [];

    private groupScale = new BandScale<string>();

    constructor(
        moduleCtx: _ModuleSupport.ModuleContext,
        {
            animationResetFns,
        }: {
            animationResetFns?: {
                item?: (
                    node: ItemPathType,
                    datum: RadialColumnNodeDatum
                ) => _ModuleSupport.AnimationValue & Partial<ItemPathType>;
            };
        }
    ) {
        super({
            moduleCtx,
            useLabelLayer: true,
            canHaveAxes: true,
            pickModes: [SeriesNodePickMode.EXACT_SHAPE_MATCH],
            animationResetFns: {
                ...animationResetFns,
                label: resetLabelFn,
            },
        });
    }

    override addChartEventListeners(): void {
        this.destroyFns.push(
            this.ctx.chartEventManager?.addListener('legend-item-click', (event) => this.onLegendItemClick(event)),
            this.ctx.chartEventManager?.addListener('legend-item-double-click', (event) =>
                this.onLegendItemDoubleClick(event)
            )
        );
    }

    override getSeriesDomain(direction: _ModuleSupport.ChartAxisDirection): any[] {
        const { axes, dataModel, processedData } = this;
        if (!processedData || !dataModel) return [];

        if (direction === ChartAxisDirection.X) {
            return dataModel.getDomain(this, 'angleValue', 'key', processedData);
        } else {
            const radiusAxis = axes[ChartAxisDirection.Y];
            const yExtent = dataModel.getDomain(this, 'radiusValue-end', 'value', processedData);
            const fixedYExtent = [yExtent[0] > 0 ? 0 : yExtent[0], yExtent[1] < 0 ? 0 : yExtent[1]];
            return fixNumericExtent(fixedYExtent as any, radiusAxis);
        }
    }

    protected abstract getStackId(): string;

    override async processData(dataController: _ModuleSupport.DataController) {
        const { angleKey, radiusKey, normalizedTo, visible } = this.properties;
        const animationEnabled = !this.ctx.animationManager.isSkipped();

        if (!this.properties.isValid() || !(visible || animationEnabled)) return;

        const stackGroupId = this.getStackId();
        const stackGroupTrailingId = `${stackGroupId}-trailing`;
        const extraProps = [];

        if (isDefined(normalizedTo)) {
<<<<<<< HEAD
            extraProps.push(normaliseGroupTo([stackGroupId, stackGroupTrailingId], Math.abs(normalizedTo)));
=======
            extraProps.push(normaliseGroupTo([stackGroupId, stackGroupTrailingId], Math.abs(normalizedTo), 'range'));
>>>>>>> 8d6f81d0
        }

        if (animationEnabled && this.processedData) {
            extraProps.push(diff(this.processedData));
        }
        if (animationEnabled) {
            extraProps.push(animationValidation());
        }

        const visibleProps = visible || !animationEnabled ? {} : { forceValue: 0 };

        await this.requestDataModel<any, any, true>(dataController, this.data, {
            props: [
                keyProperty(angleKey, false, { id: 'angleValue' }),
                valueProperty(radiusKey, true, {
                    id: 'radiusValue-raw',
                    invalidValue: null,
                    ...visibleProps,
                }),
                ...groupAccumulativeValueProperty(radiusKey, true, 'normal', 'current', {
                    id: `radiusValue-end`,
                    rangeId: `radiusValue-range`,
                    invalidValue: null,
                    groupId: stackGroupId,
                    separateNegative: true,
                    ...visibleProps,
                }),
                ...groupAccumulativeValueProperty(radiusKey, true, 'trailing', 'current', {
                    id: `radiusValue-start`,
                    invalidValue: null,
                    groupId: stackGroupTrailingId,
                    separateNegative: true,
                    ...visibleProps,
                }),
                ...extraProps,
            ],
        });

        this.animationState.transition('updateData');
    }

    protected circleCache = { r: 0, cx: 0, cy: 0 };

    protected didCircleChange() {
        const r = this.radius;
        const cx = this.centerX;
        const cy = this.centerY;
        const cache = this.circleCache;
        if (!(r === cache.r && cx === cache.cx && cy === cache.cy)) {
            this.circleCache = { r, cx, cy };
            return true;
        }
        return false;
    }

    protected isRadiusAxisReversed() {
        return this.axes[ChartAxisDirection.Y]?.isReversed();
    }

    async maybeRefreshNodeData() {
        const circleChanged = this.didCircleChange();
        if (!circleChanged && !this.nodeDataRefresh) return;
        const { nodeData = [] } = (await this.createNodeData()) ?? {};
        this.nodeData = nodeData;
        this.nodeDataRefresh = false;
    }

    protected getAxisInnerRadius() {
        const radiusAxis = this.axes[ChartAxisDirection.Y];
        return radiusAxis instanceof PolarAxis ? this.radius * radiusAxis.innerRadiusRatio : 0;
    }

    async createNodeData() {
        const { processedData, dataModel, groupScale } = this;

        if (!processedData || !dataModel || !this.properties.isValid()) {
            return;
        }

        const angleAxis = this.axes[ChartAxisDirection.X];
        const radiusAxis = this.axes[ChartAxisDirection.Y];
        const angleScale = angleAxis?.scale;
        const radiusScale = radiusAxis?.scale;

        if (!angleScale || !radiusScale) {
            return;
        }

        const radiusStartIndex = dataModel.resolveProcessedDataIndexById(this, `radiusValue-start`);
        const radiusEndIndex = dataModel.resolveProcessedDataIndexById(this, `radiusValue-end`);
        const radiusRangeIndex = dataModel.resolveProcessedDataIndexById(this, `radiusValue-range`);
        const radiusRawIndex = dataModel.resolveProcessedDataIndexById(this, `radiusValue-raw`);

        let groupPaddingInner = 0;
        let groupPaddingOuter = 0;
        if (angleAxis instanceof AngleCategoryAxis) {
            groupPaddingInner = angleAxis.groupPaddingInner;
            groupPaddingOuter = angleAxis.paddingInner;
        }

        const groupAngleStep = angleScale.bandwidth ?? 0;
        const paddedGroupAngleStep = groupAngleStep * (1 - groupPaddingOuter);

        const { index: groupIndex, visibleGroupCount } = this.ctx.seriesStateManager.getVisiblePeerGroupIndex(this);
        groupScale.domain = Array.from({ length: visibleGroupCount }).map((_, i) => String(i));
        groupScale.range = [-paddedGroupAngleStep / 2, paddedGroupAngleStep / 2];
        groupScale.paddingInner = visibleGroupCount > 1 ? groupPaddingInner : 0;

        const radiusAxisReversed = this.isRadiusAxisReversed();
        const axisInnerRadius = radiusAxisReversed ? this.radius : this.getAxisInnerRadius();
        const axisOuterRadius = radiusAxisReversed ? this.getAxisInnerRadius() : this.radius;

        const axisTotalRadius = axisOuterRadius + axisInnerRadius;

        const { angleKey, radiusKey, angleName, radiusName, label } = this.properties;

        const getLabelNodeDatum = (
            datum: RadialColumnNodeDatum,
            radiusDatum: number,
            x: number,
            y: number
        ): RadialColumnLabelNodeDatum | undefined => {
            const labelText = this.getLabelText(
                label,
                { value: radiusDatum, datum, angleKey, radiusKey, angleName, radiusName },
                (value) => (isFiniteNumber(value) ? value.toFixed(2) : String(value))
            );

            if (labelText) {
                return { x, y, text: labelText, textAlign: 'center', textBaseline: 'middle' };
            }
        };

        const nodeData = processedData.data.map((group, index, data): RadialColumnNodeDatum => {
            const { datum, keys, values, aggValues } = group;

            const angleDatum = keys[0];
            const radiusDatum = values[radiusRawIndex];
            const isPositive = radiusDatum >= 0 && !Object.is(radiusDatum, -0);
            const innerRadiusDatum = values[radiusStartIndex];
            const outerRadiusDatum = values[radiusEndIndex];
            const radiusRange = aggValues?.[radiusRangeIndex][isPositive ? 1 : 0] ?? 0;
            const negative = isPositive === radiusAxisReversed;

            let startAngle: number;
            let endAngle: number;
            if (data.length === 1) {
                startAngle = -0.5 * Math.PI;
                endAngle = 1.5 * Math.PI;
            } else {
                const groupAngle = angleScale.convert(angleDatum);
                startAngle = normalizeAngle360(groupAngle + groupScale.convert(String(groupIndex)));
                endAngle = normalizeAngle360(startAngle + groupScale.bandwidth);
            }
            const angle = startAngle + groupScale.bandwidth / 2;

            const innerRadius = axisTotalRadius - radiusScale.convert(innerRadiusDatum);
            const outerRadius = axisTotalRadius - radiusScale.convert(outerRadiusDatum);
            const midRadius = (innerRadius + outerRadius) / 2;

            const stackInnerRadius = axisTotalRadius - radiusScale.convert(0);
            const stackOuterRadius = axisTotalRadius - radiusScale.convert(radiusRange);

            const x = Math.cos(angle) * midRadius;
            const y = Math.sin(angle) * midRadius;

            const labelNodeDatum = this.properties.label.enabled
                ? getLabelNodeDatum(datum, radiusDatum, x, y)
                : undefined;

            const columnWidth = this.getColumnWidth(startAngle, endAngle);

            return {
                series: this,
                datum,
                point: { x, y, size: 0 },
                midPoint: { x, y },
                label: labelNodeDatum,
                angleValue: angleDatum,
                radiusValue: radiusDatum,
                negative,
                innerRadius,
                outerRadius,
                stackInnerRadius,
                stackOuterRadius,
                startAngle,
                endAngle,
                axisInnerRadius,
                axisOuterRadius,
                columnWidth,
                index,
            };
        });

        return { itemId: radiusKey, nodeData, labelData: nodeData };
    }

    protected getColumnWidth(_startAngle: number, _endAngle: number) {
        return NaN;
    }

    async update({ seriesRect }: { seriesRect?: _Scene.BBox }) {
        const resize = this.checkResize(seriesRect);
        await this.maybeRefreshNodeData();

        this.contentGroup.translationX = this.centerX;
        this.contentGroup.translationY = this.centerY;
        this.highlightGroup.translationX = this.centerX;
        this.highlightGroup.translationY = this.centerY;
        if (this.labelGroup) {
            this.labelGroup.translationX = this.centerX;
            this.labelGroup.translationY = this.centerY;
        }

        this.updateSectorSelection(this.itemSelection, false);
        this.updateSectorSelection(this.highlightSelection, true);
        this.updateLabels();

        if (resize) {
            this.animationState.transition('resize');
        }
        this.animationState.transition('update');
    }

    protected abstract updateItemPath(
        node: ItemPathType,
        datum: RadialColumnNodeDatum,
        highlight: boolean,
        format: AgRadialSeriesFormat | undefined
    ): void;

    protected updateSectorSelection(
        selection: _Scene.Selection<ItemPathType, RadialColumnNodeDatum>,
        highlight: boolean
    ) {
        let selectionData: RadialColumnNodeDatum[] = [];
        if (highlight) {
            const highlighted = this.ctx.highlightManager?.getActiveHighlight();
            if (highlighted?.datum && highlighted.series === this) {
                selectionData = [highlighted as RadialColumnNodeDatum];
            }
        } else {
            selectionData = this.nodeData;
        }

        const highlightedStyle = highlight ? this.properties.highlightStyle.item : undefined;
        const fill = highlightedStyle?.fill ?? this.properties.fill;
        const fillOpacity = highlightedStyle?.fillOpacity ?? this.properties.fillOpacity;
        const stroke = highlightedStyle?.stroke ?? this.properties.stroke;
        const strokeOpacity = this.properties.strokeOpacity;
        const strokeWidth = highlightedStyle?.strokeWidth ?? this.properties.strokeWidth;

        const idFn = (datum: RadialColumnNodeDatum) => datum.angleValue;
        selection.update(selectionData, undefined, idFn).each((node, datum) => {
            const format = this.properties.formatter
                ? this.ctx.callbackCache.call(this.properties.formatter, {
                      datum,
                      fill,
                      stroke,
                      strokeWidth,
                      highlighted: highlight,
                      angleKey: this.properties.angleKey,
                      radiusKey: this.properties.radiusKey,
                      seriesId: this.id,
                  })
                : undefined;

            this.updateItemPath(node, datum, highlight, format);
            node.fill = format?.fill ?? fill;
            node.fillOpacity = format?.fillOpacity ?? fillOpacity;
            node.stroke = format?.stroke ?? stroke;
            node.strokeOpacity = strokeOpacity;
            node.strokeWidth = format?.strokeWidth ?? strokeWidth;
            node.lineDash = this.properties.lineDash;
            node.lineJoin = 'round';
        });
    }

    protected updateLabels() {
        const { label } = this.properties;
        this.labelSelection.update(this.nodeData).each((node, datum) => {
            if (label.enabled && datum.label) {
                node.x = datum.label.x;
                node.y = datum.label.y;

                node.fill = label.color;

                node.fontFamily = label.fontFamily;
                node.fontSize = label.fontSize;
                node.fontStyle = label.fontStyle;
                node.fontWeight = label.fontWeight;
                node.text = datum.label.text;
                node.textAlign = datum.label.textAlign;
                node.textBaseline = datum.label.textBaseline;

                node.visible = true;
            } else {
                node.visible = false;
            }
        });
    }

    protected abstract getColumnTransitionFunctions(): {
        fromFn: _Scene.FromToMotionPropFn<any, any, any>;
        toFn: _Scene.FromToMotionPropFn<any, any, any>;
    };

    protected override animateEmptyUpdateReady() {
        const { labelSelection } = this;

        const fns = this.getColumnTransitionFunctions();
        motion.fromToMotion(this.id, 'datums', this.ctx.animationManager, [this.itemSelection], fns);
        seriesLabelFadeInAnimation(this, 'labels', this.ctx.animationManager, labelSelection);
    }

    override animateClearingUpdateEmpty() {
        const { itemSelection } = this;
        const { animationManager } = this.ctx;

        const fns = this.getColumnTransitionFunctions();
        motion.fromToMotion(this.id, 'datums', animationManager, [itemSelection], fns);

        seriesLabelFadeOutAnimation(this, 'labels', animationManager, this.labelSelection);
    }

    getTooltipHtml(nodeDatum: RadialColumnNodeDatum): string {
        const { id: seriesId, axes, dataModel } = this;
        const { angleKey, radiusKey, angleName, radiusName, fill, stroke, strokeWidth, formatter, tooltip } =
            this.properties;
        const { angleValue, radiusValue, datum } = nodeDatum;

        const xAxis = axes[ChartAxisDirection.X];
        const yAxis = axes[ChartAxisDirection.Y];

        if (!this.properties.isValid() || !(xAxis && yAxis && isNumber(radiusValue)) || !dataModel) {
            return '';
        }

        const angleString = xAxis.formatDatum(angleValue);
        const radiusString = yAxis.formatDatum(radiusValue);
        const title = sanitizeHtml(radiusName);
        const content = sanitizeHtml(`${angleString}: ${radiusString}`);

        const { fill: color } = (formatter &&
            this.ctx.callbackCache.call(formatter, {
                seriesId,
                datum,
                fill,
                stroke,
                strokeWidth,
                highlighted: false,
                angleKey,
                radiusKey,
            })) ?? { fill };

        return tooltip.toTooltipHtml(
            { title, backgroundColor: fill, content },
            { seriesId, datum, color, title, angleKey, radiusKey, angleName, radiusName }
        );
    }

    protected override pickNodeClosestDatum(point: _Scene.Point): _ModuleSupport.SeriesNodePickMatch | undefined {
        return this.pickNodeNearestDistantObject(point, this.itemSelection.nodes());
    }

    getLegendData(legendType: _ModuleSupport.ChartLegendType): _ModuleSupport.CategoryLegendDatum[] {
        if (!this.data?.length || !this.properties.isValid() || legendType !== 'category') {
            return [];
        }

        const { radiusKey, radiusName, fill, stroke, fillOpacity, strokeOpacity, strokeWidth, visible } =
            this.properties;

        return [
            {
                legendType: 'category',
                id: this.id,
                itemId: radiusKey,
                seriesId: this.id,
                enabled: visible,
                label: {
                    text: radiusName ?? radiusKey,
                },
                marker: {
                    fill: fill ?? 'rgba(0, 0, 0, 0)',
                    stroke: stroke ?? 'rgba(0, 0, 0, 0)',
                    fillOpacity: fillOpacity ?? 1,
                    strokeOpacity: strokeOpacity ?? 1,
                    strokeWidth,
                },
            },
        ];
    }

    onLegendItemClick(event: _ModuleSupport.LegendItemClickChartEvent) {
        const { enabled, itemId, series } = event;

        if (series.id === this.id) {
            this.toggleSeriesItem(itemId, enabled);
        }
    }

    onLegendItemDoubleClick(event: _ModuleSupport.LegendItemDoubleClickChartEvent) {
        const { enabled, itemId, series, numVisibleItems } = event;

        const wasClicked = series.id === this.id;
        const newEnabled = wasClicked || (enabled && numVisibleItems === 1);

        this.toggleSeriesItem(itemId, newEnabled);
    }

    override computeLabelsBBox() {
        return null;
    }
}<|MERGE_RESOLUTION|>--- conflicted
+++ resolved
@@ -138,11 +138,7 @@
         const extraProps = [];
 
         if (isDefined(normalizedTo)) {
-<<<<<<< HEAD
-            extraProps.push(normaliseGroupTo([stackGroupId, stackGroupTrailingId], Math.abs(normalizedTo)));
-=======
             extraProps.push(normaliseGroupTo([stackGroupId, stackGroupTrailingId], Math.abs(normalizedTo), 'range'));
->>>>>>> 8d6f81d0
         }
 
         if (animationEnabled && this.processedData) {
