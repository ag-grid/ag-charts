--- conflicted
+++ resolved
@@ -49,17 +49,6 @@
     }
 }
 
-<<<<<<< HEAD
-=======
-class RadialColumnSeriesNodeClickEvent extends RadialColumnSeriesNodeBaseClickEvent {
-    override readonly type = 'nodeClick';
-}
-
-class RadialColumnSeriesNodeDoubleClickEvent extends RadialColumnSeriesNodeBaseClickEvent {
-    override readonly type = 'nodeDoubleClick';
-}
-
->>>>>>> 7dc6b785
 interface RadialColumnLabelNodeDatum {
     text: string;
     x: number;
@@ -557,19 +546,11 @@
         });
     }
 
-<<<<<<< HEAD
-    protected getNodeClickEvent(
+    protected override getNodeClickEvent(
         event: MouseEvent,
         datum: RadialColumnNodeDatum
     ): RadialColumnSeriesNodeClickEvent<'nodeClick'> {
         return new RadialColumnSeriesNodeClickEvent('nodeClick', event, datum, this);
-=======
-    protected override getNodeClickEvent(
-        event: MouseEvent,
-        datum: RadialColumnNodeDatum
-    ): RadialColumnSeriesNodeClickEvent {
-        return new RadialColumnSeriesNodeClickEvent(this.angleKey, this.radiusKey, event, datum, this);
->>>>>>> 7dc6b785
     }
 
     protected override getNodeDoubleClickEvent(
