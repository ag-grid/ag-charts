--- conflicted
+++ resolved
@@ -450,11 +450,8 @@
                 highlightStyle: itemHighlightStyle,
                 formatter,
                 seriesId,
-<<<<<<< HEAD
+                itemId: datum.itemId,
                 ctx,
-=======
-                itemId: datum.itemId,
->>>>>>> a8f3c82c
             });
             config.crisp = crisp;
             config.visible = visible;
