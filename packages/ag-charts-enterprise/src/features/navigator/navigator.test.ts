--- conflicted
+++ resolved
@@ -12,11 +12,7 @@
     waitForChartStability,
 } from 'ag-charts-community-test';
 
-<<<<<<< HEAD
-import { AgChart } from '../../main';
-=======
 import { AgCharts } from '../../main';
->>>>>>> 98be01b9
 import { prepareEnterpriseTestOptions } from '../../test/utils';
 
 const { VALID_RANGE_CROSSLINES } = CROSSLINE_EXAMPLES;
@@ -131,11 +127,7 @@
                 const options: AgCartesianChartOptions = { ...example.options };
                 prepareEnterpriseTestOptions(options);
 
-<<<<<<< HEAD
-                chart = AgChart.create(options);
-=======
                 chart = AgCharts.create(options);
->>>>>>> 98be01b9
                 await waitForChartStability(chart);
                 await example.assertions(chart);
             });
@@ -151,11 +143,7 @@
                 const options: AgCartesianChartOptions = { ...example.options };
                 prepareEnterpriseTestOptions(options);
 
-<<<<<<< HEAD
-                chart = AgChart.create(options);
-=======
                 chart = AgCharts.create(options);
->>>>>>> 98be01b9
                 await compare();
             });
         }
