--- conflicted
+++ resolved
@@ -11,11 +11,7 @@
 } from 'ag-charts-community-test';
 
 import type { AgChartOptions } from '../../main';
-<<<<<<< HEAD
-import { AgChart } from '../../main';
-=======
 import { AgCharts } from '../../main';
->>>>>>> 98be01b9
 import { prepareEnterpriseTestOptions } from '../../test/utils';
 
 describe('Zoom', () => {
@@ -55,11 +51,7 @@
         cx = options.width! / 2;
         cy = options.height! / 2;
 
-<<<<<<< HEAD
-        chart = AgChart.create(options);
-=======
         chart = AgCharts.create(options);
->>>>>>> 98be01b9
 
         // Click once in the chart to ensure the chart is active / mouse is over it to ensure the first scroll wheel
         // event is triggered.
