import { type AgChartInstance, _ModuleSupport, _Scene, _Util } from 'ag-charts-community';

const { Validate, BOOLEAN, Layers, ActionOnSet, ChartAxisDirection, CategoryAxis, GroupedCategoryAxis } =
    _ModuleSupport;
const { toRadians, Padding, Logger } = _Util;
const { Group, BBox } = _Scene;

export class MiniChart
    extends _ModuleSupport.BaseModuleInstance
    implements _ModuleSupport.ModuleInstance, AgChartInstance
{
    @Validate(BOOLEAN)
    enabled: boolean = false;

    readonly root = new Group({ name: 'root' });
    readonly seriesRoot = new Group({
        name: 'Series-root',
        layer: true,
        zIndex: Layers.SERIES_LAYER_ZINDEX,
    });
    readonly axisGridGroup = new Group({ name: 'Axes-Grids', layer: true, zIndex: Layers.AXIS_GRID_ZINDEX });
    readonly axisGroup = new Group({ name: 'Axes-Grids', layer: true, zIndex: Layers.AXIS_GRID_ZINDEX });

    public data: any = [];

    private _destroyed: boolean = false;

    constructor(private readonly ctx: _ModuleSupport.ModuleContext) {
        super();

        this.root.appendChild(this.seriesRoot);
        this.root.appendChild(this.axisGridGroup);
        this.root.appendChild(this.axisGroup);
    }

    override destroy() {
        if (this._destroyed) {
            return;
        }

        this.destroySeries(this.series);

        this.axes.forEach((a) => a.destroy());
        this.axes = [];

        this._destroyed = true;
    }

    getOptions() {
        return null!;
    }

    getModuleContext() {
        return this.ctx;
    }

    resetAnimations(): void {}

    @ActionOnSet<MiniChart>({
        changeValue(newValue: _ModuleSupport.ChartAxis[], oldValue: _ModuleSupport.ChartAxis[] = []) {
            for (const axis of oldValue) {
                if (newValue.includes(axis)) continue;
                axis.detachAxis(this.axisGroup, this.axisGridGroup);
                axis.destroy();
            }

            for (const axis of newValue) {
                if (oldValue?.includes(axis)) continue;
<<<<<<< HEAD

                axis.label.enabled = axis.direction === ChartAxisDirection.X;
                axis.interactionEnabled = false;
=======
                if (axis.direction === ChartAxisDirection.X) {
                    axis.label.autoRotate = false;
                } else {
                    axis.label.enabled = false;
                    axis.tick.enabled = false;
                }
>>>>>>> b87a6b16

                axis.attachAxis(this.axisGroup, this.axisGridGroup);
            }
        },
    })
    axes: _ModuleSupport.ChartAxis[] = [];

    @ActionOnSet<MiniChart>({
        changeValue(newValue, oldValue) {
            this.onSeriesChange(newValue, oldValue);
        },
    })
    series: _ModuleSupport.Series<any>[] = [];

    private onSeriesChange(newValue: _ModuleSupport.Series<any>[], oldValue?: _ModuleSupport.Series<any>[]) {
        const seriesToDestroy = oldValue?.filter((series) => !newValue.includes(series)) ?? [];
        this.destroySeries(seriesToDestroy);

        for (const series of newValue) {
            if (oldValue?.includes(series)) continue;

            this.seriesRoot.appendChild(series.rootGroup);

            const chart = this;
            series.chart = {
                get mode() {
                    return 'standalone' as const;
                },
                get seriesRect() {
                    return chart.seriesRect;
                },
                placeLabels() {
                    return new Map();
                },
            };

            series.resetAnimation('initial');
            series.addChartEventListeners();
        }
    }

    protected destroySeries(series: _ModuleSupport.Series<any>[]): void {
        series?.forEach((series) => {
            series.destroy();

            series.chart = undefined;
        });
    }

    protected assignSeriesToAxes() {
        this.axes.forEach((axis) => {
            axis.boundSeries = this.series.filter((s) => {
                const seriesAxis = s.axes[axis.direction];
                return seriesAxis === axis;
            });
        });
    }

    protected assignAxesToSeries() {
        // This method has to run before `assignSeriesToAxes`.
        const directionToAxesMap: { [key in _ModuleSupport.ChartAxisDirection]?: _ModuleSupport.ChartAxis[] } = {};

        this.axes.forEach((axis) => {
            const direction = axis.direction;
            const directionAxes = (directionToAxesMap[direction] ??= []);
            directionAxes.push(axis);
        });

        this.series.forEach((series) => {
            series.directions.forEach((direction) => {
                const directionAxes = directionToAxesMap[direction];
                if (!directionAxes) {
                    Logger.warnOnce(
                        `no available axis for direction [${direction}]; check series and axes configuration.`
                    );
                    return;
                }

                const seriesKeys = series.getKeys(direction);
                const newAxis = this.findMatchingAxis(directionAxes, seriesKeys);
                if (!newAxis) {
                    Logger.warnOnce(
                        `no matching axis for direction [${direction}] and keys [${seriesKeys}]; check series and axes configuration.`
                    );
                    return;
                }

                series.axes[direction] = newAxis;
            });
        });
    }

    private findMatchingAxis(
        directionAxes: _ModuleSupport.ChartAxis[],
        directionKeys?: string[]
    ): _ModuleSupport.ChartAxis | undefined {
        for (const axis of directionAxes) {
            if (!axis.keys.length) {
                return axis;
            }

            if (!directionKeys) {
                continue;
            }

            for (const directionKey of directionKeys) {
                if (axis.keys.includes(directionKey)) {
                    return axis;
                }
            }
        }
    }

    async updateData(opts: { data: any }) {
        this.series.forEach((s) => s.setChartData(opts.data));
    }

    async processData(opts: { dataController: _ModuleSupport.DataController }) {
        if (this.series.some((s) => s.canHaveAxes)) {
            this.assignAxesToSeries();
            this.assignSeriesToAxes();
        }

        const seriesPromises = this.series.map((s) => s.processData(opts.dataController));
        await Promise.all(seriesPromises);
    }

    computeAxisPadding() {
        const padding = new Padding();
        this.axes.forEach((axis) => {
            const { position, thickness = 0, line, label } = axis;
            if (position == null) return;

            let size: number;
            if (thickness > 0) {
                size = thickness;
            } else {
                size =
                    (line.enabled ? line.width : 0) +
                    (label.enabled ? (label.fontSize ?? 0) * 1.25 + label.padding : 0);
            }

            padding[position] = size;
        });

        return padding;
    }

    async layout(width: number, height: number) {
        const animated = this.seriesRect != null;
        const seriesRect = new BBox(0, 0, width, height);
        this.seriesRect = seriesRect;

        this.seriesRoot.setClipRectInGroupCoordinateSpace(this.seriesRoot.inverseTransformBBox(seriesRect));

        const axisLeftRightRange = (axis: _ModuleSupport.ChartAxis) => {
            if (axis instanceof CategoryAxis || axis instanceof GroupedCategoryAxis) {
                return [0, seriesRect.height];
            }
            return [seriesRect.height, 0];
        };

        this.axes.forEach((axis) => {
            const { position = 'left' } = axis;

            switch (position) {
                case 'top':
                case 'bottom':
                    axis.range = [0, seriesRect.width];
                    axis.gridLength = seriesRect.height;
                    break;
                case 'right':
                case 'left':
                    axis.range = axisLeftRightRange(axis);
                    axis.gridLength = seriesRect.width;
                    break;
            }

            switch (position) {
                case 'top':
                case 'left':
                    axis.translation.x = 0;
                    axis.translation.y = 0;
                    break;
                case 'bottom':
                    axis.translation.x = 0;
                    axis.translation.y = seriesRect.height;
                    break;
                case 'right':
                    axis.translation.x = seriesRect.width;
                    axis.translation.y = 0;
                    break;
            }

            axis.gridPadding = 0;

            axis.calculateLayout();
            axis.updatePosition({ rotation: toRadians(axis.rotation), sideFlag: axis.label.getSideFlag() });

            axis.update(undefined, animated);
        });

        await Promise.all(this.series.map((series) => series.update({ seriesRect })));
    }

    // Should be available after the first layout.
    protected seriesRect?: _Scene.BBox;
}<|MERGE_RESOLUTION|>--- conflicted
+++ resolved
@@ -66,18 +66,10 @@
 
             for (const axis of newValue) {
                 if (oldValue?.includes(axis)) continue;
-<<<<<<< HEAD
 
                 axis.label.enabled = axis.direction === ChartAxisDirection.X;
+                axis.tick.enabled = false;
                 axis.interactionEnabled = false;
-=======
-                if (axis.direction === ChartAxisDirection.X) {
-                    axis.label.autoRotate = false;
-                } else {
-                    axis.label.enabled = false;
-                    axis.tick.enabled = false;
-                }
->>>>>>> b87a6b16
 
                 axis.attachAxis(this.axisGroup, this.axisGridGroup);
             }
