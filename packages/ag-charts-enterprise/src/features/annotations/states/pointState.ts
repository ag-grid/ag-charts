import { _ModuleSupport, _Util } from 'ag-charts-community';

import type { Point } from '../annotationTypes';
import type { AnnotationsStateMachineContext } from '../annotationsSuperTypes';
import type { PointProperties } from '../properties/pointProperties';
import type { PointScene } from '../scenes/pointScene';
import type { AnnotationStateEvents } from './stateTypes';

const { StateMachine } = _ModuleSupport;

interface PointStateMachineContext<Datum extends PointProperties, Node extends PointScene<Datum>>
    extends Omit<AnnotationsStateMachineContext, 'create' | 'node'> {
    create: (datum: Datum) => void;
    node: () => Node | undefined;
    showAnnotationOptions: () => void;
}

export abstract class PointStateMachine<
    Datum extends PointProperties,
    Node extends PointScene<Datum>,
<<<<<<< HEAD
> extends StateMachine<
    'start' | 'waiting-first-render',
    Pick<AnnotationStateEvents, 'click' | 'cancel' | 'render' | 'reset'>
> {
=======
> extends StateMachine<'start' | 'waiting-first-render', 'click' | 'drag' | 'cancel' | 'render' | 'reset'> {
>>>>>>> 95d40a35
    override debug = _Util.Debug.create(true, 'annotations');

    constructor(ctx: PointStateMachineContext<Datum, Node>) {
        const actionCreate = ({ point }: { point: () => Point }) => {
            const datum = this.createDatum();
            const { x, y } = point();
            datum.set({ x, y });
            ctx.create(datum);
        };

        const actionFirstRender = () => {
            ctx.node()?.toggleActive(true);
            ctx.showAnnotationOptions();
            ctx.update();
        };

        super('start', {
            start: {
                click: {
                    target: 'waiting-first-render',
                    action: actionCreate,
                },
                drag: {
                    target: 'waiting-first-render',
                    action: actionCreate,
                },
                cancel: StateMachine.parent,
                reset: StateMachine.parent,
            },
            'waiting-first-render': {
                render: {
                    target: StateMachine.parent,
                    action: actionFirstRender,
                },
            },
        });
    }

    protected abstract createDatum(): Datum;
}<|MERGE_RESOLUTION|>--- conflicted
+++ resolved
@@ -18,14 +18,10 @@
 export abstract class PointStateMachine<
     Datum extends PointProperties,
     Node extends PointScene<Datum>,
-<<<<<<< HEAD
 > extends StateMachine<
     'start' | 'waiting-first-render',
-    Pick<AnnotationStateEvents, 'click' | 'cancel' | 'render' | 'reset'>
+    Pick<AnnotationStateEvents, 'click' | 'drag' | 'cancel' | 'render' | 'reset'>
 > {
-=======
-> extends StateMachine<'start' | 'waiting-first-render', 'click' | 'drag' | 'cancel' | 'render' | 'reset'> {
->>>>>>> 95d40a35
     override debug = _Util.Debug.create(true, 'annotations');
 
     constructor(ctx: PointStateMachineContext<Datum, Node>) {
