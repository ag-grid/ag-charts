--- conflicted
+++ resolved
@@ -28,10 +28,10 @@
     Node extends TextualPointScene<Datum>,
 > extends StateMachine<
     'start' | 'waiting-first-render' | 'edit',
-<<<<<<< HEAD
     Pick<
         AnnotationStateEvents,
         | 'click'
+        | 'drag'
         | 'zoomChange'
         | 'cancel'
         | 'textInput'
@@ -41,18 +41,6 @@
         | 'render'
         | 'reset'
     >
-=======
-    | 'click'
-    | 'drag'
-    | 'zoomChange'
-    | 'cancel'
-    | 'keyDown'
-    | 'updateTextInputBBox'
-    | 'color'
-    | 'fontSize'
-    | 'render'
-    | 'reset'
->>>>>>> 95d40a35
 > {
     override debug = _Util.Debug.create(true, 'annotations');
 
