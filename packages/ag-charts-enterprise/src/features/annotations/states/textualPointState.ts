import { _ModuleSupport, type _Scene, _Util } from 'ag-charts-community';

import type { AnnotationOptionsColorPickerType, Point } from '../annotationTypes';
import type { AnnotationsStateMachineContext } from '../annotationsSuperTypes';
import type { TextualPointProperties } from '../properties/textualPointProperties';
import type { TextualPointScene } from '../scenes/textualPointScene';
import { wrapText } from '../text/util';
import { setColor } from '../utils/styles';
import { isTextType } from '../utils/types';
import type { AnnotationStateEvents } from './stateTypes';
import { guardCancelAndExit, guardSaveAndExit } from './textualStateUtils';

const { StateMachine } = _ModuleSupport;

interface TextualPointStateMachineContext<Datum extends TextualPointProperties, Node extends TextualPointScene<Datum>>
    extends Omit<AnnotationsStateMachineContext, 'create' | 'delete' | 'datum' | 'node' | 'showTextInput'> {
    create: (datum: Datum) => void;
    delete: () => void;
    datum: () => Datum | undefined;
    node: () => Node | undefined;
    showTextInput: () => void;
    deselect: () => void;
    showAnnotationOptions: () => void;
}

export abstract class TextualPointStateMachine<
    Datum extends TextualPointProperties,
    Node extends TextualPointScene<Datum>,
> extends StateMachine<
    'start' | 'waiting-first-render' | 'edit',
<<<<<<< HEAD
    Pick<
        AnnotationStateEvents,
        | 'click'
        | 'drag'
        | 'zoomChange'
        | 'cancel'
        | 'textInput'
        | 'updateTextInputBBox'
        | 'color'
        | 'fontSize'
        | 'render'
        | 'reset'
    >
=======
    | 'click'
    | 'dragStart'
    | 'zoomChange'
    | 'cancel'
    | 'keyDown'
    | 'updateTextInputBBox'
    | 'color'
    | 'fontSize'
    | 'render'
    | 'reset'
>>>>>>> 1946099e
> {
    override debug = _Util.Debug.create(true, 'annotations');

    constructor(ctx: TextualPointStateMachineContext<Datum, Node>) {
        const actionCreate = ({ point }: { point: () => Point }) => {
            const datum = this.createDatum();
            const { x, y } = point();
            datum.set({ x, y });
            ctx.create(datum);
        };

        const actionFirstRender = () => {
            ctx.node()?.toggleActive(true);
            ctx.showAnnotationOptions();
            ctx.update();
        };

        const onStartEditing = () => {
            ctx.showTextInput();
            const datum = ctx.datum();
            if (datum) {
                datum.visible = false;
            }
        };

        const onStopEditing = () => {
            ctx.hideTextInput();
            const datum = ctx.datum();
            if (datum) datum.visible = true;
            ctx.deselect();
        };

        const actionUpdateTextInputBBox = (bbox?: _Scene.BBox) => {
            const node = ctx.node();
            node?.setTextInputBBox(bbox);
            ctx.update();
        };

        const actionColor = ({
            colorPickerType,
            colorOpacity,
            color,
            opacity,
        }: {
            colorPickerType: AnnotationOptionsColorPickerType;
            colorOpacity: string;
            color: string;
            opacity: number;
        }) => {
            const datum = ctx.datum();
            if (!datum) return;

            if (colorPickerType === 'text-color') {
                ctx.updateTextInputColor(color);
            }
            setColor(datum as any, colorPickerType, colorOpacity, color, opacity);
            ctx.update();
        };

        const actionFontSize = (fontSize: number) => {
            const datum = ctx.datum();
            const node = ctx.node();
            if (!datum || !node || !isTextType(datum)) return;

            datum.fontSize = fontSize;
            ctx.updateTextInputFontSize(fontSize);
            ctx.update();
        };

        const actionCancel = () => {
            ctx.delete();
        };

        const actionSave = ({ textInputValue, bbox }: { textInputValue?: string; bbox?: _Scene.BBox }) => {
            if (bbox != null && textInputValue != null && textInputValue.length > 0) {
                const datum = ctx.datum();

                if (!isTextType(datum)) {
                    return;
                }

                const wrappedText = wrapText(datum, textInputValue, bbox.width);
                datum?.set({ text: wrappedText });

                ctx.update();
                ctx.recordAction(`Create ${ctx.node()?.type} annotation`);
            } else {
                ctx.delete();
            }
        };

        super('start', {
            start: {
                click: {
                    target: 'waiting-first-render',
                    action: actionCreate,
                },
                dragStart: {
                    target: 'waiting-first-render',
                    action: actionCreate,
                },
                cancel: StateMachine.parent,
                reset: StateMachine.parent,
            },
            'waiting-first-render': {
                render: {
                    target: 'edit',
                    action: actionFirstRender,
                },
            },
            edit: {
                onEnter: onStartEditing,
                updateTextInputBBox: actionUpdateTextInputBBox,
                color: actionColor,
                fontSize: actionFontSize,
                textInput: [
                    {
                        guard: guardCancelAndExit,
                        target: StateMachine.parent,
                        action: actionCancel,
                    },
                    {
                        guard: guardSaveAndExit,
                        target: StateMachine.parent,
                        action: actionSave,
                    },
                ],
                click: {
                    target: StateMachine.parent,
                    action: actionSave,
                },
                dragStart: {
                    target: StateMachine.parent,
                    action: actionSave,
                },
                zoomChange: {
                    target: StateMachine.parent,
                    action: actionSave,
                },
                onExit: onStopEditing,
                cancel: {
                    target: StateMachine.parent,
                    action: actionCancel,
                },
            },
        });
    }

    protected abstract createDatum(): Datum;
}<|MERGE_RESOLUTION|>--- conflicted
+++ resolved
@@ -28,13 +28,13 @@
     Node extends TextualPointScene<Datum>,
 > extends StateMachine<
     'start' | 'waiting-first-render' | 'edit',
-<<<<<<< HEAD
     Pick<
         AnnotationStateEvents,
         | 'click'
-        | 'drag'
+        | 'dragStart'
         | 'zoomChange'
         | 'cancel'
+        | 'keyDown'
         | 'textInput'
         | 'updateTextInputBBox'
         | 'color'
@@ -42,18 +42,6 @@
         | 'render'
         | 'reset'
     >
-=======
-    | 'click'
-    | 'dragStart'
-    | 'zoomChange'
-    | 'cancel'
-    | 'keyDown'
-    | 'updateTextInputBBox'
-    | 'color'
-    | 'fontSize'
-    | 'render'
-    | 'reset'
->>>>>>> 1946099e
 > {
     override debug = _Util.Debug.create(true, 'annotations');
 
