--- conflicted
+++ resolved
@@ -283,12 +283,6 @@
 
                 this.resetToolbarButtonStates();
                 this.update();
-<<<<<<< HEAD
-
-                ctx.toolbarManager.toggleButton('annotations', 'line-menu', { active: false });
-                ctx.toolbarManager.toggleButton('annotations', 'text-menu', { active: false });
-=======
->>>>>>> e539c6c1
             },
 
             delete: (index: number) => {
@@ -965,7 +959,6 @@
         }
 
         for (const annotationGroup of ANNOTATION_BUTTON_GROUPS) {
-            toolbarManager.updateButton('annotations', annotationGroup, { icon: undefined });
             toolbarManager.toggleButton('annotations', annotationGroup, { active: false });
         }
     }
