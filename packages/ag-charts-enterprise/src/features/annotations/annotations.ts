--- conflicted
+++ resolved
@@ -376,13 +376,10 @@
             updateTextInputFontSize: (fontSize: number) => {
                 const bbox = this.textInput.updateFontSize(fontSize);
                 this.state.transition('updateTextInputBBox', bbox);
-<<<<<<< HEAD
-=======
             },
 
             updateTextInputBBox: (bbox?: _Scene.BBox) => {
                 this.state.transition('updateTextInputBBox', bbox);
->>>>>>> e245f35c
             },
 
             showAnnotationOptions: (active: number) => {
