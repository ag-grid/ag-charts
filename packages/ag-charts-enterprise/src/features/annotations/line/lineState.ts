import { _ModuleSupport, _Util } from 'ag-charts-community';

import type { Point } from '../annotationTypes';
import type { AnnotationsStateMachineContext } from '../annotationsSuperTypes';
import type { AnnotationStateEvents } from '../states/stateTypes';
import { ArrowProperties, LineProperties } from './lineProperties';
import type { LineScene } from './lineScene';

const { StateMachine } = _ModuleSupport;

interface LineStateMachineContext<Datum extends ArrowProperties | LineProperties>
    extends Omit<AnnotationsStateMachineContext, 'create'> {
    create: (datum: Datum) => void;
    delete: () => void;
    datum: () => Datum | undefined;
    node: () => LineScene | undefined;
    showAnnotationOptions: () => void;
}

abstract class LineTypeStateMachine<Datum extends ArrowProperties | LineProperties> extends StateMachine<
    'start' | 'end',
<<<<<<< HEAD
    Pick<AnnotationStateEvents, 'click' | 'hover' | 'keyDown' | 'keyUp' | 'drag' | 'reset' | 'cancel'>
=======
    'click' | 'hover' | 'keyDown' | 'keyUp' | 'drag' | 'dragEnd' | 'reset' | 'cancel'
>>>>>>> 95d40a35
> {
    override debug = _Util.Debug.create(true, 'annotations');

    constructor(ctx: LineStateMachineContext<Datum>) {
        const actionCreate = ({ point }: { point: () => Point }) => {
            const datum = this.createDatum();
            const origin = point();
            datum.set({ start: origin, end: origin });
            ctx.create(datum);
            ctx.addPostUpdateFns(
                () => ctx.node()?.toggleActive(true),
                () => ctx.node()?.toggleHandles({ start: true, end: false })
            );
        };

<<<<<<< HEAD
        const actionEndUpdate = ({ point }: { point?: (origin?: Point, snapToAngle?: number) => Point }) => {
            ctx.guardDragClickDoubleEvent.hover();

            if (point) {
                const datum = ctx.datum();
                datum?.set({ end: point(datum?.start, datum?.snapToAngle) });
            }
=======
        const actionEndUpdate = ({ point }: { point: (origin?: Point, snapToAngle?: number) => Point }) => {
            const datum = ctx.datum();
            datum?.set({ end: point(datum?.start, datum?.snapToAngle) });
>>>>>>> 95d40a35

            ctx.update();
        };

        const actionEndFinish = () => {
            ctx.node()?.toggleHandles({ end: true });
            ctx.update();
        };

        const actionCancel = () => ctx.delete();

        const onExitEnd = () => {
            ctx.showAnnotationOptions();
            ctx.recordAction(`Create ${ctx.datum()?.type} annotation`);
        };

        super('start', {
            start: {
                reset: StateMachine.parent,
                click: {
                    target: 'end',
                    action: actionCreate,
                },
                drag: {
                    target: 'end',
                    action: actionCreate,
                },
            },
            end: {
                hover: actionEndUpdate,
                keyDown: actionEndUpdate,
                keyUp: actionEndUpdate,
                click: {
                    target: StateMachine.parent,
                    action: actionEndFinish,
                },
                drag: actionEndUpdate,
                dragEnd: {
                    target: StateMachine.parent,
                    action: actionEndFinish,
                },
                reset: {
                    target: StateMachine.parent,
                    action: actionCancel,
                },
                cancel: {
                    target: StateMachine.parent,
                    action: actionCancel,
                },
                onExit: onExitEnd,
            },
        });
    }

    abstract createDatum(): Datum;
}

export class ArrowStateMachine extends LineTypeStateMachine<ArrowProperties> {
    override createDatum() {
        return new ArrowProperties();
    }
}

export class LineStateMachine extends LineTypeStateMachine<LineProperties> {
    override createDatum() {
        return new LineProperties();
    }
}<|MERGE_RESOLUTION|>--- conflicted
+++ resolved
@@ -19,11 +19,7 @@
 
 abstract class LineTypeStateMachine<Datum extends ArrowProperties | LineProperties> extends StateMachine<
     'start' | 'end',
-<<<<<<< HEAD
-    Pick<AnnotationStateEvents, 'click' | 'hover' | 'keyDown' | 'keyUp' | 'drag' | 'reset' | 'cancel'>
-=======
-    'click' | 'hover' | 'keyDown' | 'keyUp' | 'drag' | 'dragEnd' | 'reset' | 'cancel'
->>>>>>> 95d40a35
+    Pick<AnnotationStateEvents, 'click' | 'hover' | 'keyDown' | 'keyUp' | 'drag' | 'dragEnd' | 'reset' | 'cancel'>
 > {
     override debug = _Util.Debug.create(true, 'annotations');
 
@@ -39,19 +35,11 @@
             );
         };
 
-<<<<<<< HEAD
         const actionEndUpdate = ({ point }: { point?: (origin?: Point, snapToAngle?: number) => Point }) => {
-            ctx.guardDragClickDoubleEvent.hover();
+            if (!point) return;
 
-            if (point) {
-                const datum = ctx.datum();
-                datum?.set({ end: point(datum?.start, datum?.snapToAngle) });
-            }
-=======
-        const actionEndUpdate = ({ point }: { point: (origin?: Point, snapToAngle?: number) => Point }) => {
             const datum = ctx.datum();
             datum?.set({ end: point(datum?.start, datum?.snapToAngle) });
->>>>>>> 95d40a35
 
             ctx.update();
         };
