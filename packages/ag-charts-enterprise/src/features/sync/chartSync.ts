import { type AgChartSyncOptions, _ModuleSupport, _Util } from 'ag-charts-community';

const {
    BOOLEAN,
    STRING,
    UNION,
    BaseProperties,
    CartesianAxis,
    ChartUpdateType,
    isFiniteNumber,
    ObserveChanges,
    Validate,
} = _ModuleSupport;
const { Logger } = _Util;

export class ChartSync extends BaseProperties implements _ModuleSupport.ModuleInstance, AgChartSyncOptions {
    static className = 'Sync';

    @Validate(BOOLEAN)
    @ObserveChanges<ChartSync>((target, newValue) => {
        const { syncManager } = target.moduleContext;
        if (newValue) {
            syncManager.subscribe(target.groupId);
        } else {
            syncManager.unsubscribe(target.groupId);
        }
    })
    enabled: boolean = false;

    @Validate(STRING, { optional: true })
    @ObserveChanges<ChartSync>((target, newValue, oldValue) => {
        const { syncManager } = target.moduleContext;
        syncManager.unsubscribe(oldValue);
        syncManager.subscribe(newValue);
        target.updateSiblings(oldValue);
        target.updateSiblings(newValue);
    })
    groupId?: string;

    @Validate(UNION(['x', 'y', 'xy'], 'an axis'))
    @ObserveChanges<ChartSync>((target) => {
        const { syncManager } = target.moduleContext;
        target.updateChart(syncManager.getChart());
    })
    axes: 'x' | 'y' | 'xy' = 'x';

    @Validate(BOOLEAN)
    @ObserveChanges<ChartSync>((target, newValue) => {
        if (newValue) {
            target.enabledZoomSync();
        } else {
            target.disableZoomSync?.();
        }
    })
    zoom: boolean = true;

    constructor(protected moduleContext: _ModuleSupport.ModuleContext) {
        super();
    }

    private updateChart(chart: any) {
        chart.updateService.update(ChartUpdateType.UPDATE_DATA, { skipSync: true });
    }

    private updateSiblings(groupId?: string) {
        const { syncManager } = this.moduleContext;
        for (const chart of syncManager.getGroupSiblings(groupId)) {
            this.updateChart(chart);
        }
    }

    private enabledZoomSync() {
        const { syncManager, zoomManager } = this.moduleContext;
        this.disableZoomSync = zoomManager.addListener('zoom-change', () => {
            for (const chart of syncManager.getGroupSiblings(this.groupId)) {
                chart.zoomManager.updateZoom(zoomManager.getZoom());
            }
        });
    }

    private disableZoomSync?: () => void;

    syncAxes(stopPropagation = false) {
        const { syncManager } = this.moduleContext;
        const chart = syncManager.getChart();

        const syncSeries = syncManager.getGroup(this.groupId).flatMap((chart) => chart.series);
        const syncAxes = syncManager.getGroupSiblings(this.groupId).flatMap((chart) => chart.axes);

<<<<<<< HEAD
        checkAxis: for (const axis of chart.axes) {
            if (!CartesianAxis.is(axis) || (this.axes !== 'xy' && this.axes !== axis.direction)) continue;

            for (const siblingAxis of syncAxes) {
                if (axis.direction !== siblingAxis.direction) continue;
                const { nice, min, max } = axis as typeof siblingAxis;
=======
        chart.axes.forEach((axis) => {
            if (!CartesianAxis.is(axis) || (this.axes !== 'xy' && this.axes !== axis.direction)) return;

            const { direction, nice, min, max } = axis as (typeof syncAxes)[number];

            for (const siblingAxis of syncAxes) {
                if (direction !== siblingAxis.direction) continue;
>>>>>>> f3e9087c

                if (
                    nice !== siblingAxis.nice ||
                    (min !== siblingAxis.min && (isFiniteNumber(min) || isFiniteNumber(siblingAxis.min))) ||
                    (max !== siblingAxis.max && (isFiniteNumber(max) || isFiniteNumber(siblingAxis.max)))
                ) {
                    Logger.warnOnce('For axes sync, ensure matching `nice`, `min`, and `max` properties.');
<<<<<<< HEAD
                    continue checkAxis;
=======
                    return;
>>>>>>> f3e9087c
                }
            }

            axis.boundSeries = syncSeries.filter((series) => {
                const seriesKeys = series.getKeys(axis.direction);
                return axis.keys.length ? axis.keys.some((key) => seriesKeys?.includes(key)) : true;
            });
        });

        if (!stopPropagation) {
            this.updateSiblings(this.groupId);
        }
    }

    // syncMouseInteractions() {
    //     // TODO: translate x, y according to each chart dimensions
    //     const { interactionManager, syncManager } = this.moduleContext;
    //     interactionManager.addListener('hover', (e) => {
    //         if ('stopPropagation' in e && e.stopPropagation) return;
    //         for (const chart of syncManager.getSiblings(this.groupId)) {
    //             (chart as any).interactionManager.listeners.dispatch('hover', { ...e, stopPropagation: true });
    //         }
    //     });
    //     interactionManager.addListener('leave', (e) => {
    //         if ('stopPropagation' in e && e.stopPropagation) return;
    //         for (const chart of syncManager.getSiblings(this.groupId)) {
    //             (chart as any).interactionManager.listeners.dispatch('leave', { ...e, stopPropagation: true });
    //         }
    //     });
    // }

    destroy() {
        const { syncManager } = this.moduleContext;
        syncManager.unsubscribe(this.groupId);
        this.updateSiblings(this.groupId);
        this.disableZoomSync?.();
    }
}<|MERGE_RESOLUTION|>--- conflicted
+++ resolved
@@ -87,14 +87,6 @@
         const syncSeries = syncManager.getGroup(this.groupId).flatMap((chart) => chart.series);
         const syncAxes = syncManager.getGroupSiblings(this.groupId).flatMap((chart) => chart.axes);
 
-<<<<<<< HEAD
-        checkAxis: for (const axis of chart.axes) {
-            if (!CartesianAxis.is(axis) || (this.axes !== 'xy' && this.axes !== axis.direction)) continue;
-
-            for (const siblingAxis of syncAxes) {
-                if (axis.direction !== siblingAxis.direction) continue;
-                const { nice, min, max } = axis as typeof siblingAxis;
-=======
         chart.axes.forEach((axis) => {
             if (!CartesianAxis.is(axis) || (this.axes !== 'xy' && this.axes !== axis.direction)) return;
 
@@ -102,7 +94,6 @@
 
             for (const siblingAxis of syncAxes) {
                 if (direction !== siblingAxis.direction) continue;
->>>>>>> f3e9087c
 
                 if (
                     nice !== siblingAxis.nice ||
@@ -110,11 +101,7 @@
                     (max !== siblingAxis.max && (isFiniteNumber(max) || isFiniteNumber(siblingAxis.max)))
                 ) {
                     Logger.warnOnce('For axes sync, ensure matching `nice`, `min`, and `max` properties.');
-<<<<<<< HEAD
-                    continue checkAxis;
-=======
                     return;
->>>>>>> f3e9087c
                 }
             }
 
