import { afterEach, describe, expect, it } from '@jest/globals';

import type {
    AgErrorBarFormatterParams,
    AgErrorBarOptions,
    AgScatterSeriesOptions,
    AgScatterSeriesTooltipRendererParams,
} from 'ag-charts-community';
import {
    Chart,
    IMAGE_SNAPSHOT_DEFAULTS,
    clickAction,
    computeLegendBBox,
    extractImageData,
    getCursor,
    hoverAction,
    setupMockCanvas,
    setupMockConsole,
    waitForChartStability,
} from 'ag-charts-community-test';

import { createEnterpriseChart } from '../../test/utils';

export type ErrorBarFormatter = NonNullable<AgErrorBarOptions['formatter']>;
<<<<<<< HEAD
export type ErrorBarCapFormatter = NonNullable<NonNullable<AgErrorBarOptions['cap']>['itemStyler']>;
=======
>>>>>>> f4b720e1

const SERIES_CANADA = {
    data: [
        { month: 'Jan', temperature: 12.5, temperatureLower: 10.0, temperatureUpper: 15.0 },
        { month: 'Feb', temperature: 13.0, temperatureLower: 11.5, temperatureUpper: 15.5 },
        { month: 'Mar', temperature: 15.5, temperatureLower: 13.0, temperatureUpper: 18.0 },
        { month: 'Apr', temperature: 18.0, temperatureLower: 16.5, temperatureUpper: 19.5 },
        { month: 'May', temperature: 21.5, temperatureLower: 19.0, temperatureUpper: 24.0 },
        { month: 'Jun', temperature: 24.0, temperatureLower: 22.5, temperatureUpper: 26.0 },
        { month: 'Jul', temperature: 26.5, temperatureLower: 24.0, temperatureUpper: 29.0 },
        { month: 'Aug', temperature: 25.0, temperatureLower: 22.5, temperatureUpper: 28.0 },
        { month: 'Sep', temperature: 23.5, temperatureLower: 21.0, temperatureUpper: 27.0 },
        { month: 'Oct', temperature: 20.0, temperatureLower: 17.5, temperatureUpper: 22.5 },
        { month: 'Nov', temperature: 16.5, temperatureLower: 14.0, temperatureUpper: 19.0 },
        { month: 'Dec', temperature: 13.0, temperatureLower: 11.5, temperatureUpper: 15.5 },
    ],
    xKey: 'month',
    yKey: 'temperature',
    yName: 'Canada',
    errorBar: { yLowerKey: 'temperatureLower', yUpperKey: 'temperatureUpper' },
};

const SERIES_AUSTRALIA = {
    data: [
        { month: 'Jan', temperature: 8.0, temperatureLower: 6.5, temperatureUpper: 10.0 },
        { month: 'Feb', temperature: 8.5, temperatureLower: 7.0, temperatureUpper: 10.5 },
        { month: 'Mar', temperature: 10.0, temperatureLower: 8.5, temperatureUpper: 12.0 },
        { month: 'Apr', temperature: 12.0, temperatureLower: 10.5, temperatureUpper: 13.5 },
        { month: 'May', temperature: 14.5, temperatureLower: 13.0, temperatureUpper: 16.0 },
        { month: 'Jun', temperature: 16.5, temperatureLower: 15.0, temperatureUpper: 18.0 },
        { month: 'Jul', temperature: 18.0, temperatureLower: 16.5, temperatureUpper: 19.5 },
        { month: 'Aug', temperature: 17.0, temperatureLower: 15.5, temperatureUpper: 18.5 },
        { month: 'Sep', temperature: 15.5, temperatureLower: 14.0, temperatureUpper: 17.0 },
        { month: 'Oct', temperature: 12.5, temperatureLower: 11.0, temperatureUpper: 14.0 },
        { month: 'Nov', temperature: 10.0, temperatureLower: 8.5, temperatureUpper: 11.5 },
        { month: 'Dec', temperature: 8.5, temperatureLower: 7.0, temperatureUpper: 10.0 },
    ],
    xKey: 'month',
    yKey: 'temperature',
    yName: 'Australia',
    visible: true,
    errorBar: { yLowerKey: 'temperatureLower', yUpperKey: 'temperatureUpper' },
};

const EXTENDING_BARS = [
    // Same data as Canada, but with Jan & Jul changed to test errorBar.ts's
    // ability to extend the domain for error values.
    { month: 'Jan', temperature: 12.5, temperatureLower: 2.0, temperatureUpper: 15.0 },
    { month: 'Feb', temperature: 13.0, temperatureLower: 11.5, temperatureUpper: 15.5 },
    { month: 'Mar', temperature: 15.5, temperatureLower: 13.0, temperatureUpper: 18.0 },
    { month: 'Apr', temperature: 18.0, temperatureLower: 16.5, temperatureUpper: 19.5 },
    { month: 'May', temperature: 21.5, temperatureLower: 19.0, temperatureUpper: 24.0 },
    { month: 'Jun', temperature: 24.0, temperatureLower: 22.5, temperatureUpper: 26.0 },
    { month: 'Jul', temperature: 26.5, temperatureLower: 24.0, temperatureUpper: 40.0 },
    { month: 'Aug', temperature: 25.0, temperatureLower: 22.5, temperatureUpper: 28.0 },
    { month: 'Sep', temperature: 23.5, temperatureLower: 21.0, temperatureUpper: 27.0 },
    { month: 'Oct', temperature: 20.0, temperatureLower: 17.5, temperatureUpper: 22.5 },
    { month: 'Nov', temperature: 16.5, temperatureLower: 14.0, temperatureUpper: 19.0 },
    { month: 'Dec', temperature: 13.0, temperatureLower: 11.5, temperatureUpper: 15.5 },
];

const FEWER_MONTHS = [
    // Same data as Canada, but with few months for test cap lengthRatio better
    { month: 'Jan', temperature: 12.5, temperatureLower: 10.0, temperatureUpper: 15.0 },
    { month: 'Apr', temperature: 18.0, temperatureLower: 16.5, temperatureUpper: 19.5 },
    { month: 'Jul', temperature: 26.5, temperatureLower: 24.0, temperatureUpper: 29.0 },
    { month: 'Oct', temperature: 20.0, temperatureLower: 17.5, temperatureUpper: 22.5 },
];

const SERIES_ALTERNATE_NAMES = {
    ...SERIES_AUSTRALIA,
    // Same data as Australia, but with alternate names for error bar keys
    data: [
        { month: 'Jan', temperature: 8.0, lower: 6.5, upper: 10.0 },
        { month: 'Feb', temperature: 8.5, lower: 7.0, upper: 10.5 },
        { month: 'Mar', temperature: 10.0, lower: 8.5, upper: 12.0 },
        { month: 'Apr', temperature: 12.0, lower: 10.5, upper: 13.5 },
        { month: 'May', temperature: 14.5, lower: 13.0, upper: 16.0 },
        { month: 'Jun', temperature: 16.5, lower: 15.0, upper: 18.0 },
        { month: 'Jul', temperature: 18.0, lower: 16.5, upper: 19.5 },
        { month: 'Aug', temperature: 17.0, lower: 15.5, upper: 18.5 },
        { month: 'Sep', temperature: 15.5, lower: 14.0, upper: 17.0 },
        { month: 'Oct', temperature: 12.5, lower: 11.0, upper: 14.0 },
        { month: 'Nov', temperature: 10.0, lower: 8.5, upper: 11.5 },
        { month: 'Dec', temperature: 8.5, lower: 7.0, upper: 10.0 },
    ],
    errorBar: { yLowerKey: 'lower', yUpperKey: 'upper' },
};

const AUSTRALIA_AND_CANADA_DATA = [
    { month: 'Jan', aus: 8.0, ausLo: 6.5, ausHi: 10.0, can: 12.5, canLo: 10.0, canHi: 15.0 },
    { month: 'Feb', aus: 8.5, ausLo: 7.0, ausHi: 10.5, can: 13.0, canLo: 11.5, canHi: 15.5 },
    { month: 'Mar', aus: 10.0, ausLo: 8.5, ausHi: 12.0, can: 15.5, canLo: 13.0, canHi: 18.0 },
    { month: 'Apr', aus: 12.0, ausLo: 10.5, ausHi: 13.5, can: 18.0, canLo: 16.5, canHi: 19.5 },
    { month: 'May', aus: 14.5, ausLo: 13.0, ausHi: 16.0, can: 21.5, canLo: 19.0, canHi: 24.0 },
    { month: 'Jun', aus: 16.5, ausLo: 15.0, ausHi: 18.0, can: 24.0, canLo: 22.5, canHi: 26.0 },
    { month: 'Jul', aus: 18.0, ausLo: 16.5, ausHi: 19.5, can: 26.5, canLo: 24.0, canHi: 29.0 },
    { month: 'Aug', aus: 17.0, ausLo: 15.5, ausHi: 18.5, can: 25.0, canLo: 22.5, canHi: 28.0 },
    { month: 'Sep', aus: 15.5, ausLo: 14.0, ausHi: 17.0, can: 23.5, canLo: 21.0, canHi: 27.0 },
    { month: 'Oct', aus: 12.5, ausLo: 11.0, ausHi: 14.0, can: 20.0, canLo: 17.5, canHi: 22.5 },
    { month: 'Nov', aus: 10.0, ausLo: 8.5, ausHi: 11.5, can: 16.5, canLo: 14.0, canHi: 19.0 },
    { month: 'Dec', aus: 8.5, ausLo: 7.0, ausHi: 10.0, can: 13.0, canLo: 11.5, canHi: 15.5 },
];

const SERIES_BOYLESLAW: AgScatterSeriesOptions = {
    type: 'scatter',
    data: [
        { volume: 0.5, volumeLower: 0.45, volumeUpper: 0.55, pressure: 9.5, pressureLower: 10.3, pressureUpper: 8.7 },
        { volume: 1.0, volumeLower: 0.9, volumeUpper: 1.1, pressure: 8.1, pressureLower: 8.9, pressureUpper: 7.4 },
        { volume: 1.5, volumeLower: 1.35, volumeUpper: 1.65, pressure: 6.8, pressureLower: 7.5, pressureUpper: 6.2 },
        { volume: 2.0, volumeLower: 1.8, volumeUpper: 2.2, pressure: 5.5, pressureLower: 5.9, pressureUpper: 5.0 },
        { volume: 2.5, volumeLower: 2.25, volumeUpper: 2.75, pressure: 4.2, pressureLower: 4.7, pressureUpper: 3.8 },
        { volume: 3.0, volumeLower: 2.7, volumeUpper: 3.3, pressure: 3.1, pressureLower: 3.5, pressureUpper: 2.8 },
        { volume: 3.5, volumeLower: 3.15, volumeUpper: 3.85, pressure: 2.0, pressureLower: 2.3, pressureUpper: 1.8 },
        { volume: 4.0, volumeLower: 3.6, volumeUpper: 4.4, pressure: 1.2, pressureLower: 1.4, pressureUpper: 1.1 },
    ],
    xKey: 'volume',
    yKey: 'pressure',
    errorBar: {
        xLowerKey: 'volumeLower',
        xUpperKey: 'volumeUpper',
        yLowerKey: 'pressureLower',
        yUpperKey: 'pressureUpper',
    },
};

describe('ErrorBars', () => {
    setupMockConsole();

    let chart: Chart;
    const ctx = setupMockCanvas();

    afterEach(() => {
        chart.destroy();
    });

    const compare = async () => {
        await waitForChartStability(chart);

        const imageData = extractImageData(ctx);
        expect(imageData).toMatchImageSnapshot(IMAGE_SNAPSHOT_DEFAULTS);
    };

    const getItemCoords = (itemIndex: number): { x: number; y: number } => {
        const series = chart['series'][0] as any;
        const item = series['contextNodeData'].nodeData[itemIndex];
        return series.rootGroup.inverseTransformPoint(item.midPoint.x, item.midPoint.y);
    };

    it('should render 1 line series as expected', async () => {
        chart = await createEnterpriseChart({ series: [{ ...SERIES_CANADA, type: 'line' }] });
        await compare();
    });

    it('should render 1 bar series as expected', async () => {
        chart = await createEnterpriseChart({ series: [{ ...SERIES_CANADA, type: 'bar' }] });
        await compare();
    });

    it('should render 2 line series as expected', async () => {
        chart = await createEnterpriseChart({
            series: [
                { ...SERIES_CANADA, type: 'line' },
                { ...SERIES_AUSTRALIA, type: 'line' },
            ],
        });
        await compare();
    });

    it('should render 2 bar series as expected', async () => {
        chart = await createEnterpriseChart({
            series: [
                { ...SERIES_CANADA, type: 'bar' },
                { ...SERIES_AUSTRALIA, type: 'bar' },
            ],
        });
        await compare();
    });

    it('should render 2 bar series with alternate key names as expected', async () => {
        chart = await createEnterpriseChart({
            series: [
                { ...SERIES_CANADA, type: 'bar' },
                { ...SERIES_ALTERNATE_NAMES, type: 'bar' },
            ],
        });
        await compare();
    });

    it('should render vertical grouped bar series as expected', async () => {
        chart = await createEnterpriseChart({
            data: AUSTRALIA_AND_CANADA_DATA,
            series: [
                {
                    type: 'bar',
                    stackGroup: 'myGroup',
                    xKey: 'month',
                    yKey: 'can',
                    yName: 'Canada',
                    errorBar: { yLowerKey: 'canLo', yUpperKey: 'canHi' },
                },
                {
                    type: 'bar',
                    stackGroup: 'myGroup',
                    xKey: 'month',
                    yKey: 'aus',
                    yName: 'Australia',
                    errorBar: { yLowerKey: 'ausLo', yUpperKey: 'ausHi' },
                },
            ],
        });
        await compare();
    });

    it('should render horizontal grouped bar series as expected', async () => {
        chart = await createEnterpriseChart({
            data: AUSTRALIA_AND_CANADA_DATA,
            series: [
                {
                    type: 'bar',
                    stackGroup: 'myGroup',
                    xKey: 'month',
                    yKey: 'can',
                    yName: 'Canada',
                    direction: 'horizontal',
                    errorBar: { yLowerKey: 'canLo', yUpperKey: 'canHi' },
                },
                {
                    type: 'bar',
                    stackGroup: 'myGroup',
                    xKey: 'month',
                    yKey: 'aus',
                    yName: 'Australia',
                    direction: 'horizontal',
                    errorBar: { yLowerKey: 'ausLo', yUpperKey: 'ausHi' },
                },
            ],
        });
        await compare();
    });

    it('should render horizontal bar series as expected', async () => {
        chart = await createEnterpriseChart({
            series: [
                { ...SERIES_CANADA, type: 'bar', direction: 'horizontal' },
                { ...SERIES_AUSTRALIA, type: 'bar', direction: 'horizontal' },
            ],
        });
        await compare();
    });

    it('should render both errorbars on scatter series as expected', async () => {
        chart = await createEnterpriseChart({ series: [SERIES_BOYLESLAW] });
        await compare();
    });

    it('should render both errorbars on continuous line series as expected', async () => {
        chart = await createEnterpriseChart({
            series: [{ ...SERIES_BOYLESLAW, type: 'line' }],
            axes: [
                { type: 'number', position: 'left' },
                { type: 'number', position: 'bottom' },
            ],
        });
        await compare();
    });

    it('should extend Y axis on line series as expected', async () => {
        chart = await createEnterpriseChart({
            series: [{ ...SERIES_CANADA, data: EXTENDING_BARS }],
        });
        await compare();
    });

    it('should extend Y axis on vertical bar series as expected', async () => {
        chart = await createEnterpriseChart({
            series: [{ ...SERIES_CANADA, type: 'bar', data: EXTENDING_BARS }],
        });
        await compare();
    });

    it('should extend X axis on horizontal bar series as expected', async () => {
        chart = await createEnterpriseChart({
            series: [{ ...SERIES_CANADA, type: 'bar', direction: 'horizontal', data: EXTENDING_BARS }],
        });
        await compare();
    });

    it('should apply stroke styling to whiskers and cap as expected', async () => {
        chart = await createEnterpriseChart({
            series: [
                {
                    ...SERIES_CANADA,
                    type: 'bar',
                    data: FEWER_MONTHS,
                    errorBar: {
                        ...SERIES_CANADA.errorBar,
                        stroke: 'rgb(0,0,255)',
                        strokeWidth: 10,
                        strokeOpacity: 0.5,
                    },
                },
            ],
        });
        await compare();
    });

    it('should apply line dash styling to whiskers and cap as expected', async () => {
        chart = await createEnterpriseChart({
            series: [
                {
                    ...SERIES_CANADA,
                    type: 'bar',
                    data: FEWER_MONTHS,
                    errorBar: {
                        ...SERIES_CANADA.errorBar,
                        lineDash: [5],
                        lineDashOffset: 2,
                    },
                },
            ],
        });
        await compare();
    });

    it('should override cap styling as expected', async () => {
        chart = await createEnterpriseChart({
            series: [
                {
                    ...SERIES_CANADA,
                    type: 'bar',
                    data: FEWER_MONTHS,
                    errorBar: {
                        ...SERIES_CANADA.errorBar,
                        visible: false,
                        stroke: 'rgb(0,0,255)',
                        strokeWidth: 10,
                        strokeOpacity: 0.25,
                        cap: {
                            visible: true,
                            stroke: 'rgb(0,255,0)',
                            strokeWidth: 20,
                            strokeOpacity: 0.75,
                        },
                    },
                },
            ],
        });
        await compare();
    });

    it('should default to marker size for cap length on line series', async () => {
        chart = await createEnterpriseChart({
            series: [
                {
                    ...SERIES_CANADA,
                    type: 'line',
                    marker: { size: 55 },
                    errorBar: { ...SERIES_CANADA.errorBar, cap: { strokeWidth: 4 } },
                },
            ],
        });
        await compare();
    });

    it('should default to marker size for cap length on scatter series', async () => {
        chart = await createEnterpriseChart({
            series: [
                {
                    ...SERIES_BOYLESLAW,
                    size: 55,
                    errorBar: { ...SERIES_BOYLESLAW.errorBar, cap: { strokeWidth: 4 } },
                },
            ],
        });
        await compare();
    });

    it('should default to half lengthRatio for cap length on bar series', async () => {
        chart = await createEnterpriseChart({
            series: [
                {
                    ...SERIES_CANADA,
                    type: 'bar',
                    direction: 'vertical',
                    errorBar: { ...SERIES_CANADA.errorBar, cap: { strokeWidth: 4 } },
                },
            ],
        });
        await compare();
    });

    it('should use marker size for lengthRatio on line series', async () => {
        chart = await createEnterpriseChart({
            series: [
                {
                    ...SERIES_CANADA,
                    type: 'line',
                    data: FEWER_MONTHS,
                    marker: { size: 55 },
                    errorBar: { ...SERIES_CANADA.errorBar, cap: { strokeWidth: 4, lengthRatio: 0.25 } },
                },
            ],
        });
        await compare();
    });

    it('should use marker size for lengthRatio on scatter series', async () => {
        chart = await createEnterpriseChart({
            series: [
                {
                    ...SERIES_BOYLESLAW,
                    size: 55,
                    errorBar: { ...SERIES_BOYLESLAW.errorBar, cap: { strokeWidth: 4, lengthRatio: 0.25 } },
                },
            ],
        });
        await compare();
    });

    it('should use bar width for lengthRatio on vertical bar series', async () => {
        chart = await createEnterpriseChart({
            series: [
                {
                    ...SERIES_CANADA,
                    type: 'bar',
                    direction: 'vertical',
                    data: FEWER_MONTHS,
                    errorBar: { ...SERIES_CANADA.errorBar, cap: { strokeWidth: 4, lengthRatio: 1.0 } },
                },
            ],
        });
        await compare();
    });

    it('should use bar height for lengthRatio on horizontal bar series', async () => {
        chart = await createEnterpriseChart({
            series: [
                {
                    ...SERIES_CANADA,
                    type: 'bar',
                    direction: 'horizontal',
                    data: FEWER_MONTHS,
                    errorBar: { ...SERIES_CANADA.errorBar, cap: { strokeWidth: 4, lengthRatio: 1.0 } },
                },
            ],
        });
        await compare();
    });

    it('should use absolute cap.length on line series', async () => {
        chart = await createEnterpriseChart({
            series: [
                {
                    ...SERIES_CANADA,
                    errorBar: { ...SERIES_CANADA.errorBar, cap: { strokeWidth: 4, length: 75.0 } },
                },
            ],
        });
        await compare();
    });

    it('should use absolute cap.length on bar series', async () => {
        chart = await createEnterpriseChart({
            series: [
                {
                    ...SERIES_CANADA,
                    type: 'bar',
                    errorBar: { ...SERIES_CANADA.errorBar, cap: { strokeWidth: 4, length: 30.0 } },
                },
            ],
        });
        await compare();
    });

    it('should use absolute cap.length on scatter series', async () => {
        chart = await createEnterpriseChart({
            series: [
                {
                    ...SERIES_BOYLESLAW,
                    errorBar: { ...SERIES_BOYLESLAW.errorBar, cap: { strokeWidth: 4, length: 75.0 } },
                },
            ],
        });
        await compare();
    });

    it('should limit cap.length to bar width', async () => {
        chart = await createEnterpriseChart({
            series: [
                {
                    ...SERIES_CANADA,
                    type: 'bar',
                    errorBar: { ...SERIES_CANADA.errorBar, cap: { strokeWidth: 4, length: 100.0 } },
                },
            ],
        });
        await compare();
    });

    it('should favour cap length over cap ratio', async () => {
        chart = await createEnterpriseChart({
            series: [
                {
                    ...SERIES_BOYLESLAW,
                    type: 'scatter',
                    errorBar: {
                        ...SERIES_BOYLESLAW.errorBar,
                        cap: {
                            strokeWidth: 4,
                            length: 45.0,
                            lengthRatio: 1.0,
                        },
                    },
                },
            ],
        });
        await compare();
    });

    it('should use marker strokeWidth for cap lengthRatio', async () => {
        chart = await createEnterpriseChart({
            series: [
                {
                    ...SERIES_BOYLESLAW,
                    size: 80,
                    strokeWidth: 60,
                    data: [
                        { volume: 2, volumeLower: 1, volumeUpper: 3, pressure: 2, pressureLower: 1, pressureUpper: 3 },
                    ],
                },
            ],
        });
        await compare();
    });

    it('should render caps over highlight', async () => {
        chart = await createEnterpriseChart({
            series: [
                {
                    ...SERIES_CANADA,
                    type: 'bar',
                    data: FEWER_MONTHS,
                    errorBar: { ...SERIES_CANADA.errorBar, strokeWidth: 10, cap: { lengthRatio: 1 } },
                },
            ],
        });

        const { x, y } = getItemCoords(2);
        await hoverAction(x, y)(chart);
        await compare();
    });

    it('should dim opacity on highlight', async () => {
        chart = await createEnterpriseChart({
            series: [{ ...SERIES_CANADA }, { ...SERIES_AUSTRALIA, highlightStyle: { series: { dimOpacity: 0.3 } } }],
        });

        // Highlight Canada (Australia should be dimmed)
        const { x, y } = getItemCoords(2);
        await hoverAction(x, y)(chart);
        await compare();

        // Unhighlight Canada (Australia opacity to should be restored)
        await hoverAction(0, 0)(chart);
        await compare();
    });

    it('should render default tooltips', async () => {
        chart = await createEnterpriseChart({ series: [SERIES_BOYLESLAW] });

        const { x, y } = getItemCoords(4);
        await hoverAction(x, y)(chart);
        await waitForChartStability(chart);

        expect(document.querySelectorAll('.ag-chart-tooltip')).toMatchSnapshot();
    });

    it('AG-10525 should render tooltips with no errorbars', async () => {
        const { data, xKey, yKey } = SERIES_AUSTRALIA;
        chart = await createEnterpriseChart({ data, series: [{ type: 'line', xKey, yKey }] });

        const { x, y } = getItemCoords(4);
        await hoverAction(x, y)(chart);
        await waitForChartStability(chart);

        expect(document.querySelectorAll('.ag-chart-tooltip')).toMatchSnapshot();
    });

    it('should provide tooltip params', async () => {
        const expectedParams = {
            xLowerKey: 'volumeLower',
            xUpperKey: 'volumeUpper',
            xLowerName: 'volume lower name',
            xUpperName: 'volume upper name',
            yLowerKey: 'pressureLower',
            yUpperKey: 'pressureUpper',
            yLowerName: 'pressure lower name',
            yUpperName: 'PRESSURE UPPER NAME',
        };
        let actualParams: any = undefined;
        function renderer(params: AgScatterSeriesTooltipRendererParams) {
            actualParams = params;
            return { content: '' };
        }

        chart = await createEnterpriseChart({
            series: [{ ...SERIES_BOYLESLAW, errorBar: { ...expectedParams }, tooltip: { renderer } }],
        });

        const { x, y } = getItemCoords(4);
        await hoverAction(x, y)(chart);
        await waitForChartStability(chart);

        expect(actualParams['xLowerName']).toBe(expectedParams.xLowerName);
        expect(actualParams['xUpperName']).toBe(expectedParams.xUpperName);
        expect(actualParams['xLowerKey']).toBe(expectedParams.xLowerKey);
        expect(actualParams['xUpperKey']).toBe(expectedParams.xUpperKey);
        expect(actualParams['yLowerName']).toBe(expectedParams.yLowerName);
        expect(actualParams['yUpperName']).toBe(expectedParams.yUpperName);
        expect(actualParams['yLowerKey']).toBe(expectedParams.yLowerKey);
        expect(actualParams['yUpperKey']).toBe(expectedParams.yUpperKey);
    });

    it('should provide keys as default names in tooltip params', async () => {
        const expectedParams = {
            xLowerKey: 'volumeLower',
            xUpperKey: 'volumeUpper',
            yLowerKey: 'pressureLower',
            yUpperKey: 'pressureUpper',
        };
        let actualParams: any = undefined;
        function renderer(params: AgScatterSeriesTooltipRendererParams) {
            actualParams = params;
            return { content: '' };
        }

        chart = await createEnterpriseChart({
            series: [{ ...SERIES_BOYLESLAW, errorBar: { ...expectedParams }, tooltip: { renderer } }],
        });

        const { x, y } = getItemCoords(4);
        await hoverAction(x, y)(chart);
        await waitForChartStability(chart);

        expect(actualParams['xLowerName']).toBe(expectedParams.xLowerKey);
        expect(actualParams['xUpperName']).toBe(expectedParams.xUpperKey);
        expect(actualParams['yLowerName']).toBe(expectedParams.yLowerKey);
        expect(actualParams['yUpperName']).toBe(expectedParams.yUpperKey);
    });

    it('should toggle visibility as expected', async () => {
        chart = await createEnterpriseChart({
            series: [
                { ...SERIES_CANADA, type: 'line' },
                { ...SERIES_AUSTRALIA, type: 'line' },
            ],
        });

        const { x = 0, y = 0, width = 0 } = computeLegendBBox(chart);

        // Hide Canada
        await clickAction(x, y)(chart);
        await compare();

        // Show Canada
        await clickAction(x, y)(chart);
        await compare();

        // Hide Australia
        await clickAction(x + width - 1, y)(chart);
        await compare();
    });

    it('should apply formatter as expected', async () => {
        const formatter: ErrorBarFormatter = (params) => {
            let stroke, cap;
            switch (params.datum[params.xKey]) {
                case 'Jan':
                    cap = { length: 40, strokeWidth: 10 };
                    break;
                case 'Feb':
                    cap = { lengthRatio: 0.5, strokeWidth: 10 };
                    break;
                case 'Mar':
                    cap = { strokeWidth: 10 };
                    break;
                case 'Apr':
                case 'May':
                case 'Jun':
                    stroke = 'blue';
                    cap = { strokeWidth: 10 };
                    break;
                case 'Jul':
                case 'Aug':
                case 'Sep':
                    stroke = 'green';
                    break;
                case 'Oct':
                    stroke = 'gold';
                    break;
                case 'Nov':
                    stroke = 'gold';
                    cap = { length: 50 };
                    break;
                case 'Dec':
                    stroke = 'gold';
                    cap = { lengthRatio: 0.5 };
                    break;
            }
            return { stroke, cap };
        };
        chart = await createEnterpriseChart({
            series: [
                {
                    ...SERIES_CANADA,
                    marker: { size: 25 },
                    errorBar: {
                        ...SERIES_CANADA.errorBar,
                        strokeWidth: 3,
<<<<<<< HEAD
                        formatter: whisker_formatter,
                        cap: { itemStyler: cap_formatter },
=======
                        formatter,
>>>>>>> f4b720e1
                    },
                },
            ],
        });
        await compare();
    });

    it('should set formatter highlighted param as expected', async () => {
        const result: boolean[] = [];
        chart = await createEnterpriseChart({
            series: [
                {
                    ...SERIES_CANADA,
                    errorBar: {
                        ...SERIES_CANADA.errorBar,
                        formatter: (param: AgErrorBarFormatterParams) => {
                            result.push(param.highlighted);
                            return {};
                        },
<<<<<<< HEAD
                        cap: {
                            itemStyler: (param: AgErrorBarFormatterParams) => {
                                capResult.push(param.highlighted);
                                return {};
                            },
                        },
=======
>>>>>>> f4b720e1
                    },
                },
            ],
        });

        // Check formatter initialisation
        const allfalse = [false, false, false, false, false, false, false, false, false, false, false, false];
        expect(result).toStrictEqual(allfalse);
        result.length = 0;

        // Hover over an error bar
        const { x, y } = getItemCoords(4);
        await hoverAction(x, y - 20)(chart);
        await waitForChartStability(chart);
        expect(result).toStrictEqual([true]);
        result.length = 0;

        // Hover over nothing
        await hoverAction(0, 0)(chart);
        await waitForChartStability(chart);
        expect(result).toStrictEqual([false]);
    });

    it('should use correct cursor', async () => {
        chart = await createEnterpriseChart({
            tooltip: { range: 2 },
            series: [{ ...SERIES_BOYLESLAW, cursor: 'grab' }],
        });

        const { x, y } = getItemCoords(4);

        // Hover over an error bar
        await hoverAction(x, y - 20)(chart);
        await waitForChartStability(chart);
        expect(getCursor(chart)).toBe('grab');

        // Hover over nothing
        await hoverAction(x, y - 100)(chart);
        await waitForChartStability(chart);
        expect(getCursor(chart)).toBe('default');
    });
});<|MERGE_RESOLUTION|>--- conflicted
+++ resolved
@@ -22,10 +22,6 @@
 import { createEnterpriseChart } from '../../test/utils';
 
 export type ErrorBarFormatter = NonNullable<AgErrorBarOptions['formatter']>;
-<<<<<<< HEAD
-export type ErrorBarCapFormatter = NonNullable<NonNullable<AgErrorBarOptions['cap']>['itemStyler']>;
-=======
->>>>>>> f4b720e1
 
 const SERIES_CANADA = {
     data: [
@@ -746,12 +742,7 @@
                     errorBar: {
                         ...SERIES_CANADA.errorBar,
                         strokeWidth: 3,
-<<<<<<< HEAD
-                        formatter: whisker_formatter,
-                        cap: { itemStyler: cap_formatter },
-=======
                         formatter,
->>>>>>> f4b720e1
                     },
                 },
             ],
@@ -771,15 +762,6 @@
                             result.push(param.highlighted);
                             return {};
                         },
-<<<<<<< HEAD
-                        cap: {
-                            itemStyler: (param: AgErrorBarFormatterParams) => {
-                                capResult.push(param.highlighted);
-                                return {};
-                            },
-                        },
-=======
->>>>>>> f4b720e1
                     },
                 },
             ],
