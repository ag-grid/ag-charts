--- conflicted
+++ resolved
@@ -17,11 +17,7 @@
     waitForChartStability,
 } from 'ag-charts-community-test';
 
-<<<<<<< HEAD
-import { AgChart } from '../../main';
-=======
 import { AgCharts } from '../../main';
->>>>>>> 98be01b9
 import { prepareEnterpriseTestOptions } from '../../test/utils';
 
 export type ErrorBarFormatter = NonNullable<AgErrorBarOptions['formatter']>;
@@ -151,29 +147,17 @@
     const opts = prepareEnterpriseTestOptions({});
 
     it('should render 1 line series as expected', async () => {
-<<<<<<< HEAD
-        chart = AgChart.create({ ...opts, series: [{ ...SERIES_CANADA, type: 'line' }] });
-=======
         chart = AgCharts.create({ ...opts, series: [{ ...SERIES_CANADA, type: 'line' }] });
->>>>>>> 98be01b9
         await compare();
     });
 
     it('should render 1 bar series as expected', async () => {
-<<<<<<< HEAD
-        chart = AgChart.create({ ...opts, series: [{ ...SERIES_CANADA, type: 'bar' }] });
-=======
         chart = AgCharts.create({ ...opts, series: [{ ...SERIES_CANADA, type: 'bar' }] });
->>>>>>> 98be01b9
         await compare();
     });
 
     it('should render 2 line series as expected', async () => {
-<<<<<<< HEAD
-        chart = AgChart.create({
-=======
-        chart = AgCharts.create({
->>>>>>> 98be01b9
+        chart = AgCharts.create({
             ...opts,
             series: [
                 { ...SERIES_CANADA, type: 'line' },
@@ -184,11 +168,7 @@
     });
 
     it('should render 2 bar series as expected', async () => {
-<<<<<<< HEAD
-        chart = AgChart.create({
-=======
-        chart = AgCharts.create({
->>>>>>> 98be01b9
+        chart = AgCharts.create({
             ...opts,
             series: [
                 { ...SERIES_CANADA, type: 'bar' },
@@ -199,11 +179,7 @@
     });
 
     it('should render horizontal bar series as expected', async () => {
-<<<<<<< HEAD
-        chart = AgChart.create({
-=======
-        chart = AgCharts.create({
->>>>>>> 98be01b9
+        chart = AgCharts.create({
             ...opts,
             series: [
                 { ...SERIES_CANADA, type: 'bar', direction: 'horizontal' },
@@ -214,20 +190,12 @@
     });
 
     it('should render both errorbars on scatter series as expected', async () => {
-<<<<<<< HEAD
-        chart = AgChart.create({ ...opts, series: [SERIES_BOYLESLAW] });
-=======
         chart = AgCharts.create({ ...opts, series: [SERIES_BOYLESLAW] });
->>>>>>> 98be01b9
         await compare();
     });
 
     it('should render both errorbars on continuous line series as expected', async () => {
-<<<<<<< HEAD
-        chart = AgChart.create({
-=======
-        chart = AgCharts.create({
->>>>>>> 98be01b9
+        chart = AgCharts.create({
             ...opts,
             series: [{ ...SERIES_BOYLESLAW, type: 'line' }],
             axes: [
@@ -239,11 +207,7 @@
     });
 
     it('should extend Y axis on line series as expected', async () => {
-<<<<<<< HEAD
-        chart = AgChart.create({
-=======
-        chart = AgCharts.create({
->>>>>>> 98be01b9
+        chart = AgCharts.create({
             ...opts,
             series: [{ ...SERIES_CANADA, data: EXTENDING_BARS }],
         });
@@ -251,11 +215,7 @@
     });
 
     it('should extend Y axis on vertical bar series as expected', async () => {
-<<<<<<< HEAD
-        chart = AgChart.create({
-=======
-        chart = AgCharts.create({
->>>>>>> 98be01b9
+        chart = AgCharts.create({
             ...opts,
             series: [{ ...SERIES_CANADA, type: 'bar', data: EXTENDING_BARS }],
         });
@@ -263,11 +223,7 @@
     });
 
     it('should extend X axis on horizontal bar series as expected', async () => {
-<<<<<<< HEAD
-        chart = AgChart.create({
-=======
-        chart = AgCharts.create({
->>>>>>> 98be01b9
+        chart = AgCharts.create({
             ...opts,
             series: [{ ...SERIES_CANADA, type: 'bar', direction: 'horizontal', data: EXTENDING_BARS }],
         });
@@ -275,11 +231,7 @@
     });
 
     it('should apply stroke styling to whiskers and cap as expected', async () => {
-<<<<<<< HEAD
-        chart = AgChart.create({
-=======
-        chart = AgCharts.create({
->>>>>>> 98be01b9
+        chart = AgCharts.create({
             ...opts,
             series: [
                 {
@@ -299,11 +251,7 @@
     });
 
     it('should apply line dash styling to whiskers and cap as expected', async () => {
-<<<<<<< HEAD
-        chart = AgChart.create({
-=======
-        chart = AgCharts.create({
->>>>>>> 98be01b9
+        chart = AgCharts.create({
             ...opts,
             series: [
                 {
@@ -322,11 +270,7 @@
     });
 
     it('should override cap styling as expected', async () => {
-<<<<<<< HEAD
-        chart = AgChart.create({
-=======
-        chart = AgCharts.create({
->>>>>>> 98be01b9
+        chart = AgCharts.create({
             ...opts,
             series: [
                 {
@@ -353,11 +297,7 @@
     });
 
     it('should default to marker size for cap length on line series', async () => {
-<<<<<<< HEAD
-        chart = AgChart.create({
-=======
-        chart = AgCharts.create({
->>>>>>> 98be01b9
+        chart = AgCharts.create({
             ...opts,
             series: [
                 {
@@ -372,11 +312,7 @@
     });
 
     it('should default to marker size for cap length on scatter series', async () => {
-<<<<<<< HEAD
-        chart = AgChart.create({
-=======
-        chart = AgCharts.create({
->>>>>>> 98be01b9
+        chart = AgCharts.create({
             ...opts,
             series: [
                 {
@@ -390,11 +326,7 @@
     });
 
     it('should default to half lengthRatio for cap length on bar series', async () => {
-<<<<<<< HEAD
-        chart = AgChart.create({
-=======
-        chart = AgCharts.create({
->>>>>>> 98be01b9
+        chart = AgCharts.create({
             ...opts,
             series: [
                 {
@@ -409,11 +341,7 @@
     });
 
     it('should use marker size for lengthRatio on line series', async () => {
-<<<<<<< HEAD
-        chart = AgChart.create({
-=======
-        chart = AgCharts.create({
->>>>>>> 98be01b9
+        chart = AgCharts.create({
             ...opts,
             series: [
                 {
@@ -429,11 +357,7 @@
     });
 
     it('should use marker size for lengthRatio on scatter series', async () => {
-<<<<<<< HEAD
-        chart = AgChart.create({
-=======
-        chart = AgCharts.create({
->>>>>>> 98be01b9
+        chart = AgCharts.create({
             ...opts,
             series: [
                 {
@@ -447,11 +371,7 @@
     });
 
     it('should use bar width for lengthRatio on vertical bar series', async () => {
-<<<<<<< HEAD
-        chart = AgChart.create({
-=======
-        chart = AgCharts.create({
->>>>>>> 98be01b9
+        chart = AgCharts.create({
             ...opts,
             series: [
                 {
@@ -467,11 +387,7 @@
     });
 
     it('should use bar height for lengthRatio on horizontal bar series', async () => {
-<<<<<<< HEAD
-        chart = AgChart.create({
-=======
-        chart = AgCharts.create({
->>>>>>> 98be01b9
+        chart = AgCharts.create({
             ...opts,
             series: [
                 {
@@ -487,11 +403,7 @@
     });
 
     it('should use absolute cap.length on line series', async () => {
-<<<<<<< HEAD
-        chart = AgChart.create({
-=======
-        chart = AgCharts.create({
->>>>>>> 98be01b9
+        chart = AgCharts.create({
             ...opts,
             series: [
                 {
@@ -504,11 +416,7 @@
     });
 
     it('should use absolute cap.length on bar series', async () => {
-<<<<<<< HEAD
-        chart = AgChart.create({
-=======
-        chart = AgCharts.create({
->>>>>>> 98be01b9
+        chart = AgCharts.create({
             ...opts,
             series: [
                 {
@@ -522,11 +430,7 @@
     });
 
     it('should use absolute cap.length on scatter series', async () => {
-<<<<<<< HEAD
-        chart = AgChart.create({
-=======
-        chart = AgCharts.create({
->>>>>>> 98be01b9
+        chart = AgCharts.create({
             ...opts,
             series: [
                 {
@@ -539,11 +443,7 @@
     });
 
     it('should limit cap.length to bar width', async () => {
-<<<<<<< HEAD
-        chart = AgChart.create({
-=======
-        chart = AgCharts.create({
->>>>>>> 98be01b9
+        chart = AgCharts.create({
             ...opts,
             series: [
                 {
@@ -557,11 +457,7 @@
     });
 
     it('should favour cap length over cap ratio', async () => {
-<<<<<<< HEAD
-        chart = AgChart.create({
-=======
-        chart = AgCharts.create({
->>>>>>> 98be01b9
+        chart = AgCharts.create({
             ...opts,
             series: [
                 {
@@ -582,11 +478,7 @@
     });
 
     it('should use marker strokeWidth for cap lengthRatio', async () => {
-<<<<<<< HEAD
-        chart = AgChart.create({
-=======
-        chart = AgCharts.create({
->>>>>>> 98be01b9
+        chart = AgCharts.create({
             ...opts,
             series: [
                 {
@@ -603,11 +495,7 @@
 
     it('should render caps over highlight', async () => {
         chart = deproxy(
-<<<<<<< HEAD
-            AgChart.create({
-=======
             AgCharts.create({
->>>>>>> 98be01b9
                 ...opts,
                 series: [
                     {
@@ -628,11 +516,7 @@
 
     it('should dim opacity on highlight', async () => {
         chart = deproxy(
-<<<<<<< HEAD
-            AgChart.create({
-=======
             AgCharts.create({
->>>>>>> 98be01b9
                 ...opts,
                 series: [
                     { ...SERIES_CANADA },
@@ -670,11 +554,7 @@
         }
 
         chart = deproxy(
-<<<<<<< HEAD
-            AgChart.create({
-=======
             AgCharts.create({
->>>>>>> 98be01b9
                 ...opts,
                 series: [{ ...SERIES_BOYLESLAW, errorBar: { ...expectedParams }, tooltip: { renderer } }],
             })
@@ -709,11 +589,7 @@
         }
 
         chart = deproxy(
-<<<<<<< HEAD
-            AgChart.create({
-=======
             AgCharts.create({
->>>>>>> 98be01b9
                 ...opts,
                 series: [{ ...SERIES_BOYLESLAW, errorBar: { ...expectedParams }, tooltip: { renderer } }],
             })
@@ -732,11 +608,7 @@
 
     it('should toggle visibility as expected', async () => {
         chart = deproxy(
-<<<<<<< HEAD
-            AgChart.create({
-=======
             AgCharts.create({
->>>>>>> 98be01b9
                 ...opts,
                 series: [
                     { ...SERIES_CANADA, type: 'line' },
@@ -802,11 +674,7 @@
                     return { lengthRatio: 0.5 };
             }
         };
-<<<<<<< HEAD
-        chart = AgChart.create({
-=======
-        chart = AgCharts.create({
->>>>>>> 98be01b9
+        chart = AgCharts.create({
             ...opts,
             series: [
                 {
@@ -828,11 +696,7 @@
         const whiskerResult: boolean[] = [];
         const capResult: boolean[] = [];
         chart = deproxy(
-<<<<<<< HEAD
-            AgChart.create({
-=======
             AgCharts.create({
->>>>>>> 98be01b9
                 ...opts,
                 series: [
                     {
@@ -884,11 +748,7 @@
             return chart.getModuleContext().cursorManager.getCursor();
         };
         chart = deproxy(
-<<<<<<< HEAD
-            AgChart.create({
-=======
             AgCharts.create({
->>>>>>> 98be01b9
                 ...opts,
                 tooltip: { range: 2 },
                 series: [{ ...SERIES_BOYLESLAW, cursor: 'grab' }],
