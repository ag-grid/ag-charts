import type {
    AgErrorBarFormatterParams,
    AgErrorBarOptions,
    AgErrorBarThemeableOptions,
    ErrorBarCapStyler,
    ErrorBarStyler,
} from 'ag-charts-community';
import { _ModuleSupport, _Scene } from 'ag-charts-community';

const { nearestSquaredInContainer, partialAssign, mergeDefaults } = _ModuleSupport;
const { BBox } = _Scene;
type BBox = _Scene.BBox;
type NearestResult<T> = _ModuleSupport.NearestResult<T>;

export type ErrorBarNodeDatum = _ModuleSupport.CartesianSeriesNodeDatum & _ModuleSupport.ErrorBoundSeriesNodeDatum;
export type ErrorBarStylingOptions = Omit<AgErrorBarThemeableOptions, 'cap'>;

<<<<<<< HEAD
type ErrorBarDataOptions = Pick<
    AgErrorBarOptions,
    'xLowerKey' | 'xLowerName' | 'xUpperKey' | 'xUpperName' | 'yLowerKey' | 'yLowerName' | 'yUpperKey' | 'yUpperName'
>;

type Stylers = {
    itemStyler?: ErrorBarStyler;
    cap: { itemStyler?: ErrorBarCapStyler };
} & ErrorBarDataOptions;
=======
export type ErrorBarFormatter = NonNullable<AgErrorBarOptions['formatter']>;

type FormatOptions = Pick<AgErrorBarOptions, 'xLowerKey' | 'xUpperKey' | 'yLowerKey' | 'yUpperKey' | 'formatter'>;
>>>>>>> f4b720e1

type CapDefaults = NonNullable<ErrorBarNodeDatum['capDefaults']>;
type CapOptions = NonNullable<AgErrorBarThemeableOptions['cap']>;
type CapLengthOptions = Pick<CapOptions, 'length' | 'lengthRatio'>;

class HierarchicalBBox {
    // ErrorBarNode can include up to 6 bboxes in total (2 whiskers, 4 caps). This is expensive hit
    // testing, therefore we'll use a hierarchical bbox structure: `union` is the bbox that includes
    // all the components.
    public union: BBox;
    public components: BBox[];

    constructor(components: BBox[]) {
        this.components = components;
        this.union = BBox.merge(components);
    }

    public containsPoint(x: number, y: number) {
        if (!this.union.containsPoint(x, y)) {
            return false;
        }

        for (const bbox of this.components) {
            if (bbox.containsPoint(x, y)) {
                return true;
            }
        }

        return false;
    }
}

export class ErrorBarNode extends _Scene.Group {
    private readonly whiskerPath: _Scene.Path;
    private readonly capsPath: _Scene.Path;
    private capLength: number = NaN;

    // The ErrorBarNode does not need to handle the 'nearest' interaction range type, we can let the
    // series class handle that for us. The 'exact' interaction range is the same as having a distance
    // of 0. Therefore, we only need bounding boxes for number based ranges.
    private readonly bboxes: HierarchicalBBox;

    protected override _datum?: ErrorBarNodeDatum = undefined;
    public override get datum(): ErrorBarNodeDatum | undefined {
        return this._datum;
    }
    public override set datum(datum: ErrorBarNodeDatum | undefined) {
        this._datum = datum;
    }

    constructor() {
        super();
        this.whiskerPath = new _Scene.Path();
        this.capsPath = new _Scene.Path();
        this.bboxes = new HierarchicalBBox([]);
        this.append([this.whiskerPath, this.capsPath]);
    }

    private calculateCapLength(capsTheme: CapLengthOptions, capDefaults: CapDefaults): number {
        // Order of priorities for determining the length of the cap:
        // 1.  User-defined length (pixels).
        // 2.  User-defined lengthRatio.
        // 3.  Library default (defined by underlying series).
        const { lengthRatio = 1, length } = capsTheme;
        const { lengthRatioMultiplier, lengthMax } = capDefaults;
        const desiredLength = length ?? lengthRatio * lengthRatioMultiplier;
        return Math.min(desiredLength, lengthMax);
    }

<<<<<<< HEAD
    private getFormatterParams(stylers: Stylers, highlighted: boolean): AgErrorBarFormatterParams | undefined {
        const { datum } = this;
        if (datum === undefined || (stylers.itemStyler === undefined && stylers.cap.itemStyler === undefined)) {
            return;
        }
        const { xLowerKey, xLowerName, xUpperKey, xUpperName, yLowerKey, yLowerName, yUpperKey, yUpperName } = stylers;
=======
    private getFormatterParams(options: FormatOptions, highlighted: boolean): AgErrorBarFormatterParams | undefined {
        const { datum } = this;
        if (datum == null || options.formatter == null) return;
        const { xLowerKey, xUpperKey, yLowerKey, yUpperKey } = options;
>>>>>>> f4b720e1
        return {
            datum: datum.datum,
            seriesId: datum.datum.seriesId,
            xKey: datum.xKey,
            yKey: datum.yKey,
            xLowerKey,
            xUpperKey,
            yLowerKey,
            yUpperKey,
            highlighted,
        };
    }

<<<<<<< HEAD
    private formatStyles(style: AgErrorBarThemeableOptions, stylers: Stylers, highlighted: boolean) {
        let { cap: capsStyle, ...whiskerStyle } = style;

        const params = this.getFormatterParams(stylers, highlighted);
        if (params !== undefined) {
            if (stylers.itemStyler !== undefined) {
                const result = stylers.itemStyler(params);
                whiskerStyle = mergeDefaults(result, whiskerStyle);
                capsStyle = mergeDefaults(result, capsStyle);
                capsStyle = mergeDefaults(result?.cap, capsStyle);
            }

            if (stylers.cap.itemStyler !== undefined) {
                const result = stylers.cap.itemStyler(params);
                capsStyle = mergeDefaults(result, capsStyle);
            }
=======
    private formatStyles(style: AgErrorBarThemeableOptions, formatters: FormatOptions, highlighted: boolean) {
        let { cap: capsStyle, ...whiskerStyle } = style;

        const params = this.getFormatterParams(formatters, highlighted);
        if (params !== undefined && formatters.formatter !== undefined) {
            const result = formatters.formatter(params);
            whiskerStyle = mergeDefaults(result, whiskerStyle);
            capsStyle = mergeDefaults(result?.cap, result, capsStyle);
>>>>>>> f4b720e1
        }

        return { whiskerStyle, capsStyle };
    }

    private applyStyling(target: ErrorBarStylingOptions, source?: ErrorBarStylingOptions) {
        // Style can be any object, including user data (e.g. formatter
        // result). So filter out anything that isn't styling options:
        partialAssign(
            ['visible', 'stroke', 'strokeWidth', 'strokeOpacity', 'lineDash', 'lineDashOffset'],
            target,
            source
        );
    }

<<<<<<< HEAD
    update(style: AgErrorBarThemeableOptions, formatters: Stylers, highlighted: boolean) {
=======
    update(style: AgErrorBarThemeableOptions, formatters: FormatOptions, highlighted: boolean) {
>>>>>>> f4b720e1
        // Note: The method always uses the RedrawType.MAJOR mode for simplicity.
        // This could be optimised to reduce a amount of unnecessary redraws.
        if (this.datum === undefined) {
            return;
        }
        const { whiskerStyle, capsStyle } = this.formatStyles(style, formatters, highlighted);
        const { xBar, yBar, capDefaults } = this.datum;

        const whisker = this.whiskerPath;
        this.applyStyling(whisker, whiskerStyle);
        whisker.path.clear();
        if (yBar !== undefined) {
            whisker.path.moveTo(yBar.lowerPoint.x, yBar.lowerPoint.y);
            whisker.path.lineTo(yBar.upperPoint.x, yBar.upperPoint.y);
        }
        if (xBar !== undefined) {
            whisker.path.moveTo(xBar.lowerPoint.x, xBar.lowerPoint.y);
            whisker.path.lineTo(xBar.upperPoint.x, xBar.upperPoint.y);
        }
        whisker.path.closePath();
        whisker.markDirtyTransform();

        // ErrorBar caps stretch out perpendicular to the whisker equally on both
        // sides, so we want the offset to be half of the total length.
        this.capLength = this.calculateCapLength(capsStyle ?? {}, capDefaults);
        const capOffset = this.capLength / 2;
        const caps = this.capsPath;
        this.applyStyling(caps, capsStyle);
        caps.path.clear();
        if (yBar !== undefined) {
            caps.path.moveTo(yBar.lowerPoint.x - capOffset, yBar.lowerPoint.y);
            caps.path.lineTo(yBar.lowerPoint.x + capOffset, yBar.lowerPoint.y);
            caps.path.moveTo(yBar.upperPoint.x - capOffset, yBar.upperPoint.y);
            caps.path.lineTo(yBar.upperPoint.x + capOffset, yBar.upperPoint.y);
        }
        if (xBar !== undefined) {
            caps.path.moveTo(xBar.lowerPoint.x, xBar.lowerPoint.y - capOffset);
            caps.path.lineTo(xBar.lowerPoint.x, xBar.lowerPoint.y + capOffset);
            caps.path.moveTo(xBar.upperPoint.x, xBar.upperPoint.y - capOffset);
            caps.path.lineTo(xBar.upperPoint.x, xBar.upperPoint.y + capOffset);
        }
        caps.path.closePath();
        caps.markDirtyTransform();
    }

    updateBBoxes(): void {
        const { capLength, whiskerPath: whisker, capsPath: caps } = this;
        const { yBar, xBar } = this.datum ?? {};
        const capOffset = capLength / 2;
        const components = [];

        if (yBar !== undefined) {
            const whiskerHeight = yBar.lowerPoint.y - yBar.upperPoint.y;
            components.push(
                new BBox(yBar.lowerPoint.x, yBar.upperPoint.y, whisker.strokeWidth, whiskerHeight),
                new BBox(yBar.lowerPoint.x - capOffset, yBar.lowerPoint.y, capLength, caps.strokeWidth),
                new BBox(yBar.upperPoint.x - capOffset, yBar.upperPoint.y, capLength, caps.strokeWidth)
            );
        }
        if (xBar !== undefined) {
            const whiskerWidth = xBar.upperPoint.x - xBar.lowerPoint.x;
            components.push(
                new BBox(xBar.lowerPoint.x, xBar.upperPoint.y, whiskerWidth, whisker.strokeWidth),
                new BBox(xBar.lowerPoint.x, xBar.lowerPoint.y - capOffset, caps.strokeWidth, capLength),
                new BBox(xBar.upperPoint.x, xBar.upperPoint.y - capOffset, caps.strokeWidth, capLength)
            );
        }

        this.bboxes.components = components;
        this.bboxes.union = BBox.merge(components);
    }

    override containsPoint(x: number, y: number): boolean {
        return this.bboxes.containsPoint(x, y);
    }

    override pickNode(x: number, y: number): _Scene.Node | undefined {
        return this.containsPoint(x, y) ? this : undefined;
    }

    nearestSquared(x: number, y: number, maxDistance: number): NearestResult<_Scene.Node> {
        const { bboxes } = this;
        if (bboxes.union.distanceSquared(x, y) > maxDistance) {
            return { nearest: undefined, distanceSquared: Infinity };
        }

        const { distanceSquared } = BBox.nearestBox(x, y, bboxes.components);
        return { nearest: this, distanceSquared };
    }
}

export class ErrorBarGroup extends _Scene.Group {
    override get children(): ErrorBarNode[] {
        return super.children as ErrorBarNode[];
    }

    nearestSquared(x: number, y: number): _ModuleSupport.PickNodeDatumResult {
        const { nearest, distanceSquared } = nearestSquaredInContainer(x, y, this);
        if (nearest !== undefined && !isNaN(distanceSquared)) {
            return { datum: nearest.datum, distanceSquared };
        }
    }
}<|MERGE_RESOLUTION|>--- conflicted
+++ resolved
@@ -1,10 +1,4 @@
-import type {
-    AgErrorBarFormatterParams,
-    AgErrorBarOptions,
-    AgErrorBarThemeableOptions,
-    ErrorBarCapStyler,
-    ErrorBarStyler,
-} from 'ag-charts-community';
+import type { AgErrorBarFormatterParams, AgErrorBarOptions, AgErrorBarThemeableOptions } from 'ag-charts-community';
 import { _ModuleSupport, _Scene } from 'ag-charts-community';
 
 const { nearestSquaredInContainer, partialAssign, mergeDefaults } = _ModuleSupport;
@@ -15,21 +9,9 @@
 export type ErrorBarNodeDatum = _ModuleSupport.CartesianSeriesNodeDatum & _ModuleSupport.ErrorBoundSeriesNodeDatum;
 export type ErrorBarStylingOptions = Omit<AgErrorBarThemeableOptions, 'cap'>;
 
-<<<<<<< HEAD
-type ErrorBarDataOptions = Pick<
-    AgErrorBarOptions,
-    'xLowerKey' | 'xLowerName' | 'xUpperKey' | 'xUpperName' | 'yLowerKey' | 'yLowerName' | 'yUpperKey' | 'yUpperName'
->;
-
-type Stylers = {
-    itemStyler?: ErrorBarStyler;
-    cap: { itemStyler?: ErrorBarCapStyler };
-} & ErrorBarDataOptions;
-=======
 export type ErrorBarFormatter = NonNullable<AgErrorBarOptions['formatter']>;
 
 type FormatOptions = Pick<AgErrorBarOptions, 'xLowerKey' | 'xUpperKey' | 'yLowerKey' | 'yUpperKey' | 'formatter'>;
->>>>>>> f4b720e1
 
 type CapDefaults = NonNullable<ErrorBarNodeDatum['capDefaults']>;
 type CapOptions = NonNullable<AgErrorBarThemeableOptions['cap']>;
@@ -99,19 +81,10 @@
         return Math.min(desiredLength, lengthMax);
     }
 
-<<<<<<< HEAD
-    private getFormatterParams(stylers: Stylers, highlighted: boolean): AgErrorBarFormatterParams | undefined {
-        const { datum } = this;
-        if (datum === undefined || (stylers.itemStyler === undefined && stylers.cap.itemStyler === undefined)) {
-            return;
-        }
-        const { xLowerKey, xLowerName, xUpperKey, xUpperName, yLowerKey, yLowerName, yUpperKey, yUpperName } = stylers;
-=======
     private getFormatterParams(options: FormatOptions, highlighted: boolean): AgErrorBarFormatterParams | undefined {
         const { datum } = this;
         if (datum == null || options.formatter == null) return;
         const { xLowerKey, xUpperKey, yLowerKey, yUpperKey } = options;
->>>>>>> f4b720e1
         return {
             datum: datum.datum,
             seriesId: datum.datum.seriesId,
@@ -125,24 +98,6 @@
         };
     }
 
-<<<<<<< HEAD
-    private formatStyles(style: AgErrorBarThemeableOptions, stylers: Stylers, highlighted: boolean) {
-        let { cap: capsStyle, ...whiskerStyle } = style;
-
-        const params = this.getFormatterParams(stylers, highlighted);
-        if (params !== undefined) {
-            if (stylers.itemStyler !== undefined) {
-                const result = stylers.itemStyler(params);
-                whiskerStyle = mergeDefaults(result, whiskerStyle);
-                capsStyle = mergeDefaults(result, capsStyle);
-                capsStyle = mergeDefaults(result?.cap, capsStyle);
-            }
-
-            if (stylers.cap.itemStyler !== undefined) {
-                const result = stylers.cap.itemStyler(params);
-                capsStyle = mergeDefaults(result, capsStyle);
-            }
-=======
     private formatStyles(style: AgErrorBarThemeableOptions, formatters: FormatOptions, highlighted: boolean) {
         let { cap: capsStyle, ...whiskerStyle } = style;
 
@@ -151,7 +106,6 @@
             const result = formatters.formatter(params);
             whiskerStyle = mergeDefaults(result, whiskerStyle);
             capsStyle = mergeDefaults(result?.cap, result, capsStyle);
->>>>>>> f4b720e1
         }
 
         return { whiskerStyle, capsStyle };
@@ -167,11 +121,7 @@
         );
     }
 
-<<<<<<< HEAD
-    update(style: AgErrorBarThemeableOptions, formatters: Stylers, highlighted: boolean) {
-=======
     update(style: AgErrorBarThemeableOptions, formatters: FormatOptions, highlighted: boolean) {
->>>>>>> f4b720e1
         // Note: The method always uses the RedrawType.MAJOR mode for simplicity.
         // This could be optimised to reduce a amount of unnecessary redraws.
         if (this.datum === undefined) {
