{
  "name": "ag-charts-enterprise",
  "$schema": "../../node_modules/nx/schemas/project-schema.json",
  "sourceRoot": "packages/ag-charts-enterprise/src",
  "projectType": "library",
  "targets": {
    "build": {
      "executor": "nx:noop",
      "dependsOn": ["build:types", "build:package", "build:umd"],
      "inputs": [],
      "outputs": [],
      "configurations": {
        "watch": {},
        "production": {}
      }
    },
    "build:types": {
      "executor": "@nx/js:tsc",
      "dependsOn": ["^build:types"],
      "inputs": [
        "{projectRoot}/package.json",
        "{projectRoot}/src/**/*",
        "{projectRoot}/tsconfig.*.json",
        "tsDeclarations",
        "sharedGlobals",
        "defaultExcludes",
        {
          "externalDependencies": ["npm:typescript", "npm:esbuild"]
        }
      ],
      "outputs": ["{options.outputPath}"],
      "options": {
        "outputPath": "packages/ag-charts-enterprise/dist/types",
        "main": "packages/ag-charts-enterprise/src/main.ts",
        "tsConfig": "packages/ag-charts-enterprise/tsconfig.types.json",
        "compiler": "tsc"
      },
      "configurations": {
        "watch": {
          "tsConfig": "packages/ag-charts-enterprise/tsconfig.types.watch.json"
        },
        "production": {}
      }
    },
    "build:package": {
      "executor": "@nx/esbuild:esbuild",
      "dependsOn": ["^build:types"],
      "inputs": [
        "{projectRoot}/package.json",
        "{projectRoot}/src/**/*",
        "{projectRoot}/tsconfig.*.json",
        "tsDeclarations",
        "sharedGlobals",
        "defaultExcludes",
        {
          "externalDependencies": ["npm:typescript", "npm:esbuild"]
        }
      ],
      "outputs": ["{options.outputPath}"],
      "options": {
        "outputPath": "packages/ag-charts-enterprise/dist/package",
        "main": "packages/ag-charts-enterprise/src/main.ts",
        "tsConfig": "packages/ag-charts-enterprise/tsconfig.lib.json",
        "esbuildConfig": "esbuild.config.cjs",
        "external": ["ag-charts-community"],
        "platform": "browser",
        "target": "es6",
        "format": ["cjs", "esm"],
        "sourcemap": true
      },
      "configurations": {
        "watch": {
          "tsConfig": "packages/ag-charts-enterprise/tsconfig.watch.json"
        },
        "production": {
          "sourcemap": false
        }
      }
    },
    "build:umd": {
      "executor": "@nx/esbuild:esbuild",
      "dependsOn": ["build:package", "^build:package"],
      "inputs": ["jsOutputs"],
      "outputs": ["{options.outputPath}"],
      "options": {
        "outputPath": "packages/ag-charts-enterprise/dist/umd",
        "outputFileName": "ag-charts-enterprise",
        "main": "packages/ag-charts-enterprise/dist/package/main.cjs.js",
        "tsConfig": "packages/ag-charts-enterprise/tsconfig.lib.json",
        "esbuildConfig": "esbuild.config.cjs",
        "platform": "browser",
        "target": "es6",
        "bundle": true,
        "thirdParty": true,
        "skipTypeCheck": true,
        "external": [],
        "format": ["cjs"],
        "sourcemap": true
      },
      "configurations": {
        "watch": {
          "tsConfig": "packages/ag-charts-enterprise/tsconfig.watch.json"
        },
        "production": {
          "sourcemap": false
        }
      }
    },
    "lint:eslint": {
      "executor": "@nx/eslint:lint",
<<<<<<< HEAD
      "options": {
        "eslintConfig": "packages/ag-charts-enterprise/.eslintrc.json"
      },
=======
>>>>>>> 7fef89fc
      "configurations": {
        "fix": {
          "fix": true
        }
      }
    },
    "lint:circular": {
      "executor": "nx:run-script",
      "inputs": ["{projectRoot}/src/**"],
      "outputs": [],
      "options": {
        "script": "lint:circular"
      }
    },
    "lint:depcruise": {
      "executor": "nx:run-commands",
      "inputs": ["{projectRoot}/src/**"],
      "outputs": [],
      "options": {
        "cwd": "packages/ag-charts-community",
        "commands": ["npx depcruise src"]
      }
    },

    "lint": {
      "executor": "nx:noop",
      "dependsOn": ["lint:eslint", "lint:circular", "lint:depcruise"],
      "configurations": {
        "fix": {}
      }
    },
    "format:check": {
      "command": "nx format:check ."
    },
    "test": {
      "executor": "@nx/jest:jest",
      "outputs": ["{workspaceRoot}/coverage/{projectRoot}", "{workspaceRoot}/reports/ag-charts-enterprise.xml"],
      "options": {
        "jestConfig": "packages/ag-charts-enterprise/jest.config.ts"
      },
      "configurations": {
        "watch": {
          "watch": true
        },
        "update": {
          "updateSnapshot": true
        }
      },
      "dependsOn": [
        {
          "projects": ["ag-charts-community-examples"],
          "target": "build"
        }
      ]
    },
    "pack": {
      "executor": "nx:run-commands",
      "dependsOn": ["build"],
      "outputs": ["{workspaceRoot}/dist/{projectRoot}.tgz"],
      "options": {
        "cwd": "packages/ag-charts-enterprise",
        "parallel": false,
        "commands": ["mkdir -p ../../dist/packages", "yarn pack -f ../../dist/packages/ag-charts-enterprise.tgz"]
      }
    },
    "pack:extract": {
      "executor": "nx:run-commands",
      "dependsOn": ["pack"],
      "inputs": ["{workspaceRoot}/dist/{projectRoot}.tgz"],
      "outputs": ["{workspaceRoot}/dist/packages/contents/ag-charts-enterprise/"],
      "options": {
        "parallel": false,
        "commands": [
          "mkdir -p dist/packages/contents/ag-charts-enterprise",
          "tar -xzf dist/packages/ag-charts-enterprise.tgz -C dist/packages/contents/ag-charts-enterprise/"
        ]
      }
    },
    "pack:verify": {
      "executor": "nx:run-commands",
      "dependsOn": ["pack:extract"],
      "inputs": ["{workspaceRoot}/dist/packages/contents/ag-charts-enterprise/"],
      "options": {
        "commands": ["node tools/sanity-check-package.js dist/packages/contents/ag-charts-enterprise/package"]
      }
    }
  },
  "tags": [],
  "implicitDependencies": ["ag-charts-community"]
}<|MERGE_RESOLUTION|>--- conflicted
+++ resolved
@@ -108,12 +108,6 @@
     },
     "lint:eslint": {
       "executor": "@nx/eslint:lint",
-<<<<<<< HEAD
-      "options": {
-        "eslintConfig": "packages/ag-charts-enterprise/.eslintrc.json"
-      },
-=======
->>>>>>> 7fef89fc
       "configurations": {
         "fix": {
           "fix": true
