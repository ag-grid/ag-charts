--- conflicted
+++ resolved
@@ -1,59 +1,18 @@
 {
   "name": "ag-charts-enterprise",
-<<<<<<< HEAD
   "version": "9.0.0",
-=======
-  "version": "8.0.5",
->>>>>>> 5d8ace8f
   "description": "Advanced Charting / Charts supporting Javascript / Typescript / React / Angular / Vue",
   "main": "./dist/esm/es6/main.mjs",
   "module": "./dist/esm/es6/main.mjs",
   "types": "./dist/esm/es6/main.d.ts",
   "private": true,
   "scripts": {
-<<<<<<< HEAD
     "lint:circular": "npx madge --circular --extensions ts src/",
     "lint:prune": "npx ts-prune -p tsconfig.cjs.es5.json"
   },
   "repository": {
     "type": "git",
     "url": "https://github.com/ag-grid/ag-charts.git"
-=======
-    "clean": "rimraf dist .hash",
-    "build-cjs": "rimraf dist/tsconfig.cjs.es5.docs.tsbuildinfo && npx tsc -p tsconfig.cjs.es5.json && npx tsc -p tsconfig.cjs.es6.json",
-    "build-esm": "npx tsc -p tsconfig.esm.es5.json && npx tsc -p tsconfig.esm.es6.json",
-    "build-cjs-prod": "npx tsc -p tsconfig.cjs.es5.json --sourceMap false && npx tsc -p tsconfig.cjs.es6.json --sourceMap false",
-    "build-esm-prod": "npx tsc -p tsconfig.esm.es5.json --sourceMap false && npx tsc -p tsconfig.esm.es6.json --sourceMap false",
-    "watch-esm": "tsc -p tsconfig.esm.es5.json -w --preserveWatchOutput",
-    "package": "node ../../module-build/rollup/build.js --bundlePrefix ag-charts-enterprise --umdModuleName agChartsEnterprise",
-    "build": "npx gulp copy-license-files && npm run build-cjs && npm run build-esm && npx gulp mjs-processing && npm run hash",
-    "build-prod": "npx gulp copy-license-files && npm run build-cjs-prod && npm run build-esm-prod && npx gulp mjs-processing && npm run hash",
-    "hash": "sh ../../scripts/hashDirectory.sh > .hash",
-    "install-hooks": "cd ../.. && husky install charts-enterprise-modules/ag-charts-enterprise/.husky",
-    "lint": "run-s lint:*",
-    "lint:prettier": "npx prettier -c .",
-    "lint:eslint": "npx eslint src/ --ext .js,.ts",
-    "fix": "run-s fix:*",
-    "fix:prettier": "npx prettier -w .",
-    "fix:eslint": "npx eslint --fix src/ --ext .js,.ts",
-    "test": "./node_modules/ag-charts-community/test.sh",
-    "test:lint": "npm run test-circular-deps",
-    "test-watch": "./node_modules/ag-charts-community/test.sh watch",
-    "test-update": "./node_modules/ag-charts-community/test.sh update",
-    "test-circular-deps": "npx madge --circular --extensions ts src/",
-    "predocker:init": "docker build -t charts:latest node_modules/ag-charts-community/.docker",
-    "docker:init": "node_modules/ag-charts-community/.docker/run.sh init",
-    "docker:run": "node_modules/ag-charts-community/.docker/run.sh run",
-    "docker:test-watch": "node_modules/ag-charts-community/.docker/run.sh run npm run test-watch",
-    "docker:test-coverage": "node_modules/ag-charts-community/.docker/run.sh run npm run test-coverage",
-    "docker:test-debug": "node_modules/ag-charts-community/.docker/run.sh run npm run test-debug",
-    "docker:test-update": "node_modules/ag-charts-community/.docker/run.sh run npm run test-update",
-    "docker:clean": "node_modules/ag-charts-community/.docker/run.sh clean"
-  },
-  "repository": {
-    "type": "git",
-    "url": "https://github.com/ag-grid/ag-grid.git"
->>>>>>> 5d8ace8f
   },
   "keywords": [
     "chart",
@@ -70,11 +29,7 @@
   "author": "Sean Landsman <sean@thelandsmans.com>",
   "license": "Commercial",
   "bugs": {
-<<<<<<< HEAD
     "url": "https://github.com/ag-grid/ag-charts/issues"
-=======
-    "url": "https://github.com/ag-grid/ag-grid/issues"
->>>>>>> 5d8ace8f
   },
   "browserslist": [
     "> 1%",
@@ -85,11 +40,7 @@
     "not op_mini all",
     "not operamobile >= 0"
   ],
-<<<<<<< HEAD
   "homepage": "https://charts.ag-grid.com/",
-=======
-  "homepage": "https://www.ag-grid.com/",
->>>>>>> 5d8ace8f
   "devDependencies": {
     "@babel/types": "7.12.7",
     "@types/jest": "^27.4.1",
@@ -98,29 +49,17 @@
     "@types/pngjs": "^6.0.1",
     "@typescript-eslint/eslint-plugin": "^5.51.0",
     "@typescript-eslint/parser": "^5.51.0",
-<<<<<<< HEAD
     "ag-charts-community": "*",
-=======
-    "ag-charts-community": "~8.0.5",
->>>>>>> 5d8ace8f
     "canvas": "^2.10.2",
     "eslint": "^6.8.0",
     "glob": "8.0.3",
     "gulp": "^4.0.0",
-<<<<<<< HEAD
-=======
-    "husky": "^8.0.3",
->>>>>>> 5d8ace8f
     "jest": "^29.5.0",
     "jest-canvas-mock": "^2.4.0",
     "jest-environment-jsdom": "^29.5.0",
     "jest-image-snapshot": "^6.0.0",
     "jest-runner": "^29.5.0",
     "jest-serial-runner": "^1.2.1",
-<<<<<<< HEAD
-=======
-    "lint-staged": "^13.1.2",
->>>>>>> 5d8ace8f
     "madge": "6.0.0",
     "npm-run-all": "^4.1.5",
     "pixelmatch": "^5.2.1",
@@ -132,22 +71,10 @@
     "gulp-rename": "^2.0.0",
     "del": "^6.0.0"
   },
-<<<<<<< HEAD
   "dependencies": {
     "ag-charts-community": "*"
   },
   "publishConfig": {
     "access": "restricted"
-=======
-  "peerDependencies": {
-    "ag-charts-community": "~8.0.5"
-  },
-  "publishConfig": {
-    "access": "private"
-  },
-  "lint-staged": {
-    "*.{ts,js,md,json}": ".lint-staged/run.sh prettier",
-    "*.{ts,js}": ".lint-staged/run.sh eslint"
->>>>>>> 5d8ace8f
   }
 }