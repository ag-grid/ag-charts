{
  "name": "ag-charts-enterprise",
<<<<<<< HEAD
  "version": "10.3.0-beta.20241021.1635",
=======
  "version": "10.3.0-beta.20241022",
>>>>>>> 709264d9
  "description": "Advanced Charting / Charts supporting Javascript / Typescript / React / Angular / Vue",
  "main": "./dist/package/main.cjs.js",
  "types": "./dist/types/src/main.d.ts",
  "module": "./dist/package/main.esm.mjs",
  "exports": {
    ".": {
      "import": "./dist/package/main.esm.mjs",
      "require": "./dist/package/main.cjs.js",
      "types": "./dist/types/src/main.d.ts",
      "default": "./dist/package/main.cjs.js"
    },
    "./modules": {
      "import": "./dist/package/main-modules.esm.mjs",
      "require": "./dist/package/main-modules.cjs.js",
      "types": "./dist/types/src/main-modules.d.ts"
    }
  },
  "private": false,
  "scripts": {
    "lint:prune": "npx ts-prune -p tsconfig.lib.json"
  },
  "repository": {
    "type": "git",
    "url": "https://github.com/ag-grid/ag-charts.git"
  },
  "keywords": [
    "chart",
    "charts",
    "graph",
    "graphs",
    "data",
    "react",
    "react-component",
    "react-charts",
    "react-graphs",
    "angular",
    "angular-component",
    "angular-charts",
    "angular-graphs",
    "reactjs",
    "vue",
    "vuejs",
    "enterprise-charts"
  ],
  "author": "AG Grid <info@ag-grid.com>",
  "license": "Commercial",
  "bugs": {
    "url": "https://github.com/ag-grid/ag-charts/issues"
  },
  "browserslist": [
    "> 1%",
    "last 2 versions",
    "not ie >= 0",
    "not ie_mob >= 0",
    "not blackberry > 0",
    "not op_mini all",
    "not operamobile >= 0"
  ],
  "homepage": "https://ag-grid.com/charts/",
  "devDependencies": {
    "@babel/types": "7.12.7",
    "@jest/globals": "29.6.1",
    "@types/jest": "^27.4.1",
    "@types/jest-image-snapshot": "^5.1.0",
    "@types/pixelmatch": "^5.2.4",
    "@types/pngjs": "^6.0.1",
    "@typescript-eslint/eslint-plugin": "^5.51.0",
    "@typescript-eslint/parser": "^5.51.0",
<<<<<<< HEAD
    "ag-charts-community": "10.3.0-beta.20241021.1635",
    "ag-charts-test": "10.3.0-beta.20241021.1635",
=======
    "ag-charts-community": "10.3.0-beta.20241022",
    "ag-charts-test": "10.3.0-beta.20241022",
>>>>>>> 709264d9
    "canvas": "^2.10.2",
    "del": "^6.0.0",
    "eslint": "^8.56.0",
    "glob": "8.0.3",
    "jest": "^29.5.0",
    "jest-environment-jsdom": "^29.5.0",
    "jest-image-snapshot": "^6.0.0",
    "jest-runner": "^29.5.0",
    "jest-serial-runner": "^1.2.1",
    "jest-text-transformer": "^1.0.4",
    "madge": "6.0.0",
    "npm-run-all": "^4.1.5",
    "path2d": "^0.2.0",
    "pixelmatch": "^5.2.1",
    "rimraf": "3.0.2",
    "ts-jest": "^29.1.0",
    "typescript": "^5.4.5"
  },
  "dependencies": {
<<<<<<< HEAD
    "ag-charts-community": "10.3.0-beta.20241021.1635"
=======
    "ag-charts-community": "10.3.0-beta.20241022"
>>>>>>> 709264d9
  },
  "publishConfig": {
    "access": "public"
  }
}<|MERGE_RESOLUTION|>--- conflicted
+++ resolved
@@ -1,10 +1,6 @@
 {
   "name": "ag-charts-enterprise",
-<<<<<<< HEAD
-  "version": "10.3.0-beta.20241021.1635",
-=======
   "version": "10.3.0-beta.20241022",
->>>>>>> 709264d9
   "description": "Advanced Charting / Charts supporting Javascript / Typescript / React / Angular / Vue",
   "main": "./dist/package/main.cjs.js",
   "types": "./dist/types/src/main.d.ts",
@@ -73,13 +69,8 @@
     "@types/pngjs": "^6.0.1",
     "@typescript-eslint/eslint-plugin": "^5.51.0",
     "@typescript-eslint/parser": "^5.51.0",
-<<<<<<< HEAD
-    "ag-charts-community": "10.3.0-beta.20241021.1635",
-    "ag-charts-test": "10.3.0-beta.20241021.1635",
-=======
     "ag-charts-community": "10.3.0-beta.20241022",
     "ag-charts-test": "10.3.0-beta.20241022",
->>>>>>> 709264d9
     "canvas": "^2.10.2",
     "del": "^6.0.0",
     "eslint": "^8.56.0",
@@ -99,11 +90,7 @@
     "typescript": "^5.4.5"
   },
   "dependencies": {
-<<<<<<< HEAD
-    "ag-charts-community": "10.3.0-beta.20241021.1635"
-=======
     "ag-charts-community": "10.3.0-beta.20241022"
->>>>>>> 709264d9
   },
   "publishConfig": {
     "access": "public"
