{
  "name": "ag-charts-enterprise",
<<<<<<< HEAD
  "version": "10.0.1-beta.20240708",
=======
  "version": "10.0.1-beta.20240709",
>>>>>>> 7f87f64c
  "description": "Advanced Charting / Charts supporting Javascript / Typescript / React / Angular / Vue",
  "main": "./dist/package/main.cjs.js",
  "types": "./dist/types/src/main.d.ts",
  "module": "./dist/package/main.esm.mjs",
  "exports": {
    "import": "./dist/package/main.esm.mjs",
    "require": "./dist/package/main.cjs.js",
    "types": "./dist/types/src/main.d.ts",
    "default": "./dist/package/main.cjs.js"
  },
  "private": false,
  "scripts": {
    "lint:circular": "npx madge --circular --extensions ts src/",
    "lint:prune": "npx ts-prune -p tsconfig.lib.json"
  },
  "repository": {
    "type": "git",
    "url": "https://github.com/ag-grid/ag-charts.git"
  },
  "keywords": [
    "chart",
    "charts",
    "data",
    "angular",
    "angular-component",
    "react",
    "react-component",
    "reactjs",
    "vue",
    "vuejs"
  ],
  "author": "AG Grid <info@ag-grid.com>",
  "license": "Commercial",
  "bugs": {
    "url": "https://github.com/ag-grid/ag-charts/issues"
  },
  "browserslist": [
    "> 1%",
    "last 2 versions",
    "not ie >= 0",
    "not ie_mob >= 0",
    "not blackberry > 0",
    "not op_mini all",
    "not operamobile >= 0"
  ],
  "homepage": "https://charts.ag-grid.com/",
  "devDependencies": {
    "@babel/types": "7.12.7",
    "@jest/globals": "29.6.1",
    "@types/jest": "^27.4.1",
    "@types/jest-image-snapshot": "^5.1.0",
    "@types/pixelmatch": "^5.2.4",
    "@types/pngjs": "^6.0.1",
    "@typescript-eslint/eslint-plugin": "^5.51.0",
    "@typescript-eslint/parser": "^5.51.0",
<<<<<<< HEAD
    "ag-charts-community": "10.0.1-beta.20240708",
=======
    "ag-charts-community": "10.0.1-beta.20240709",
>>>>>>> 7f87f64c
    "canvas": "^2.10.2",
    "del": "^6.0.0",
    "eslint": "^8.56.0",
    "glob": "8.0.3",
    "jest": "^29.5.0",
    "jest-environment-jsdom": "^29.5.0",
    "jest-image-snapshot": "^6.0.0",
    "jest-runner": "^29.5.0",
    "jest-serial-runner": "^1.2.1",
    "jest-text-transformer": "^1.0.4",
    "madge": "6.0.0",
    "npm-run-all": "^4.1.5",
    "path2d": "^0.2.0",
    "pixelmatch": "^5.2.1",
    "rimraf": "3.0.2",
    "ts-jest": "^29.1.0",
    "typescript": "^5.4.5"
  },
  "dependencies": {
<<<<<<< HEAD
    "ag-charts-community": "10.0.1-beta.20240708"
=======
    "ag-charts-community": "10.0.1-beta.20240709"
>>>>>>> 7f87f64c
  },
  "publishConfig": {
    "access": "public"
  }
}<|MERGE_RESOLUTION|>--- conflicted
+++ resolved
@@ -1,10 +1,6 @@
 {
   "name": "ag-charts-enterprise",
-<<<<<<< HEAD
-  "version": "10.0.1-beta.20240708",
-=======
   "version": "10.0.1-beta.20240709",
->>>>>>> 7f87f64c
   "description": "Advanced Charting / Charts supporting Javascript / Typescript / React / Angular / Vue",
   "main": "./dist/package/main.cjs.js",
   "types": "./dist/types/src/main.d.ts",
@@ -60,11 +56,7 @@
     "@types/pngjs": "^6.0.1",
     "@typescript-eslint/eslint-plugin": "^5.51.0",
     "@typescript-eslint/parser": "^5.51.0",
-<<<<<<< HEAD
-    "ag-charts-community": "10.0.1-beta.20240708",
-=======
     "ag-charts-community": "10.0.1-beta.20240709",
->>>>>>> 7f87f64c
     "canvas": "^2.10.2",
     "del": "^6.0.0",
     "eslint": "^8.56.0",
@@ -84,11 +76,7 @@
     "typescript": "^5.4.5"
   },
   "dependencies": {
-<<<<<<< HEAD
-    "ag-charts-community": "10.0.1-beta.20240708"
-=======
     "ag-charts-community": "10.0.1-beta.20240709"
->>>>>>> 7f87f64c
   },
   "publishConfig": {
     "access": "public"
