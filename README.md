--- conflicted
+++ resolved
@@ -4,15 +4,6 @@
 
 Prerequisites:
 
-<<<<<<< HEAD
-0. Install Yarn: `npm i -g yarn`
-1. Install all dependencies: `yarn install`
-2. [Optional] Install `nx` globally: `yarn install --g nx`
-
-    Or alternatively use `npx nx`
-
-3. [Optional] Install the [Nx Console VS Code extension](https://marketplace.visualstudio.com/items?itemName=nrwl.angular-console) to run Nx commands within VS Code
-=======
 0. Install Yarn and Nx: `npm i -g yarn nx`
 1. Install all dependencies: `yarn install`
 2. [Optional] Install the [Nx Console VS Code extension](https://marketplace.visualstudio.com/items?itemName=nrwl.angular-console) to run Nx commands within VS Code
@@ -29,7 +20,6 @@
     -   Choose `Clone a repository from GitHub in a Container Volume`.
     -   Enter `ag-grid/ag-charts-test`.
     -   Choose `latest` branch.
->>>>>>> 1f6e0ced
 
 ## Development in a VSCode Devcontainer (includes all test dependencies)
 
