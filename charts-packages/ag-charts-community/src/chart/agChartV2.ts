import {
    AgChartOptions,
    AgCartesianChartOptions,
    AgPolarChartOptions,
    AgHierarchyChartOptions,
    AgCartesianAxisOptions,
    AgLineSeriesOptions,
    AgBarSeriesOptions,
    AgAreaSeriesOptions,
    AgScatterSeriesOptions,
    AgHistogramSeriesOptions,
    AgPieSeriesOptions,
    AgTreemapSeriesOptions,
    AgChartInstance,
} from './agChartOptions';
import { CartesianChart } from './cartesianChart';
import { PolarChart } from './polarChart';
import { HierarchyChart } from './hierarchyChart';
import { Caption } from '../caption';
import { Series } from './series/series';
import { AreaSeries } from './series/cartesian/areaSeries';
import { BarSeries } from './series/cartesian/barSeries';
import { HistogramSeries } from './series/cartesian/histogramSeries';
import { LineSeries } from './series/cartesian/lineSeries';
import { ScatterSeries } from './series/cartesian/scatterSeries';
import { PieSeries, PieTitle, DoughnutInnerLabel, DoughnutInnerCircle } from './series/polar/pieSeries';
import { TreemapSeries } from './series/hierarchy/treemapSeries';
import { ChartAxis } from './chartAxis';
import { LogAxis } from './axis/logAxis';
import { NumberAxis } from './axis/numberAxis';
import { CategoryAxis } from './axis/categoryAxis';
import { GroupedCategoryAxis } from './axis/groupedCategoryAxis';
import { TimeAxis } from './axis/timeAxis';
import { Chart, ChartUpdateType } from './chart';
import { TypedEventListener } from '../util/observable';
import { DropShadow } from '../scene/dropShadow';
import { jsonDiff, jsonMerge, jsonApply } from '../util/json';
import {
    prepareOptions,
    isAgCartesianChartOptions,
    isAgHierarchyChartOptions,
    isAgPolarChartOptions,
    optionsType,
    noDataCloneMergeOptions,
} from './mapping/prepare';
import { SeriesOptionsTypes } from './mapping/defaults';
import { CrossLine } from './crossline/crossLine';
import { windowValue } from '../util/window';
import { REGISTERED_MODULES } from '../module-support';

type ChartType = CartesianChart | PolarChart | HierarchyChart;

type ChartOptionType<T extends ChartType> = T extends CartesianChart
    ? AgCartesianChartOptions
    : T extends PolarChart
    ? AgPolarChartOptions
    : T extends HierarchyChart
    ? AgHierarchyChartOptions
    : never;

type SeriesOptionType<T extends Series> = T extends LineSeries
    ? AgLineSeriesOptions
    : T extends BarSeries
    ? AgBarSeriesOptions
    : T extends AreaSeries
    ? AgAreaSeriesOptions
    : T extends ScatterSeries
    ? AgScatterSeriesOptions
    : T extends HistogramSeries
    ? AgHistogramSeriesOptions
    : T extends PieSeries
    ? AgPieSeriesOptions
    : T extends TreemapSeries
    ? AgTreemapSeriesOptions
    : never;

export interface DownloadOptions extends ImageDataUrlOptions {
    /** Name of downloaded image file. Defaults to `image`.  */
    fileName?: string;
}

export interface ImageDataUrlOptions {
    /** Width of downloaded chart image in pixels. Defaults to current chart width. */
    width?: number;
    /** Height of downloaded chart image in pixels. Defaults to current chart height. */
    height?: number;
    /** A MIME-type string indicating the image format. The default format type is `image/png`. Options: `image/png`, `image/jpeg`.  */
    fileFormat?: string;
}

function chartType<T extends ChartType>(options: ChartOptionType<T>): 'cartesian' | 'polar' | 'hierarchy' {
    if (isAgCartesianChartOptions(options)) {
        return 'cartesian';
    } else if (isAgPolarChartOptions(options)) {
        return 'polar';
    } else if (isAgHierarchyChartOptions(options)) {
        return 'hierarchy';
    }

    throw new Error('AG Chart - unknown type of chart for options with type: ' + options.type);
}

type DeepPartialDepth = [never, 0, 1, 2, 3, 4, 5, 6]; // DeepPartial recursion limit type.
type DeepPartial<T, N extends DeepPartialDepth[number] = 5> = [N] extends [never]
    ? Partial<T>
    : T extends object
    ? { [P in keyof T]?: DeepPartial<T[P], DeepPartialDepth[N]> }
    : T;

/**
 * Factory for creating and updating instances of AgChartInstance.
 *
 * @docsInterface
 */
export abstract class AgChart {
    /**
     * Create a new `AgChartInstance` based upon the given configuration options.
     */
    public static create(options: AgChartOptions): AgChartInstance {
        return AgChartInternal.createOrUpdate(options as any);
    }

    /**
     * Update an existing `AgChartInstance`. Options provided should be complete and not
     * partial.
     * <br/>
     * <br/>
     * **NOTE**: As each call could trigger a chart redraw, multiple calls to update options in
     * quick succession could result in undesirable flickering, so callers should batch up and/or
     * debounce changes to avoid unintended partial update renderings.
     */
    public static update(chart: AgChartInstance, options: AgChartOptions) {
        if (!AgChartInstanceProxy.isInstance(chart)) {
            throw new Error('AG Charts - invalid chart reference passed');
        }
        AgChartInternal.createOrUpdate(options as any, chart);
    }

    /**
     * Update an existing `AgChartInstance` by applying a partial set of option changes.
     * <br/>
     * <br/>
     * **NOTE**: As each call could trigger a chart redraw, each individual delta options update
     * should leave the chart in a valid options state. Also, multiple calls to update options in
     * quick succession could result in undesirable flickering, so callers should batch up and/or
     * debounce changes to avoid unintended partial update renderings.
     */
    public static updateDelta(chart: AgChartInstance, deltaOptions: DeepPartial<AgChartOptions>) {
        if (!AgChartInstanceProxy.isInstance(chart)) {
            throw new Error('AG Charts - invalid chart reference passed');
        }
        return AgChartInternal.updateUserDelta(chart, deltaOptions as any);
    }

    /**
     * Starts a browser-based image download for the given `AgChartInstance`.
     */
    public static download(chart: AgChartInstance, options?: DownloadOptions) {
        if (!(chart instanceof AgChartInstanceProxy)) {
            throw new Error('AG Charts - invalid chart reference passed');
        }
        return AgChartInternal.download(chart, options);
    }

    /**
     * Returns a base64-encoded image data URL for the given `AgChartInstance`.
     */
    public static getImageDataURL(chart: AgChartInstance, options?: ImageDataUrlOptions): Promise<string> {
        if (!(chart instanceof AgChartInstanceProxy)) {
            throw new Error('AG Charts - invalid chart reference passed');
        }
        return AgChartInternal.getImageDataURL(chart, options);
    }
}

/**
 * Proxy class, to allow library users to keep a stable reference to their chart, even if we need
 * to switch concrete class (e.g. when switching between CartesianChart vs. PolarChart).
 */
class AgChartInstanceProxy implements AgChartInstance {
    chart: Chart;

    static isInstance(x: any): x is AgChartInstanceProxy {
        if (x instanceof AgChartInstanceProxy) {
            // Simple case.
            return true;
        }

        if (x.constructor?.name === 'AgChartInstanceProxy' && x.chart != null) {
            // instanceof can fail if mixing bundles (e.g. grid all-modules vs. standalone).
            return true;
        }

        const signatureProps = Object.keys(x.constructor?.prototype);
        const heuristicTypeCheck = Object.keys(AgChartInstanceProxy.prototype).every((prop) =>
            signatureProps.includes(prop)
        );
        if (heuristicTypeCheck && x.chart != null) {
            // minimised code case - the constructor name is mangled but prototype names are not :P
            return true;
        }

        return false;
    }

    constructor(chart: Chart) {
        this.chart = chart;
    }

    getOptions() {
        return this.chart.getOptions();
    }

    destroy() {
        this.chart.destroy();
    }
}

abstract class AgChartInternal {
    static DEBUG = () => windowValue('agChartsDebug') ?? false;

    static createOrUpdate(
        userOptions: AgChartOptions & { overrideDevicePixelRatio?: number },
        proxy?: AgChartInstanceProxy
    ) {
        debug('>>> createOrUpdate() user options', userOptions);
        const mixinOpts: any = {};
        if (AgChartInternal.DEBUG() === true) {
            mixinOpts['debug'] = true;
        }

        const { overrideDevicePixelRatio } = userOptions;
        delete userOptions['overrideDevicePixelRatio'];

        const processedOptions = prepareOptions(userOptions, mixinOpts);
        let chart = proxy?.chart;
        if (chart == null || chartType(userOptions as any) !== chartType(chart.processedOptions as any)) {
            chart = AgChartInternal.createChartInstance(processedOptions, overrideDevicePixelRatio, chart);
        }

        if (proxy == null) {
            proxy = new AgChartInstanceProxy(chart);
        } else {
            proxy.chart = chart;
        }

        const chartToUpdate = chart;
        chartToUpdate.queuedUserOptions.push(userOptions);
        const dequeue = () => {
            // If there are a lot of update calls, `requestFactoryUpdate()` may skip callbacks,
            // so we need to remove all queue items up to the last successfully applied item.
            const queuedOptionsIdx = chartToUpdate.queuedUserOptions.indexOf(userOptions);
            chartToUpdate.queuedUserOptions.splice(0, queuedOptionsIdx);
        };

        chartToUpdate.requestFactoryUpdate(async () => {
            // Chart destroyed, skip processing.
            if (chartToUpdate.destroyed) return;

            const deltaOptions = jsonDiff(chartToUpdate.processedOptions, processedOptions);
            if (deltaOptions == null) {
                dequeue();
                return;
            }

            await AgChartInternal.updateDelta(chartToUpdate, deltaOptions, userOptions);
            dequeue();
        });

        return proxy;
    }

    static updateUserDelta(proxy: AgChartInstanceProxy, deltaOptions: DeepPartial<AgChartOptions>) {
        const {
            chart,
            chart: { queuedUserOptions },
        } = proxy;

        const lastUpdateOptions = queuedUserOptions[queuedUserOptions.length - 1] ?? chart.userOptions;
        const userOptions = jsonMerge([lastUpdateOptions, deltaOptions]);
        debug('>>> updateUserDelta() user delta', deltaOptions);
        debug('base options', lastUpdateOptions);
        AgChartInternal.createOrUpdate(userOptions as any, proxy);
    }

    /**
     * Returns the content of the current canvas as an image.
     * @param opts The download options including `width` and `height` of the image as well as `fileName` and `fileFormat`.
     */
    static download(proxy: AgChartInstanceProxy, opts?: DownloadOptions) {
        const asyncDownload = async () => {
            const maybeClone = await AgChartInternal.prepareResizedChart(proxy, opts);

            const { chart } = maybeClone;
            chart.scene.download(opts?.fileName, opts?.fileFormat);

            if (maybeClone !== proxy) {
                maybeClone.destroy();
            }
        };

        asyncDownload();
    }

    static async getImageDataURL(proxy: AgChartInstanceProxy, opts?: ImageDataUrlOptions): Promise<string> {
        const maybeClone = await AgChartInternal.prepareResizedChart(proxy, opts);

        const { chart } = maybeClone;
        const result = chart.scene.canvas.getDataURL(opts?.fileFormat);

        if (maybeClone !== proxy) {
            maybeClone.destroy();
        }

        return result;
    }

    private static async prepareResizedChart(
        proxy: AgChartInstanceProxy,
        opts?: DownloadOptions | ImageDataUrlOptions
    ) {
        const { chart } = proxy;

        let { width, height } = opts || {};
        const currentWidth = chart.width;
        const currentHeight = chart.height;

        const unchanged =
            (width === undefined && height === undefined) ||
            (chart.scene.canvas.pixelRatio === 1 && currentWidth === width && currentHeight === height);

        if (unchanged) {
            return proxy;
        }

        width = width ?? currentWidth;
        height = height ?? currentHeight;

        const options = {
            ...chart.userOptions,
            container: document.createElement('div'),
            width,
            height,
            autoSize: false,
            overrideDevicePixelRatio: 1,
        };

        const clonedChart = AgChartInternal.createOrUpdate(options as any);

        await clonedChart.chart.waitForUpdate();
        return clonedChart;
    }

    private static createChartInstance(
        options: AgChartOptions,
        overrideDevicePixelRatio?: number,
        oldChart?: Chart
    ): Chart {
        const transferableResource = oldChart?.destroy({ keepTransferableResources: true });

        if (isAgCartesianChartOptions(options)) {
            return new CartesianChart(document, overrideDevicePixelRatio, transferableResource);
        } else if (isAgHierarchyChartOptions(options)) {
            return new HierarchyChart(document, overrideDevicePixelRatio, transferableResource);
        } else if (isAgPolarChartOptions(options)) {
            return new PolarChart(document, overrideDevicePixelRatio, transferableResource);
        }

        throw new Error(`AG Charts - couldn't apply configuration, check type of options: ${options['type']}`);
    }

    private static async updateDelta(
        chart: Chart,
        processedOptions: Partial<AgChartOptions>,
        userOptions: AgChartOptions
    ) {
        if (processedOptions.type == null) {
            processedOptions = {
                ...processedOptions,
                type: chart.processedOptions.type || optionsType(processedOptions),
            } as Partial<AgChartOptions>;
        }

        await chart.awaitUpdateCompletion();

        if (chart.destroyed) return;

        debug('applying delta', processedOptions);
        applyChartOptions(chart, processedOptions, userOptions);
    }
}

function debug(message?: any, ...optionalParams: any[]): void {
    if ([true, 'opts'].includes(AgChartInternal.DEBUG())) {
        console.log(message, ...optionalParams);
    }
}

function applyChartOptions(chart: Chart, processedOptions: Partial<AgChartOptions>, userOptions: AgChartOptions): void {
<<<<<<< HEAD
    applyModules(chart, userOptions);

    let skip = ['type', 'data', 'series', 'autoSize', 'listeners', 'theme', 'legend.listeners'];
=======
    const skip = ['type', 'data', 'series', 'autoSize', 'listeners', 'theme', 'legend.listeners'];
>>>>>>> b85bac75
    if (isAgCartesianChartOptions(processedOptions)) {
        // Append axes to defaults.
        skip.push('axes');
    } else if (isAgPolarChartOptions(processedOptions) || isAgHierarchyChartOptions(processedOptions)) {
        // Use defaults.
    } else {
        throw new Error(
            `AG Charts - couldn\'t apply configuration, check type of options and chart: ${processedOptions['type']}`
        );
    }

    applyOptionValues(chart, processedOptions, { skip });

    let forceNodeDataRefresh = false;
    if (processedOptions.series && processedOptions.series.length > 0) {
        applySeries(chart, processedOptions);
        forceNodeDataRefresh = true;
    }
    if (isAgCartesianChartOptions(processedOptions) && processedOptions.axes) {
        const axesPresent = applyAxes(chart, processedOptions);
        if (axesPresent) {
            forceNodeDataRefresh = true;
        }
    }

    const seriesOpts = processedOptions.series as any[];
    const seriesDataUpdate = !!processedOptions.data || seriesOpts?.some((s) => s.data != null);
    const otherRefreshUpdate = processedOptions.legend || processedOptions.title || processedOptions.subtitle;
    forceNodeDataRefresh = forceNodeDataRefresh || seriesDataUpdate || !!otherRefreshUpdate;
    if (processedOptions.data) {
        chart.data = processedOptions.data;
    }

    // Needs to be done last to avoid overrides by width/height properties.
    if (processedOptions.autoSize != null) {
        chart.autoSize = processedOptions.autoSize;
    }
    if (processedOptions.listeners) {
        registerListeners(chart, processedOptions.listeners);
    }
    if (processedOptions.legend?.listeners) {
        Object.assign(chart.legend.listeners, processedOptions.legend.listeners ?? {});
    }

    chart.processedOptions = jsonMerge([chart.processedOptions ?? {}, processedOptions], noDataCloneMergeOptions);
    chart.userOptions = jsonMerge([chart.userOptions ?? {}, userOptions], noDataCloneMergeOptions);

    const updateType = forceNodeDataRefresh ? ChartUpdateType.PROCESS_DATA : ChartUpdateType.PERFORM_LAYOUT;
    debug('chart update type', { updateType: ChartUpdateType[updateType] });
    chart.update(updateType, { forceNodeDataRefresh });
}

function applyModules(chart: Chart, options: AgChartOptions) {
    for (const module of REGISTERED_MODULES) {
        const shouldBeEnabled = (options as any)[module.optionsKey] != null;
        const isEnabled = chart.isModuleEnabled(module);

        if (shouldBeEnabled === isEnabled) continue;

        if (shouldBeEnabled) {
            chart.addModule(module);
        } else {
            chart.removeModule(module);
        }
    }
}

function applySeries(chart: Chart, options: AgChartOptions) {
    const optSeries = options.series;
    if (!optSeries) {
        return;
    }

    const matchingTypes =
        chart.series.length === optSeries.length && chart.series.every((s, i) => s.type === optSeries[i]?.type);

    // Try to optimise series updates if series count and types didn't change.
    if (matchingTypes) {
        chart.series.forEach((s, i) => {
            const previousOpts = chart.processedOptions?.series?.[i] || {};
            const seriesDiff = jsonDiff(previousOpts, optSeries[i] || {}) as any;

            if (!seriesDiff) {
                return;
            }

            debug(`applying series diff idx ${i}`, seriesDiff);

            applySeriesValues(s as any, seriesDiff, { path: `series[${i}]` });
            s.markNodeDataDirty();
        });

        return;
    }

    chart.series = createSeries(optSeries);
}

function applyAxes(chart: Chart, options: AgCartesianChartOptions) {
    const optAxes = options.axes;
    if (!optAxes) {
        return false;
    }

    const matchingTypes =
        chart.axes.length === optAxes.length && chart.axes.every((a, i) => a.type === optAxes[i].type);

    // Try to optimise series updates if series count and types didn't change.
    if (matchingTypes) {
        const oldOpts = chart.processedOptions;
        if (isAgCartesianChartOptions(oldOpts)) {
            chart.axes.forEach((a, i) => {
                const previousOpts = oldOpts.axes?.[i] || {};
                const axisDiff = jsonDiff(previousOpts, optAxes[i]) as any;

                debug(`applying axis diff idx ${i}`, axisDiff);

                const path = `axes[${i}]`;
                const skip = ['axes[].type'];
                applyOptionValues(a, axisDiff, { path, skip });
            });
            return true;
        }
    }

    chart.axes = createAxis(optAxes);
    return true;
}

function createSeries(options: SeriesOptionsTypes[]): Series[] {
    const series: Series<any>[] = [];

    let index = 0;
    for (const seriesOptions of options || []) {
        const path = `series[${index++}]`;
        switch (seriesOptions.type) {
            case 'area':
                series.push(applySeriesValues(new AreaSeries(), seriesOptions, { path }));
                break;
            case 'bar':
                series.push(applySeriesValues(new BarSeries(), seriesOptions, { path }));
                break;
            case 'column':
                series.push(applySeriesValues(new BarSeries(), seriesOptions, { path }));
                break;
            case 'histogram':
                series.push(applySeriesValues(new HistogramSeries(), seriesOptions, { path }));
                break;
            case 'line':
                series.push(applySeriesValues(new LineSeries(), seriesOptions, { path }));
                break;
            case 'scatter':
                series.push(applySeriesValues(new ScatterSeries(), seriesOptions, { path }));
                break;
            case 'pie':
                series.push(applySeriesValues(new PieSeries(), seriesOptions, { path }));
                break;
            case 'treemap':
                series.push(applySeriesValues(new TreemapSeries(), seriesOptions, { path }));
                break;
            default:
                throw new Error('AG Charts - unknown series type: ' + (seriesOptions as any).type);
        }
    }

    return series;
}

function createAxis(options: AgCartesianAxisOptions[]): ChartAxis[] {
    const axes: ChartAxis[] = [];

    let index = 0;
    for (const axisOptions of options || []) {
        const path = `axes[${index++}]`;
        const skip = ['axes[].type'];
        switch (axisOptions.type) {
            case 'number':
                axes.push(applyOptionValues(new NumberAxis(), axisOptions, { path, skip }));
                break;
            case LogAxis.type:
                axes.push(applyOptionValues(new LogAxis(), axisOptions, { path, skip }));
                break;
            case CategoryAxis.type:
                axes.push(applyOptionValues(new CategoryAxis(), axisOptions, { path, skip }));
                break;
            case GroupedCategoryAxis.type:
                axes.push(applyOptionValues(new GroupedCategoryAxis(), axisOptions, { path, skip }));
                break;
            case TimeAxis.type:
                axes.push(applyOptionValues(new TimeAxis(), axisOptions, { path, skip }));
                break;
            default:
                throw new Error('AG Charts - unknown axis type: ' + axisOptions['type']);
        }
    }

    return axes;
}

type ObservableLike = {
    addEventListener(key: string, cb: TypedEventListener): void;
    clearEventListeners(): void;
};
function registerListeners<T extends ObservableLike>(source: T, listeners?: {}) {
    source.clearEventListeners();
    for (const property in listeners) {
        const listener = (listeners as any)[property] as TypedEventListener;
        if (typeof listener !== 'function') continue;

        source.addEventListener(property, listener);
    }
}

const JSON_APPLY_OPTIONS: Parameters<typeof jsonApply>[2] = {
    constructors: {
        title: Caption,
        subtitle: Caption,
        shadow: DropShadow,
        innerCircle: DoughnutInnerCircle,
        'axes[].crossLines[]': CrossLine,
        'series[].innerLabels[]': DoughnutInnerLabel,
    },
    allowedTypes: {
        'legend.pagination.marker.shape': ['primitive', 'function'],
        'series[].marker.shape': ['primitive', 'function'],
        'axis[].tick.count': ['primitive', 'class-instance'],
    },
};

function applyOptionValues<T, S>(target: T, options?: S, { skip, path }: { skip?: string[]; path?: string } = {}): T {
    const applyOpts = {
        ...JSON_APPLY_OPTIONS,
        skip,
        ...(path ? { path } : {}),
    };
    return jsonApply<T, any>(target, options, applyOpts);
}

function applySeriesValues<T extends Series<any>, S extends SeriesOptionType<T>>(
    target: T,
    options?: S,
    { path }: { path?: string } = {}
): T {
    const skip: string[] = ['series[].listeners'];
    const ctrs = JSON_APPLY_OPTIONS?.constructors || {};
    const seriesTypeOverrides = {
        constructors: {
            ...ctrs,
            title: target.type === 'pie' ? PieTitle : ctrs['title'],
        },
    };

    const applyOpts = {
        ...JSON_APPLY_OPTIONS,
        ...seriesTypeOverrides,
        skip: ['series[].type', ...(skip || [])],
        ...(path ? { path } : {}),
    };

    const result = jsonApply<T, any>(target, options, applyOpts);

    const listeners = options?.listeners;
    if (listeners != null) {
        registerListeners(target, listeners as unknown as { [key: string]: Function });
    }

    return result;
}<|MERGE_RESOLUTION|>--- conflicted
+++ resolved
@@ -397,13 +397,9 @@
 }
 
 function applyChartOptions(chart: Chart, processedOptions: Partial<AgChartOptions>, userOptions: AgChartOptions): void {
-<<<<<<< HEAD
     applyModules(chart, userOptions);
 
-    let skip = ['type', 'data', 'series', 'autoSize', 'listeners', 'theme', 'legend.listeners'];
-=======
     const skip = ['type', 'data', 'series', 'autoSize', 'listeners', 'theme', 'legend.listeners'];
->>>>>>> b85bac75
     if (isAgCartesianChartOptions(processedOptions)) {
         // Append axes to defaults.
         skip.push('axes');
