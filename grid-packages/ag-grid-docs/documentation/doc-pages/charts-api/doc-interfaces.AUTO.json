--- conflicted
+++ resolved
@@ -4530,15 +4530,12 @@
   "LabelTranslationDirection": {},
   "CrossLineTranslationDirection": {},
   "CrossLinesRangeConfig": {},
-<<<<<<< HEAD
   "Page": {},
   "Column": {},
   "Grid": {},
-=======
   "CursorState": {
     "style": { "type": { "returnType": "string", "optional": false } }
   },
->>>>>>> f1c4903b
   "InteractionTypes": {},
   "Listener": { "meta": { "typeParams": ["T extends InteractionTypes"] } },
   "SUPPORTED_EVENTS": {},
