---
title: "Axes"
---

This section explains what chart axes are, how to configure and style them, and which axis type to use in which situation.

A chart uses axes to plot data such as categories and values by converting them to screen coordinates. Since any point on the screen is an `(x, y)` pair of coordinates, a chart needs two orthogonal axes to plot the data &mdash; a horizontal axis to determine the `x` position of a point and a vertical axis to determine the `y` position. Axes also show ticks, labels and grid lines to help the user navigate a chart.

The charting library supports four axis types:

- [Category](#category-axis)
- [Number](#number-axis)
- [Log](#log-axis)
- [Time](#time-axis)

Each type is tailored to be used with certain types of data. An axis can be positioned to any side of a chart &mdash; `'top'`, `'right'`, `'bottom'`, or `'left'`. Just like with series, the axes can be specified by setting the corresponding `axes` array property of a chart.

[[note]]
| Axes are only supported in <a href="https://en.wikipedia.org/wiki/Cartesian_coordinate_system" target="blank">cartesian</a> charts, not <a href="https://en.wikipedia.org/wiki/Polar_coordinate_system" target="blank">polar</a>. For example, you can't use axes with pie series.

## Category Axis

The category axis is meant to be used with relatively small datasets of discrete values or categories, such as sales per product, person or quarter, where _product_, _person_ and _quarter_ are categories.

The category axis attempts to render a [tick](#axis-ticks), a [label](#axis-labels) and a [grid line](#axis-grid-lines) for each category, and spaces out all ticks evenly.

The category axis is used as the x-axis by default, positioned at the bottom of a chart.

The simplest category axis config looks like this:

```js
{
    type: 'category',
    position: 'bottom'
}
```

## Number Axis

The number axis is meant to be used as a value axis. While categories are spaced out evenly, the distance between values depends on their magnitude.

Instead of using one tick per value, the number axis will determine the range of all values, round it up and try to segment the rounded range with evenly spaced ticks.

The number axis is used as the y-axis by default, positioned to the left a chart.

Here's the simplest number axis config:

```js
{
    type: 'number',
    position: 'left'
}
```

## Log Axis

If the range of values is very wide, the `log` axis can be used instead of the `number` axis.
For example, because the `number` axis uses a linear scale, same changes in magnitude result in the
same pixel distance.

The `log` axis uses a log scale, where same _percentage_ changes in magnitude result in the same pixel distance.
In other words, the pixel distance between 10 and 100, and 100 and 1000 will be the same because both ranges
represent the same percentage increase. Whereas, if the `number` axis was used, the second distance would be
10 times larger than the first.

The above property of the log axis can also be useful in financial charts. For example, if your rate of
return on an investment stays consistent over time, the investment value chart will look like a straight line.

By default, if the data domain has `5` or more orders of magnitude, the `log` axis attempts to render `5` ticks. Otherwise, `10` ticks (the logarithm base) is rendered per order of magnitude. For example a data domain of `[1, 100]` with `2` orders of magnitude, will show `1`, `2`, `3`, `4`,`5`, `6`, `7`, `8`, `9`, `10`, `20`, `30`, `40`, `50`, `60`, `70`, `80`, `90`, `100`.

Depending on the data domain and chart size, using a larger value for the `tick: { minSpacing: xxx }` config might be necessary to reduce the number of ticks.

```js
{
    type: 'log',
    position: 'left',
    tick: {
      minSpacing: 200,
    }
}
```

The `log` axis uses the common logarithm (base 10) by default. The `base` config allows
you to change the base to any number you like, for example `Math.E` for natural or `2` for binary logarithms:

```js
{
    type: 'log',
    position: 'left',
    base: 2
}
```

All of the above points are demonstrated by the example below.

### Example: Number Axis vs Log Axis

<chart-example title='Number Axis vs Log Axis' name='number-vs-log' type='generated'></chart-example>

[[note]]
| The domain of a log axis should be strictly positive or strictly negative (because there's no power you can raise a number to that will yield zero). For that reason, any non-conforming domain will be clipped to conformity. For example, `[0, 10]` will be clipped to  `[1, 10]`. If the data domain crosses `0`, for example `[-10, 5]`, no data will be rendered. It is often desirable to set the `min` or `max` property of the axis manually. In this case it can be `max: -1`.
## Time Axis

The time axis is similar to the number axis in the sense that it is also used to plot continuous values. The time axis can even be used with numeric data (in addition to `Date` objects), but the numbers will be interpreted as Unix timestamps. The time axis differs from the number axis in tick segmentation and label formatting. For example, you could choose to place a tick every 5 minutes, every month, or every Friday.

The time axis also supports specifier strings to control the way time values are presented as labels. For example, the `%H:%M:%S` specifier string will instruct the axis to format a time value like `new Date('Tue Feb 04 202 15:08:03')` or `1580828883000` as `'15:08:03'`. Time axes are typically used as x-axes and placed at the bottom of a chart. The simplest time axis config looks like this:

```js
{
    type: 'time',
    position: 'bottom'
}
```

## Axis Title

Sometimes it may not be obvious what a chart's dimension represents. For example, you might see numbers on a chart's axis and not be able to tell if they're millimetres, percentages, dollars, or something else! It can also be helpful to provide extra information. For example, category axis labels can clearly show people's names, but it might be worth knowing that they are a company's best performing sales people.

Luckily, an axis can have a title just like a chart. In the example below we can use axis titles to point out that:

- the horizontal dimension shows desktop operating systems
- the vertical dimension shows their percentage market share

Please see the [API reference](#reference-AgBaseCartesianAxisOptions-title) for axis title styling options like font and colour.

### Example: Axis Title

<chart-example title='Axis Title' name='axis-title' type='generated'></chart-example>

## Axis Ticks

Axis ticks are displayed at intervals along each axis, and are also used to determine the position and frequency of the axis labels and grid lines.

### Tick Placement

Category axes show a tick for every category. Number and time axes will display around 5 ticks depending on the available space.

It is possible to customise or override this default behaviour by using one of the following options.

- [Min and Max Spacing](#tick-min-and-max-spacing) - used to control the pixel gap between ticks
- [Interval](#tick-interval) - used to place a tick at regular intervals
- [Values](#tick-values) - used to place a tick at specified values

### Tick Min and Max Spacing
<<<<<<< HEAD
`tick.minSpacing` and `tick.maxSpaxing` modify the default behaviour by specifying the approximate minimum and maximum pixel gap which should be present between ticks. One or both options can be provided. An appropriate number of ticks will be generated to satisfy the provided constraints. This number will vary depending on the rendered size of the chart.
=======

`tick.minSpacing` and `tick.maxSpaxing` modify the default behaviour by specifying the approximate 
minimum and maximum pixel gap which should be present between ticks. One or both options can be 
provided. An appropriate number of ticks will be generated to satisfy the provided `tick.minSpacing`
and `tick.maxSpacing` constraints. This number will vary depending on the rendered size of the chart.
>>>>>>> 6ee94906

```js
tick: {
    minSpacing: 50,
    maxSpacing: 200,
}
```

### Tick Interval

`tick.interval` is the exact step value between ticks, specified in the units of the axis.

For `number` axes, the interval property should be a `number`. A tick will be shown every `interval` value in the axis range. For example, an interval of `30` will show `0`, `30`, `60`, `90` etc.

```js
tick: {
    interval: 30,
}
```

For `log` axes, the `interval` property should be a `number`. This is used to step the exponent that the logarithm base is raised to. For example an interval of `2` will show `10^0`, `10^2`, `10^4` etc.

For `time` axes the `interval` property should be a time interval such as `time.month`, to show a tick every month, or an interval derived from one of the predefined intervals, such as `time.month.every(3)`.

```js
tick: {
    interval: time.month,
}
```

Other available `time` intervals are: `year`, `month`, `day`, `hour`, `minute`, `second`, `millisecond`. There are also some UTC time intervals available: `utcYear`, `utcMonth`, `utcDay`, `utcYear`, `utcMinute`.

If the `interval` property of a time axis is set to a `number`, this will be interpreted as milliseconds.

[[note]]
| If the configured `interval` results in too many ticks given the data domain and chart size, it will be ignored and the default tick behaviour will be applied.

The example below demonstrates the usage of time intervals:
- `time.month` will produce monthly ticks.
- `time.month.every(2)` will generate ticks for every second month.

```js
{
    type: 'time',
    tick: {
        interval: time.month.every(2)
    }
}
```

<chart-example title='Time Axis Label Format' name='time-axis-label-format' type='generated'></chart-example>

### Tick Values

`tick.values` can be used to configure the exact array of tick values to display. This should either be an array of `number`, `date`, `string` or `object` values depending on the axis type.

These values will also be used as the tick labels unless a `label.format` or `label.formatter` is configured.

```js
tick: {
    values: [-50, -25, 0, 25, 50],
}
```

### Example: Axis Tick Placement
<<<<<<< HEAD

=======
>>>>>>> 6ee94906

The example below demonstrates how the `tick.minSpacing`, `tick.maxSpacing`, `tick.interval` and `tick.values` properties can be used to control the placement of the ticks.

- There are buttons at the top to change between the different options.
- There is a grab handle in the bottom right to allow resizing of the chart to see how the ticks change with available space.

<chart-example title='Axis Tick Placement' name='axis-tick-density' type='generated'></chart-example>

### Tick Styling

The `width`, `size` and `color` of chart axis ticks can be configured as explained in the [API reference](#reference-AgNumberAxisOptions-tick) below. These configs apply to all axis types.

## Axis Labels

The axis renders a label next to every tick to show the tick's value. Chart axis labels support the same font and colour options as the axis title. Additionally, the distance of the labels from the ticks and their rotation can be configured via the `padding`, `rotation` and `autoRotate` properties respectively.

### Label Rotation & Skipping

Label rotation allows a trade-off to be made between space occupied by the axis, series area, and readability of the axis
labels.

Three rotation approaches are available:
- No rotation. X-axis labels are parallel to the axis, Y-axis labels are perpendicular.
- Setting a fixed rotation from the axis via the `rotation` property.
- Enabling automatic rotation via the `autoRotate` property, and optionally specifying a rotation angle via the
  `autoRotateAngle` property. Rotation is applied if any label will be wider than the gap between ticks.

Label skipping is performed automatically when there is a high likelihood of collisions. To disable this, set `label.avoidCollisions` to false:

```js
{
    label: {
      avoidCollisions: false
    }
}
```

If `autoRotate` is enabled, rotation will be attempted first to find a label fit, before label skipping applies.
Category axes have `autoRotate` enabled by default with the default `autoRotateAngle` of `335`.

When `label.avoidCollisions` is `true`, the axis labels are dropped if they do not have a minimum of `10`px between them. This minimum gap between the axis labels can be configured using the `label.minSpacing` property:

```js
{
    label: {
      minSpacing: 20
    }
}
```

The following example demonstrates label rotation and skipping:
- There is a grab handle in the bottom right to allow resizing of the chart to see how labels change with available
  space.
- Initially both axes have defaults applied. The X-axis is a category axis so `autoRotate` is enabled by default.
- The first row of buttons at the top change the configuration of both axes to allow all rotation behaviours to be
  viewed.
- The second row of buttons allow switching between X-axis types and labels.

<chart-example title='Axis Label Rotation & Skipping' name='axis-label-rotation' type='generated'></chart-example>


### Label Formatting

A label formatter function can be used to change the value displayed in the label. It's a handy feature when you need to show units next to values or format number values to a certain precision.

A label formatter function receives a single `params` object which contains:

- the raw `value` of the label (without the default formatting applied)
- the `index` of the label in the data array
- the number of `fractionDigits`, if the value is a number
- the default label `formatter`, if the axis is a time axis

For example, to add `'%'` units next to number values, you can use the following formatter function:

```js
formatter: function(params) {
    return params.value + '%';
}
```

<chart-example title='Axis Label Formatter' name='axis-label-formatter' type='generated'></chart-example>

#### Number Label Format String

For number axes, a format string can be provided, which will be used to format the numbers for display as axis labels.
The format string may contain the following directives, which reflect those from Python's <a href="https://docs.python.org/3/library/string.html#format-specification-mini-language" target="_blank">format specification</a>:

`[[fill]align][sign][#][0][width][grouping_option][.precision][type]`

Where:

- `fill` - Can be any character.
- `align`:
  - `>` - Forces the field to be right-aligned within the available space (default).
  - `<` - Forces the field to be left-aligned within the available space.
  - `^` - Forces the field to be centered within the available space.
  - `=` - Like >, but with any sign and symbol to the left of any padding.
- `sign`:
  - `-` - Nothing for zero or positive and a minus sign for negative (default).
  - `+` - A plus sign for zero or positive and a minus sign for negative.
  - `(` - Nothing for zero or positive and parentheses for negative.
  - ` ` - A space for zero or positive and a minus sign for negative.
- `symbol`:
  - `$` - Apply the `$` currency symbol
  - `#` - For binary, octal, or hexadecimal notation, prefix by `0b`, `0o`, or `0x`, respectively.
- `zero` - The `0` option enables zero-padding. Implicitly sets fill to `0` and align to `=`.
- `width` - The width defines the minimum field width. If not specified, then the width will be determined by the content.
- `comma` - The comma `,` option enables the use of a group separator, such as a comma for thousands.
- `precision` - Depending on the type, the precision either indicates the number of digits that follow the decimal point (types `f` and `%`), or the number of significant digits (types ` `​, `e`, `g`, `r`, `s` and `p`). If the precision is not specified, it defaults to 6 for all types except `​ ` (none), which defaults to 12. Precision is ignored for integer formats (types `b`, `o`, `d`, `x`, `X` and `c`).
- `trim` - The `~` option trims insignificant trailing zeros across all format types. This is most commonly used in conjunction with types `r`, `e`, `s` and `%`.
- `type` - Determines how the data should be presented:
  - `%` - Multiply by 100, and then decimal notation with a percent sign.
  - `b` - Binary notation, rounded to integer.
  - `c` - Converts the integer to the corresponding unicode character before printing.
  - `d` - Decimal notation, rounded to integer.
  - `e` - Exponent notation.
  - `f` - Fixed point notation.
  - `g` - Either decimal or exponent notation, rounded to significant digits.
  - `o` - Octal notation, rounded to integer.
  - `p` - Multiply by 100, round to significant digits, and then decimal notation with a percent sign.
  - `r` - Decimal notation, rounded to significant digits.
  - `s` - Decimal notation with a SI prefix, rounded to significant digits.
  - `x` - Hexadecimal notation, using lower-case letters, rounded to integer.
  - `X` - Hexadecimal notation, using upper-case letters, rounded to integer.

[[note]]
|If you want to have a formatted value in the middle of some string, you have to wrap it in `#{}`,
| so that it's clear where the number format begins and ends. For example: `I'm #{0>2.0f} years old`.

The `label` config of the left axis in the example below uses the `'🌧️ #{0>2.1f} °C'` specifier string for the `format` property to format numbers as integers padded to left with zeros to achieve a consistent 2-digit width.

Notice that we wrapped the number format in `#{}` since we want to prepend the formatted value with the weather icon
and to append the units used at the end.

<chart-example title='Number Axis Label Format' name='number-axis-label-format' type='generated'></chart-example>

#### Number Currency Format

Let's take a look at another example that illustrates a common requirement of formatting numbers as currency. Note that we are using:
- the `s` SI prefix directive to shorten big numbers by using smaller numbers in combination with units,
  so that `3500000` becomes `3.5M` for example
- the `~` trim option to trim all insignificant trailing zeros from the formatted value,
  so that `3.0M` becomes `3M` for example
- the `$` option so that the formatted value is prefixed by the `$` symbol
- the `formatter` function in addition to the `format` config to convert certain SI units to currency units

The last point deserves a more in-depth explanation. Because the currency units don't match the SI
units exactly, we have to convert certain SI units to their currency counterparts.
For example, the SI unit for thousands is `k` for kilo, `M` for `mega`, `G` for `giga` and so on.
With currencies though it's typical to format thousands as `K`, while `M` is the same for `million` and `B` (rather than `G`) is used to denote a `billion`.

So how do we replace `k` with `K` and `G` with `B`? To do that, we need to provide a `formatter` function in addition to our `format` string. The `formatter` function receives the unformatted `value`,
as well as the `formatter` function generated from the `format` config we provided. So all we have
to do is to format the original value using that generated formatter `params.formatter(params.value)`
and replace the SI units with the currency ones `.replace('k', 'K').replace('G', 'B')`.


<chart-example title='Number Axis Currency Format' name='number-axis-currency-format' type='generated'></chart-example>

#### Time Label Format String

For time axes, a format string can be provided, which will be used to format the dates for display as axis labels. The format string may contain the following directives, which reflect those from Python's <a href="https://strftime.org/" target="_blank">strftime</a>:

- `%a` - abbreviated weekday name.*
- `%A` - full weekday name.*
- `%b` - abbreviated month name.*
- `%B` - full month name.*
- `%c` - the locale’s date and time, such as `%x`, `%X`.*
- `%d` - zero-padded day of the month as a decimal number `[01,31]`.
- `%e` - space-padded day of the month as a decimal number `[ 1,31]`; equivalent to `%_d`.
- `%f` - microseconds as a decimal number `[000000,999999]`.
- `%H` - hour (24-hour clock) as a decimal number `[00,23]`.
- `%I` - hour (12-hour clock) as a decimal number `[01,12]`.
- `%j` - day of the year as a decimal number `[001,366]`.
- `%m` - month as a decimal number `[01,12]`.
- `%M` - minute as a decimal number `[00,59]`.
- `%L` - milliseconds as a decimal number `[000,999]`.
- `%p` - either AM or PM.*
- `%Q` - milliseconds since UNIX epoch.
- `%s` - seconds since UNIX epoch.
- `%S` - second as a decimal number `[00,61]`.
- `%u` - Monday-based (ISO) weekday as a decimal number `[1,7]`.
- `%U` - Sunday-based week of the year as a decimal number `[00,53]`.
- `%V` - ISO 8601 week number of the year as a decimal number `[01, 53]`.
- `%w` - Sunday-based weekday as a decimal number `[0,6]`.
- `%W` - Monday-based week of the year as a decimal number `[00,53]`.
- `%x` - the locale’s date, such as `%-m/%-d/%Y`.*
- `%X` - the locale’s time, such as `%-I:%M:%S %p`.*
- `%y` - year without century as a decimal number `[00,99]`.
- `%Y` - year with century as a decimal number.
- `%Z` - time zone offset, such as `-0700`, `-07:00`, `-07`, or `Z`.
- `%%` - a literal percent sign (%).

Directives marked with an asterisk (*) may be affected by the locale definition.

For `%U`, all days in a new year preceding the first Sunday are considered to be in week 0.<br />
For `%W`, all days in a new year preceding the first Monday are considered to be in week 0.<br />

For `%V`, per the strftime man page:

In this system, weeks start on a Monday, and are numbered from 01, for the first week, up to 52 or 53, for the last week. Week 1 is the first week where four or more days fall within the new year (or, synonymously, week 01 is: the first week of the year that contains a Thursday; or, the week that has 4 January in it).

The `%` sign indicating a directive may be immediately followed by a padding modifier:

1. `0` - zero-padding
1. `_` - space-padding
1. (nothing) - disable padding

If no padding modifier is specified, the default is `0` for all directives except `%e`, which defaults to `_`.

The `label` config of the bottom axis in the example below uses the `'%b&nbsp;%Y'` specifier string for the `format` property to format dates as the abbreviated name of the month followed by the full year.

Notice that the `label.format` property only affects label formatting but not segmentation. The fact that axis labels were configured to show the name of the month and the year doesn't mean that the axis will show a tick every month. To ensure that it does, we also set the `tick.interval` config to use the `time.month` interval.

Please see the [Axis Ticks](#axis-ticks) section to learn more about tick intervals.

## Axis Grid Lines

Chart axes feature grid lines by default. Grid lines extend from axis ticks on the other side of the axis into the series area, so that it's easy to trace a series item such as a marker to a corresponding tick/label.

Grid lines have the same stroke width as ticks.

Grid lines of each axis can be styled individually via the `gridStyle` config. The config takes an array of objects with two properties:

- `stroke`: colour string in hex, <a href="https://www.w3.org/TR/css-color-4/#typedef-named-color" target="blank">named</a>, rgb, or rgba format.
- `lineDash`: an array of numbers that specify distances to alternately draw a line and a gap. If the number of elements in the array is odd, the elements of the array get copied and concatenated. For example, `[5, 15, 25]` will become `[5, 15, 25, 5, 15, 25]`. If the array is empty, the grid lines will be solid without any dashes.

Each config object in the `gridStyle` array is alternately applied to the grid lines of the axis.

### Example: Grid Lines

<chart-example title='Axis Grid Lines' name='axis-grid-lines' type='generated'></chart-example>

## Multiple axes in a single direction

If you have two different datasets (each represented by its own series) but they are on vastly different scales, it is possible to have
one series be coordinated by one axis and the other series coordinated by another axis, all in a single chart.

If this is the case, the charting library will need some help in the form of an extra axis config to figure out which series should be
coordinated by which axes. By setting the axis' `keys` config to the keys of the series in question, you let the charting library know
that all series that use that those keys will be coordinated by this axis, as illustrated by the example below.

### Example: Multiple y-axes

Note, that we are:
- using two number axis configurations in the `axes` array
- position one number axis to the `left` and the other to the `right` of the chart
- set the left number axis `keys` to match the `yKey`s of the `column` series
- set the right number axis `keys` to match the `yKey` of the `line` series

<chart-example title='Multiple y-axes' name='multiple-axes' type='generated'></chart-example>


## Cross Lines

Cross lines display a vertical or horizontal line or region running across a desired chart region. This feature can be useful for data analysis as the cross lines or shaded regions will emphasise trends and draw attention to important information such as a threshold. Cross lines are not supported on polar (pie, doughnut) or treemap charts.

To render a cross line at a specific data value associated with a particular axis, the `crossLines` property needs to be specified on the individual `axes` options objects. The cross lines will span the entire chart width or height depending on which axis they are configured on.

```js
axes: [
	{
		position: 'bottom',
		type: 'number',
		crossLines: [
			// an Array of cross lines to be displayed at specific values at the bottom axis.
			{
				type: 'line',
				value: 20
			}
		]
	}
]
```

The snippet above will render a vertical line running across the height of the chart at the data value `20` on the bottom axis.

To display a region bound by two lines, the cross line `type` can be configured to `range` and the `range` property set to an array containing two data values corresponding to the boundaries of the cross line region:

```js
axes: [
	{
		position: 'right',
		type: 'number',
		crossLines: [
			// an Array of cross lines to be displayed at specific values at the right axis.
			{
				type: 'range',
				range: [10, 20]
			}
		]
	}
]
```

The snippet above will mark a horizontal region between the values `10` and `20`, running across the width of the chart.

Cross lines styles such as `stroke`, `strokeWidth` and `fill` are customisable via `AgCrossLineOptions`. A `label` can also be added and positioned with respect to the cross line.

```js
crossLines: [
  {
    type: 'range',
    range: ['apple', 'orange'],
    label: {
      text: 'Price Peak',
      position: 'top',
      fontSize: 14,
      // other cross line label options...
    },
    strokeWidth: 0,
    fill: '#7290C4',
    fillOpacity: 0.4,
  },
],
```

Please see the [API reference](#reference-AgBaseCartesianAxisOptions-crossLines) for the full cross lines styling options.

### Example: Cross Lines

The example below demonstrates how one or more cross lines can be configured in each axis direction. Note that:

- Data values can be numbers or categories such as string values or Date objects in accordance with values provided in the chart data.
- The left Y axis has cross lines with type `line`, so the `value` property on each cross lines options object is used to position the lines on the chart.
- The bottom X axis has a cross line of type `range`; the `range` property is used to configure the range of the cross line boundaries.

<chart-example title='Cross Lines' name='axis-cross-lines' type='generated'></chart-example>

## Axis API Reference

<interface-documentation interfaceName='AgBaseCartesianAxisOptions' overridesrc="charts-api/api.json" config='{ "showSnippets": false, "lookupRoot": "charts-api" }'></interface-documentation>

### Category Axis

<interface-documentation interfaceName='AgCategoryAxisOptions' overridesrc="charts-api/api.json" config='{ "showSnippets": false, "lookupRoot": "charts-api" }' exclude='["position", "title", "line", "label", "gridStyle", "keys"]'></interface-documentation>

### Number Axis

<interface-documentation interfaceName='AgNumberAxisOptions' overridesrc="charts-api/api.json" config='{ "showSnippets": false, "lookupRoot": "charts-api" }' exclude='["position", "title", "line", "label", "gridStyle", "keys"]'></interface-documentation>

### Log Axis

<interface-documentation interfaceName='AgLogAxisOptions' overridesrc="charts-api/api.json" config='{ "showSnippets": false, "lookupRoot": "charts-api" }' exclude='["position", "title", "line", "label", "gridStyle", "keys"]'></interface-documentation>

### Time Axis

<interface-documentation interfaceName='AgTimeAxisOptions' overridesrc="charts-api/api.json" config='{ "showSnippets": false, "lookupRoot": "charts-api" }' exclude='["position", "title", "line", "label", "gridStyle", "keys"]'></interface-documentation>

## Next Up

Continue to the next section to learn about [events](../events/).<|MERGE_RESOLUTION|>--- conflicted
+++ resolved
@@ -142,15 +142,11 @@
 - [Values](#tick-values) - used to place a tick at specified values
 
 ### Tick Min and Max Spacing
-<<<<<<< HEAD
-`tick.minSpacing` and `tick.maxSpaxing` modify the default behaviour by specifying the approximate minimum and maximum pixel gap which should be present between ticks. One or both options can be provided. An appropriate number of ticks will be generated to satisfy the provided constraints. This number will vary depending on the rendered size of the chart.
-=======
-
-`tick.minSpacing` and `tick.maxSpaxing` modify the default behaviour by specifying the approximate 
-minimum and maximum pixel gap which should be present between ticks. One or both options can be 
+
+`tick.minSpacing` and `tick.maxSpaxing` modify the default behaviour by specifying the approximate
+minimum and maximum pixel gap which should be present between ticks. One or both options can be
 provided. An appropriate number of ticks will be generated to satisfy the provided `tick.minSpacing`
 and `tick.maxSpacing` constraints. This number will vary depending on the rendered size of the chart.
->>>>>>> 6ee94906
 
 ```js
 tick: {
@@ -216,10 +212,6 @@
 ```
 
 ### Example: Axis Tick Placement
-<<<<<<< HEAD
-
-=======
->>>>>>> 6ee94906
 
 The example below demonstrates how the `tick.minSpacing`, `tick.maxSpacing`, `tick.interval` and `tick.values` properties can be used to control the placement of the ticks.
 
