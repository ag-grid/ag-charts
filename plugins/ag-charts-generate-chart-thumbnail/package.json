{
  "name": "ag-charts-generate-chart-thumbnail",
  "version": "9.1.0-beta.20240303",
  "private": true,
  "dependencies": {
    "ag-charts-generate-example-files": "9.1.0-beta.20240303",
    "glob": "8.0.3",
    "typescript": "^4.9.5",
    "@nx/devkit": "^18.0.4",
    "ag-charts-community": "9.1.0-beta.20240303",
    "jsdom": "~22.1.0",
    "sharp": "0.32.6",
<<<<<<< HEAD
    "ag-charts-enterprise": "9.1.0-beta.20240225",
    "ag-charts-test": "9.1.0-beta.20240225",
=======
    "ag-charts-enterprise": "9.1.0-beta.20240303",
    "jscodeshift": "^0.15.0",
    "ag-charts-test": "9.1.0-beta.20240303",
>>>>>>> 778e2a2c
    "@swc/helpers": "0.5.3",
    "tinypool": "^0.8.1",
    "process": "0.11.10"
  },
  "type": "commonjs",
  "main": "./dist/src/index.js",
  "typings": "./dist/src/index.d.ts",
  "executors": "./executors.json"
}<|MERGE_RESOLUTION|>--- conflicted
+++ resolved
@@ -10,14 +10,8 @@
     "ag-charts-community": "9.1.0-beta.20240303",
     "jsdom": "~22.1.0",
     "sharp": "0.32.6",
-<<<<<<< HEAD
-    "ag-charts-enterprise": "9.1.0-beta.20240225",
-    "ag-charts-test": "9.1.0-beta.20240225",
-=======
     "ag-charts-enterprise": "9.1.0-beta.20240303",
-    "jscodeshift": "^0.15.0",
     "ag-charts-test": "9.1.0-beta.20240303",
->>>>>>> 778e2a2c
     "@swc/helpers": "0.5.3",
     "tinypool": "^0.8.1",
     "process": "0.11.10"
