--- conflicted
+++ resolved
@@ -9,11 +9,7 @@
     "@nx/devkit": "^18.3.4",
     "ag-charts-community": "9.3.1-beta.20240612.924",
     "jsdom": "~22.1.0",
-<<<<<<< HEAD
-    "sharp": "^0.32.6",
-=======
     "sharp": "0.32.6",
->>>>>>> 1f2f3f32
     "ag-charts-enterprise": "9.3.1-beta.20240612.924",
     "ag-charts-test": "9.3.1-beta.20240612.924",
     "@swc/helpers": "0.5.3",
