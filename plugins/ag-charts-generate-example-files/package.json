{
  "name": "ag-charts-generate-example-files",
<<<<<<< HEAD
  "version": "9.1.0-beta.20240219",
=======
  "version": "9.1.0-beta.20240219.1344",
>>>>>>> 52415d81
  "private": true,
  "dependencies": {
    "glob": "8.0.3",
    "typescript": "^4.9.5",
    "cheerio": "^1.0.0-rc.12",
    "sucrase": "^3.32.0",
    "json5": "2.2.3",
    "@nx/devkit": "17.2.6",
    "@swc/helpers": "0.5.3",
    "prettier": "^3.1.1"
  },
  "type": "commonjs",
  "main": "./dist/src/index.js",
  "typings": "./dist/src/index.d.ts",
  "executors": "./executors.json"
}<|MERGE_RESOLUTION|>--- conflicted
+++ resolved
@@ -1,10 +1,6 @@
 {
   "name": "ag-charts-generate-example-files",
-<<<<<<< HEAD
-  "version": "9.1.0-beta.20240219",
-=======
   "version": "9.1.0-beta.20240219.1344",
->>>>>>> 52415d81
   "private": true,
   "dependencies": {
     "glob": "8.0.3",
