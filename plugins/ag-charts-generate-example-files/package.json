--- conflicted
+++ resolved
@@ -1,10 +1,6 @@
 {
   "name": "ag-charts-generate-example-files",
-<<<<<<< HEAD
-  "version": "9.3.0-beta.20240428",
-=======
   "version": "9.3.0-beta.20240429.1350",
->>>>>>> 5025e580
   "private": true,
   "dependencies": {
     "glob": "8.0.3",
@@ -16,13 +12,8 @@
     "@swc/helpers": "0.5.3",
     "jscodeshift": "^0.15.0",
     "prettier": "^3.2.5",
-<<<<<<< HEAD
-    "ag-charts-community": "9.3.0-beta.20240428",
-    "ag-charts-test": "9.3.0-beta.20240428"
-=======
     "ag-charts-community": "9.3.0-beta.20240429.1350",
     "ag-charts-test": "9.3.0-beta.20240429.1350"
->>>>>>> 5025e580
   },
   "type": "commonjs",
   "main": "./dist/src/index.js",
