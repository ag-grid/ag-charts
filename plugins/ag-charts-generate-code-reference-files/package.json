--- conflicted
+++ resolved
@@ -1,10 +1,6 @@
 {
   "name": "ag-charts-generate-code-reference-files",
-<<<<<<< HEAD
-  "version": "10.3.0-beta.20241021.1635",
-=======
   "version": "10.3.0-beta.20241022",
->>>>>>> 709264d9
   "private": true,
   "dependencies": {
     "glob": "8.0.3",
