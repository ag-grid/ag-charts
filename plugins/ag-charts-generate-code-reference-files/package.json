--- conflicted
+++ resolved
@@ -1,10 +1,6 @@
 {
   "name": "ag-charts-generate-code-reference-files",
-<<<<<<< HEAD
-  "version": "10.1.0-beta.20240804",
-=======
   "version": "10.1.0-beta.20240807.1338",
->>>>>>> e245f35c
   "private": true,
   "dependencies": {
     "glob": "8.0.3",
