{
  "name": "ag-charts-generate-code-reference-files",
<<<<<<< HEAD
  "version": "9.3.0-beta.20240428",
=======
  "version": "9.3.0-beta.20240429.1350",
>>>>>>> 5025e580
  "private": true,
  "dependencies": {
    "glob": "8.0.3",
    "typescript": "^4.9.5",
    "@nx/devkit": "^18.0.4",
    "@swc/helpers": "0.5.3"
  },
  "type": "commonjs",
  "main": "./dist/src/index.js",
  "typings": "./dist/src/index.d.ts",
  "executors": "./executors.json"
}<|MERGE_RESOLUTION|>--- conflicted
+++ resolved
@@ -1,10 +1,6 @@
 {
   "name": "ag-charts-generate-code-reference-files",
-<<<<<<< HEAD
-  "version": "9.3.0-beta.20240428",
-=======
   "version": "9.3.0-beta.20240429.1350",
->>>>>>> 5025e580
   "private": true,
   "dependencies": {
     "glob": "8.0.3",
